--- conflicted
+++ resolved
@@ -44,15 +44,9 @@
 
 ## News
 
-<<<<<<< HEAD
-Nowadays, We are making Chinese documents and Chinese tutorials for MMDetection. They are all based on [English documents](docs/), the framework of the Chinses documents is at [here](docs_zh-CN/). It is very welecome everyone to translate English documents into Chinese. Please refer to [CONTRIBUTING.md](https://github.com/open-mmlab/mmdetection/blob/master/.github/CONTRIBUTING.md) for more details about the contributing guideline. Hope you can contribute to MMdetection
-
-**NOTE: ** The Chinese is in `doc_zh` branch, please submit to this branch when you create your PR. To avoid repeated submissions, please check [PR](https://github.com/open-mmlab/mmdetection/pulls/) in advance to see if anyone has already submitted the corresponding Chinese documents.
-=======
 v2.14.0 was released in 29/06/2021.
 Please refer to [changelog.md](docs/changelog.md) for details and release history.
 A comparison between v1.x and v2.0 codebases can be found in [compatibility.md](docs/compatibility.md).
->>>>>>> b6f43667
 
 ## Benchmark and model zoo
 
