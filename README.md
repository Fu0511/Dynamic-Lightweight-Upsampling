# MMDetection

**News**: We released the technical report on [ArXiv](https://arxiv.org/abs/1906.07155).

Documentation: https://mmdetection.readthedocs.io/

## Introduction

The master branch works with **PyTorch 1.3 to 1.5**.
The old v1.x branch works with PyTorch 1.1 to 1.4, but v2.0 is strongly recommended for faster speed, higher performance, better design and more friendly usage.

MMDetection is an open source object detection toolbox based on PyTorch. It is
a part of the OpenMMLab project developed by [Multimedia Laboratory, CUHK](http://mmlab.ie.cuhk.edu.hk/).

![demo image](demo/coco_test_12510.jpg)

### Major features

- **Modular Design**

  We decompose the detection framework into different components and one can easily construct a customized object detection framework by combining different modules.

- **Support of multiple frameworks out of box**

  The toolbox directly supports popular and contemporary detection frameworks, *e.g.* Faster RCNN, Mask RCNN, RetinaNet, etc.

- **High efficiency**

  All basic bbox and mask operations run on GPUs. The training speed is faster than or comparable to other codebases, including [Detectron2](https://github.com/facebookresearch/detectron2), [maskrcnn-benchmark](https://github.com/facebookresearch/maskrcnn-benchmark) and [SimpleDet](https://github.com/TuSimple/simpledet).

- **State of the art**

  The toolbox stems from the codebase developed by the *MMDet* team, who won [COCO Detection Challenge](http://cocodataset.org/#detection-leaderboard) in 2018, and we keep pushing it forward.

Apart from MMDetection, we also released a library [mmcv](https://github.com/open-mmlab/mmcv) for computer vision research, which is heavily depended on by this toolbox.

## License

This project is released under the [Apache 2.0 license](LICENSE).

## Changelog

v2.0.0 was released in 6/5/2020.
Please refer to [changelog.md](docs/changelog.md) for details and release history.
A comparison between v1.x and v2.0 codebases can be found in [compatibility.md](docs/compatibility.md).

## Benchmark and model zoo

Supported methods and backbones are shown in the below table.
Results and models are available in the [model zoo](docs/model_zoo.md).

|                    | ResNet   | ResNeXt  | SENet    | VGG      | HRNet | RegNetX | Res2Net |
|--------------------|:--------:|:--------:|:--------:|:--------:|:-----:|:--------:|:-----:|
| RPN                | ✓        | ✓        | ☐        | ✗        | ✓     | ☐        | ☐     |
| Fast R-CNN         | ✓        | ✓        | ☐        | ✗        | ✓     | ☐        | ☐     |
| Faster R-CNN       | ✓        | ✓        | ☐        | ✗        | ✓     | ✓        | ✓     |
| Mask R-CNN         | ✓        | ✓        | ☐        | ✗        | ✓     | ✓        | ✓     |
| Cascade R-CNN      | ✓        | ✓        | ☐        | ✗        | ✓     | ☐        | ✓     |
| Cascade Mask R-CNN | ✓        | ✓        | ☐        | ✗        | ✓     | ☐        | ✓     |
| SSD                | ✗        | ✗        | ✗        | ✓        | ✗     | ✗        | ✗     |
| RetinaNet          | ✓        | ✓        | ☐        | ✗        | ✓     | ✓        | ☐     |
| GHM                | ✓        | ✓        | ☐        | ✗        | ✓     | ☐        | ☐     |
| Mask Scoring R-CNN | ✓        | ✓        | ☐        | ✗        | ✓     | ☐        | ☐     |
| Double-Head R-CNN  | ✓        | ✓        | ☐        | ✗        | ✓     | ☐        | ☐     |
| Grid R-CNN (Plus)  | ✓        | ✓        | ☐        | ✗        | ✓     | ☐        | ☐     |
| Hybrid Task Cascade| ✓        | ✓        | ☐        | ✗        | ✓     | ☐        | ✓     |
| Libra R-CNN        | ✓        | ✓        | ☐        | ✗        | ✓     | ☐        | ☐     |
| Guided Anchoring   | ✓        | ✓        | ☐        | ✗        | ✓     | ☐        | ☐     |
| FCOS               | ✓        | ✓        | ☐        | ✗        | ✓     | ☐        | ☐     |
| RepPoints          | ✓        | ✓        | ☐        | ✗        | ✓     | ☐        | ☐     |
| Foveabox           | ✓        | ✓        | ☐        | ✗        | ✓     | ☐        | ☐     |
| FreeAnchor         | ✓        | ✓        | ☐        | ✗        | ✓     | ☐        | ☐     |
| NAS-FPN            | ✓        | ✓        | ☐        | ✗        | ✓     | ☐        | ☐     |
| ATSS               | ✓        | ✓        | ☐        | ✗        | ✓     | ☐        | ☐     |
| FSAF               | ✓        | ✓        | ☐        | ✗        | ✓     | ☐        | ☐     |
| PAFPN              | ✓        | ✓        | ☐        | ✗        | ✓     | ☐        | ☐     |
<<<<<<< HEAD
| NAS-FCOS           | ✓        | ✓        | ☐        | ✗        | ✓     | ☐        | ☐     |
=======
| PISA               | ✓        | ✓        | ☐        | ✗        | ✓     | ☐        | ☐     |
>>>>>>> 50ffa248

Other features
- [x] [CARAFE](configs/carafe/README.md)
- [x] [DCNv2](configs/dcn/README.md)
- [x] [Group Normalization](configs/gn/README.md)
- [x] [Weight Standardization](configs/gn+ws/README.md)
- [x] [OHEM](configs/faster_rcnn/faster_rcnn_r50_fpn_ohem_1x_coco.py)
- [x] [Soft-NMS](configs/faster_rcnn/faster_rcnn_r50_fpn_soft_nms_1x_coco.py)
- [x] [Generalized Attention](configs/empirical_attention/README.md)
- [x] [GCNet](configs/gcnet/README.md)
- [x] [Mixed Precision (FP16) Training](configs/fp16/README.md)
- [x] [InstaBoost](configs/instaboost/README.md)

Some other methods are also supported in [projects using MMDetection](./docs/projects.md).

## Installation

Please refer to [install.md](docs/install.md) for installation and dataset preparation.


## Get Started

Please see [getting_started.md](docs/getting_started.md) for the basic usage of MMDetection.

## Contributing

We appreciate all contributions to improve MMDetection. Please refer to [CONTRIBUTING.md](.github/CONTRIBUTING.md) for the contributing guideline.

## Acknowledgement

MMDetection is an open source project that is contributed by researchers and engineers from various colleges and companies. We appreciate all the contributors who implement their methods or add new features, as well as users who give valuable feedbacks.
We wish that the toolbox and benchmark could serve the growing research community by providing a flexible toolkit to reimplement existing methods and develop their own new detectors.


## Citation

If you use this toolbox or benchmark in your research, please cite this project.

```
@article{mmdetection,
  title   = {{MMDetection}: Open MMLab Detection Toolbox and Benchmark},
  author  = {Chen, Kai and Wang, Jiaqi and Pang, Jiangmiao and Cao, Yuhang and
             Xiong, Yu and Li, Xiaoxiao and Sun, Shuyang and Feng, Wansen and
             Liu, Ziwei and Xu, Jiarui and Zhang, Zheng and Cheng, Dazhi and
             Zhu, Chenchen and Cheng, Tianheng and Zhao, Qijie and Li, Buyu and
             Lu, Xin and Zhu, Rui and Wu, Yue and Dai, Jifeng and Wang, Jingdong
             and Shi, Jianping and Ouyang, Wanli and Loy, Chen Change and Lin, Dahua},
  journal= {arXiv preprint arXiv:1906.07155},
  year={2019}
}
```


## Contact

This repo is currently maintained by Kai Chen ([@hellock](http://github.com/hellock)), Yuhang Cao ([@yhcao6](https://github.com/yhcao6)), Wenwei Zhang ([@ZwwWayne](https://github.com/ZwwWayne)),
Jiarui Xu ([@xvjiarui](https://github.com/xvjiarui)). Other core developers include Jiangmiao Pang ([@OceanPang](https://github.com/OceanPang)) and Jiaqi Wang ([@myownskyW7](https://github.com/myownskyW7)).<|MERGE_RESOLUTION|>--- conflicted
+++ resolved
@@ -74,11 +74,8 @@
 | ATSS               | ✓        | ✓        | ☐        | ✗        | ✓     | ☐        | ☐     |
 | FSAF               | ✓        | ✓        | ☐        | ✗        | ✓     | ☐        | ☐     |
 | PAFPN              | ✓        | ✓        | ☐        | ✗        | ✓     | ☐        | ☐     |
-<<<<<<< HEAD
 | NAS-FCOS           | ✓        | ✓        | ☐        | ✗        | ✓     | ☐        | ☐     |
-=======
 | PISA               | ✓        | ✓        | ☐        | ✗        | ✓     | ☐        | ☐     |
->>>>>>> 50ffa248
 
 Other features
 - [x] [CARAFE](configs/carafe/README.md)
