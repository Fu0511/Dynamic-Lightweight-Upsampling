--- conflicted
+++ resolved
@@ -26,11 +26,7 @@
             tools/.* lint_only false
             configs/.* lint_only false
             .circleci/.* lint_only false
-<<<<<<< HEAD
-          base-revision: master
-=======
           base-revision: dev-3.x
->>>>>>> ecac3a77
           # this is the path of the configuration we should trigger once
           # path filtering and pipeline parameter value updates are
           # complete. In this case, we are using the parent dynamic
