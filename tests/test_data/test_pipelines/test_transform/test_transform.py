--- conflicted
+++ resolved
@@ -793,12 +793,9 @@
 
     assert results['img'].shape[:2] == (h, w)
     assert results['gt_labels'].shape[0] == results['gt_bboxes'].shape[0]
-<<<<<<< HEAD
-=======
     assert results['gt_labels'].dtype == np.int64
     assert results['gt_bboxes'].dtype == np.float32
     assert results['gt_bboxes_ignore'].dtype == np.float32
->>>>>>> 30f5f873
 
 
 def test_random_affine():
@@ -822,25 +819,10 @@
     results['img'] = img
     results['bbox_fields'] = ['gt_bboxes', 'gt_bboxes_ignore']
 
-<<<<<<< HEAD
-    def create_random_bboxes(num_bboxes, img_w, img_h):
-        bboxes_left_top = np.random.uniform(0, 0.5, size=(num_bboxes, 2))
-        bboxes_right_bottom = np.random.uniform(0.5, 1, size=(num_bboxes, 2))
-        bboxes = np.concatenate((bboxes_left_top, bboxes_right_bottom), 1)
-        bboxes = (bboxes * np.array([img_w, img_h, img_w, img_h])).astype(
-            np.int)
-        return bboxes
-
-    h, w, _ = img.shape
-    gt_bboxes = create_random_bboxes(8, w, h)
-    gt_bboxes_ignore = create_random_bboxes(2, w, h)
-    results['gt_labels'] = torch.ones(gt_bboxes.shape[0])
-=======
     h, w, _ = img.shape
     gt_bboxes = create_random_bboxes(8, w, h)
     gt_bboxes_ignore = create_random_bboxes(2, w, h)
     results['gt_labels'] = np.ones(gt_bboxes.shape[0], dtype=np.int64)
->>>>>>> 30f5f873
     results['gt_bboxes'] = gt_bboxes
     results['gt_bboxes_ignore'] = gt_bboxes_ignore
     transform = dict(type='RandomAffine')
@@ -849,12 +831,6 @@
 
     assert results['img'].shape[:2] == (h, w)
     assert results['gt_labels'].shape[0] == results['gt_bboxes'].shape[0]
-<<<<<<< HEAD
-
-    # test filter bbox
-    gt_bboxes = np.array([[0, 0, 1, 1], [0, 0, 3, 100]])
-    results['gt_labels'] = torch.ones(gt_bboxes.shape[0])
-=======
     assert results['gt_labels'].dtype == np.int64
     assert results['gt_bboxes'].dtype == np.float32
     assert results['gt_bboxes_ignore'].dtype == np.float32
@@ -862,7 +838,6 @@
     # test filter bbox
     gt_bboxes = np.array([[0, 0, 1, 1], [0, 0, 3, 100]], dtype=np.float32)
     results['gt_labels'] = np.ones(gt_bboxes.shape[0], dtype=np.int64)
->>>>>>> 30f5f873
     results['gt_bboxes'] = gt_bboxes
     transform = dict(
         type='RandomAffine',
@@ -879,13 +854,10 @@
 
     assert results['gt_bboxes'].shape[0] == 0
     assert results['gt_labels'].shape[0] == 0
-<<<<<<< HEAD
-=======
     assert results['gt_labels'].shape[0] == results['gt_bboxes'].shape[0]
     assert results['gt_labels'].dtype == np.int64
     assert results['gt_bboxes'].dtype == np.float32
     assert results['gt_bboxes_ignore'].dtype == np.float32
->>>>>>> 30f5f873
 
 
 def test_mosaic():
@@ -901,25 +873,10 @@
     # TODO: add img_fields test
     results['bbox_fields'] = ['gt_bboxes', 'gt_bboxes_ignore']
 
-<<<<<<< HEAD
-    def create_random_bboxes(num_bboxes, img_w, img_h):
-        bboxes_left_top = np.random.uniform(0, 0.5, size=(num_bboxes, 2))
-        bboxes_right_bottom = np.random.uniform(0.5, 1, size=(num_bboxes, 2))
-        bboxes = np.concatenate((bboxes_left_top, bboxes_right_bottom), 1)
-        bboxes = (bboxes * np.array([img_w, img_h, img_w, img_h])).astype(
-            np.int)
-        return bboxes
-
-    h, w, _ = img.shape
-    gt_bboxes = create_random_bboxes(8, w, h)
-    gt_bboxes_ignore = create_random_bboxes(2, w, h)
-    results['gt_labels'] = torch.ones(gt_bboxes.shape[0])
-=======
     h, w, _ = img.shape
     gt_bboxes = create_random_bboxes(8, w, h)
     gt_bboxes_ignore = create_random_bboxes(2, w, h)
     results['gt_labels'] = np.ones(gt_bboxes.shape[0], dtype=np.int64)
->>>>>>> 30f5f873
     results['gt_bboxes'] = gt_bboxes
     results['gt_bboxes_ignore'] = gt_bboxes_ignore
     transform = dict(type='Mosaic', img_scale=(10, 12))
@@ -932,13 +889,10 @@
     results['mix_results'] = [copy.deepcopy(results)] * 3
     results = mosaic_module(results)
     assert results['img'].shape[:2] == (20, 24)
-<<<<<<< HEAD
-=======
     assert results['gt_labels'].shape[0] == results['gt_bboxes'].shape[0]
     assert results['gt_labels'].dtype == np.int64
     assert results['gt_bboxes'].dtype == np.float32
     assert results['gt_bboxes_ignore'].dtype == np.float32
->>>>>>> 30f5f873
 
 
 def test_mixup():
@@ -954,25 +908,10 @@
     # TODO: add img_fields test
     results['bbox_fields'] = ['gt_bboxes', 'gt_bboxes_ignore']
 
-<<<<<<< HEAD
-    def create_random_bboxes(num_bboxes, img_w, img_h):
-        bboxes_left_top = np.random.uniform(0, 0.5, size=(num_bboxes, 2))
-        bboxes_right_bottom = np.random.uniform(0.5, 1, size=(num_bboxes, 2))
-        bboxes = np.concatenate((bboxes_left_top, bboxes_right_bottom), 1)
-        bboxes = (bboxes * np.array([img_w, img_h, img_w, img_h])).astype(
-            np.int)
-        return bboxes
-
-    h, w, _ = img.shape
-    gt_bboxes = create_random_bboxes(8, w, h)
-    gt_bboxes_ignore = create_random_bboxes(2, w, h)
-    results['gt_labels'] = torch.ones(gt_bboxes.shape[0])
-=======
     h, w, _ = img.shape
     gt_bboxes = create_random_bboxes(8, w, h)
     gt_bboxes_ignore = create_random_bboxes(2, w, h)
     results['gt_labels'] = np.ones(gt_bboxes.shape[0], dtype=np.int64)
->>>>>>> 30f5f873
     results['gt_bboxes'] = gt_bboxes
     results['gt_bboxes_ignore'] = gt_bboxes_ignore
     transform = dict(type='MixUp', img_scale=(10, 12))
@@ -988,12 +927,8 @@
 
     results['mix_results'] = [copy.deepcopy(results)]
     results = mixup_module(results)
-<<<<<<< HEAD
-    assert results['img'].shape[:2] == (288, 512)
-=======
     assert results['img'].shape[:2] == (288, 512)
     assert results['gt_labels'].shape[0] == results['gt_bboxes'].shape[0]
     assert results['gt_labels'].dtype == np.int64
     assert results['gt_bboxes'].dtype == np.float32
-    assert results['gt_bboxes_ignore'].dtype == np.float32
->>>>>>> 30f5f873
+    assert results['gt_bboxes_ignore'].dtype == np.float32