# Copyright (c) OpenMMLab. All rights reserved.
import copy
import unittest

import numpy as np

from mmdet.datasets.transforms import (GeomTransform, Rotate, ShearX, ShearY,
                                       TranslateX, TranslateY)
from mmdet.structures.bbox import HorizontalBoxes
from mmdet.structures.mask import BitmapMasks, PolygonMasks
from .utils import check_result_same, construct_toy_data


class TestGeomTransform(unittest.TestCase):

    def setUp(self):
        """Setup the model and optimizer which are used in every test method.

        TestCase calls functions in this order: setUp() -> testMethod() ->
        tearDown() -> cleanUp()
        """
        self.check_keys = ('img', 'gt_bboxes', 'gt_bboxes_labels', 'gt_masks',
                           'gt_ignore_flags', 'gt_seg_map')
        self.results_mask = construct_toy_data(poly2mask=True)
        self.img_border_value = (104, 116, 124)
        self.seg_ignore_label = 255

    def test_geomtransform(self):
        # test assertion for invalid prob
        with self.assertRaises(AssertionError):
            transform = GeomTransform(
                prob=-0.5, level=1, min_mag=0.0, max_mag=1.0)

        # test assertion for invalid value of level
        with self.assertRaises(AssertionError):
            transform = GeomTransform(
                prob=0.5, level=-1, min_mag=0.0, max_mag=1.0)

        # test assertion for invalid value of min_mag and max_mag
        with self.assertRaises(AssertionError):
            transform = ShearX(prob=0.5, level=2, min_mag=1.0, max_mag=0.0)

        # test assertion for the num of elements in tuple img_border_value
        with self.assertRaises(AssertionError):
            transform = GeomTransform(
                prob=0.5,
                level=1,
                min_mag=0.0,
                max_mag=1.0,
                img_border_value=(128, 128, 128, 128))

        # test ValueError for invalid type of img_border_value
        with self.assertRaises(ValueError):
            transform = GeomTransform(
                prob=0.5,
                level=1,
                min_mag=0.0,
                max_mag=1.0,
                img_border_value=[128, 128, 128])

        # test assertion for invalid value of img_border_value
        with self.assertRaises(AssertionError):
            transform = GeomTransform(
                prob=0.5,
                level=1,
                min_mag=0.0,
                max_mag=1.0,
                img_border_value=(128, -1, 256))

        # test case when no aug (prob=0)
        transform = GeomTransform(
            prob=0.,
            level=10,
            min_mag=0.0,
            max_mag=1.0,
            img_border_value=self.img_border_value)
        results_wo_aug = transform(copy.deepcopy(self.results_mask))
        check_result_same(self.results_mask, results_wo_aug, self.check_keys)

    def test_repr(self):
        transform = GeomTransform(
            prob=0.5,
            level=5,
            min_mag=0.0,
            max_mag=1.0,
        )
        self.assertEqual(
            repr(transform), ('GeomTransform(prob=0.5, '
                              'level=5, '
                              'min_mag=0.0, '
                              'max_mag=1.0, '
                              'reversal_prob=0.5, '
                              'img_border_value=(128.0, 128.0, 128.0), '
                              'mask_border_value=0, '
                              'seg_ignore_label=255, '
                              'interpolation=bilinear)'))


class TestShearX(unittest.TestCase):

    def setUp(self):
        """Setup the model and optimizer which are used in every test method.

        TestCase calls functions in this order: setUp() -> testMethod() ->
        tearDown() -> cleanUp()
        """
        self.check_keys = ('img', 'gt_bboxes', 'gt_bboxes_labels', 'gt_masks',
                           'gt_ignore_flags', 'gt_seg_map')
        self.results_mask = construct_toy_data(poly2mask=True)
        self.results_poly = construct_toy_data(poly2mask=False)
<<<<<<< HEAD
        self.results_mask_boxlist = construct_toy_data(
=======
        self.results_mask_boxtype = construct_toy_data(
>>>>>>> cfe96228
            poly2mask=True, use_box_type=True)
        self.img_border_value = (104, 116, 124)
        self.seg_ignore_label = 255

    def test_shearx(self):
        # test assertion for invalid value of min_mag
        with self.assertRaises(AssertionError):
            transform = ShearX(prob=0.5, level=2, min_mag=-30.)
        # test assertion for invalid value of max_mag
        with self.assertRaises(AssertionError):
            transform = ShearX(prob=0.5, level=2, max_mag=100.)

        # test case when no shear horizontally (level=0)
        transform = ShearX(
            prob=1.0,
            level=0,
            img_border_value=self.img_border_value,
            seg_ignore_label=self.seg_ignore_label,
        )
        results_wo_shearx = transform(copy.deepcopy(self.results_mask))
        check_result_same(self.results_mask, results_wo_shearx,
                          self.check_keys)

        # test shear horizontally, magnitude=-1
        transform = ShearX(
            prob=1.0,
            level=10,
            max_mag=45.,
            reversal_prob=1.0,
            img_border_value=self.img_border_value)
        results_sheared = transform(copy.deepcopy(self.results_mask))
        results_gt = copy.deepcopy(self.results_mask)
        img_gt = np.array([[1, 2, 3, 4], [0, 5, 6, 7], [0, 0, 9, 10]],
                          dtype=np.uint8)
        img_gt = np.stack([img_gt, img_gt, img_gt], axis=-1)
        img_gt[1, 0, :] = np.array(self.img_border_value)
        img_gt[2, 0, :] = np.array(self.img_border_value)
        img_gt[2, 1, :] = np.array(self.img_border_value)
        results_gt['img'] = img_gt
        results_gt['gt_bboxes'] = np.array([[1, 0, 4, 2]], dtype=np.float32)
        results_gt['gt_bboxes_labels'] = np.array([13], dtype=np.int64)
        gt_masks = np.array([[0, 1, 0, 0], [0, 0, 1, 1], [0, 0, 0, 1]],
                            dtype=np.uint8)[None, :, :]
        results_gt['gt_masks'] = BitmapMasks(gt_masks, 3, 4)
        results_gt['gt_ignore_flags'] = np.array(np.array([1], dtype=bool))
        results_gt['gt_seg_map'] = np.array(
            [[255, 13, 255, 255], [255, 255, 13, 13], [255, 255, 255, 13]],
            dtype=self.results_mask['gt_seg_map'].dtype)
        check_result_same(results_gt, results_sheared, self.check_keys)

        # test PolygonMasks with shear horizontally, magnitude=1
        results_sheared = transform(copy.deepcopy(self.results_poly))
        gt_masks = [[np.array([3, 2, 1, 0, 3, 1], dtype=np.float32)]]
        results_gt['gt_masks'] = PolygonMasks(gt_masks, 3, 4)
        check_result_same(results_gt, results_sheared, self.check_keys)

    def test_shearx_use_box_type(self):
        # test case when no shear horizontally (level=0)
        transform = ShearX(
            prob=1.0,
            level=0,
            img_border_value=self.img_border_value,
            seg_ignore_label=self.seg_ignore_label,
        )
        results_wo_shearx = transform(copy.deepcopy(self.results_mask_boxtype))
        check_result_same(self.results_mask_boxtype, results_wo_shearx,
                          self.check_keys)

        # test shear horizontally, magnitude=-1
        transform = ShearX(
            prob=1.0,
            level=10,
            max_mag=45.,
            reversal_prob=1.0,
            img_border_value=self.img_border_value)
        results_sheared = transform(copy.deepcopy(self.results_mask_boxtype))
        results_gt = copy.deepcopy(self.results_mask_boxtype)
        img_gt = np.array([[1, 2, 3, 4], [0, 5, 6, 7], [0, 0, 9, 10]],
                          dtype=np.uint8)
        img_gt = np.stack([img_gt, img_gt, img_gt], axis=-1)
        img_gt[1, 0, :] = np.array(self.img_border_value)
        img_gt[2, 0, :] = np.array(self.img_border_value)
        img_gt[2, 1, :] = np.array(self.img_border_value)
        results_gt['img'] = img_gt
        results_gt['gt_bboxes'] = HorizontalBoxes(
            np.array([[1, 0, 4, 2]], dtype=np.float32))
        results_gt['gt_bboxes_labels'] = np.array([13], dtype=np.int64)
        gt_masks = np.array([[0, 1, 0, 0], [0, 0, 1, 1], [0, 0, 0, 1]],
                            dtype=np.uint8)[None, :, :]
        results_gt['gt_masks'] = BitmapMasks(gt_masks, 3, 4)
        results_gt['gt_ignore_flags'] = np.array(np.array([1], dtype=bool))
        results_gt['gt_seg_map'] = np.array(
            [[255, 13, 255, 255], [255, 255, 13, 13], [255, 255, 255, 13]],
            dtype=self.results_mask['gt_seg_map'].dtype)
        check_result_same(results_gt, results_sheared, self.check_keys)

    def test_repr(self):
        transform = ShearX(prob=0.5, level=10)
        self.assertEqual(
            repr(transform), ('ShearX(prob=0.5, '
                              'level=10, '
                              'min_mag=0.0, '
                              'max_mag=30.0, '
                              'reversal_prob=0.5, '
                              'img_border_value=(128.0, 128.0, 128.0), '
                              'mask_border_value=0, '
                              'seg_ignore_label=255, '
                              'interpolation=bilinear)'))


class TestShearY(unittest.TestCase):

    def setUp(self):
        """Setup the model and optimizer which are used in every test method.

        TestCase calls functions in this order: setUp() -> testMethod() ->
        tearDown() -> cleanUp()
        """
        self.check_keys = ('img', 'gt_bboxes', 'gt_bboxes_labels', 'gt_masks',
                           'gt_ignore_flags', 'gt_seg_map')
        self.results_mask = construct_toy_data(poly2mask=True)
        self.results_poly = construct_toy_data(poly2mask=False)
<<<<<<< HEAD
        self.results_mask_boxlist = construct_toy_data(
=======
        self.results_mask_boxtype = construct_toy_data(
>>>>>>> cfe96228
            poly2mask=True, use_box_type=True)
        self.img_border_value = (104, 116, 124)
        self.seg_ignore_label = 255

    def test_sheary(self):
        # test assertion for invalid value of min_mag
        with self.assertRaises(AssertionError):
            transform = ShearY(prob=0.5, level=2, min_mag=-30.)
        # test assertion for invalid value of max_mag
        with self.assertRaises(AssertionError):
            transform = ShearY(prob=0.5, level=2, max_mag=100.)

        # test case when no shear vertically (level=0)
        transform = ShearY(
            prob=1.0,
            level=0,
            img_border_value=self.img_border_value,
            seg_ignore_label=self.seg_ignore_label,
        )
        results_wo_sheary = transform(copy.deepcopy(self.results_mask))
        check_result_same(self.results_mask, results_wo_sheary,
                          self.check_keys)

        # test shear vertically, magnitude=1
        transform = ShearY(prob=1., level=10, max_mag=45., reversal_prob=0.)
        results_sheared = transform(copy.deepcopy(self.results_mask))
        results_gt = copy.deepcopy(self.results_mask)
        img_gt = np.array(
            [[1, 6, 11, 128], [5, 10, 128, 128], [9, 128, 128, 128]],
            dtype=np.uint8)
        img_gt = np.stack([img_gt, img_gt, img_gt], axis=-1)
        results_gt['img'] = img_gt
        results_gt['gt_bboxes'] = np.array([[1, 0, 2, 1]], dtype=np.float32)
        results_gt['gt_bboxes_labels'] = np.array([13], dtype=np.int64)
        gt_masks = np.array([[0, 1, 0, 0], [0, 1, 0, 0], [0, 0, 0, 0]],
                            dtype=np.uint8)[None, :, :]
        results_gt['gt_masks'] = BitmapMasks(gt_masks, 3, 4)
        results_gt['gt_ignore_flags'] = np.array(np.array([1], dtype=bool))
        results_gt['gt_seg_map'] = np.array(
            [[255, 13, 255, 255], [255, 13, 255, 255], [255, 255, 255, 255]],
            dtype=self.results_mask['gt_seg_map'].dtype)
        check_result_same(results_gt, results_sheared, self.check_keys)

        # test PolygonMasks with shear vertically, magnitude=-1
        results_sheared = transform(copy.deepcopy(self.results_poly))
        gt_masks = [[np.array([1, 1, 1, 0, 2, 0], dtype=np.float32)]]
        results_gt['gt_masks'] = PolygonMasks(gt_masks, 3, 4)
        check_result_same(results_gt, results_sheared, self.check_keys)

    def test_sheary_use_box_type(self):
        # test case when no shear vertically (level=0)
        transform = ShearY(
            prob=1.0,
            level=0,
            img_border_value=self.img_border_value,
            seg_ignore_label=self.seg_ignore_label,
        )
        results_wo_sheary = transform(copy.deepcopy(self.results_mask_boxtype))
        check_result_same(self.results_mask_boxtype, results_wo_sheary,
                          self.check_keys)

        # test shear vertically, magnitude=1
        transform = ShearY(prob=1., level=10, max_mag=45., reversal_prob=0.)
        results_sheared = transform(copy.deepcopy(self.results_mask_boxtype))
        results_gt = copy.deepcopy(self.results_mask_boxtype)
        img_gt = np.array(
            [[1, 6, 11, 128], [5, 10, 128, 128], [9, 128, 128, 128]],
            dtype=np.uint8)
        img_gt = np.stack([img_gt, img_gt, img_gt], axis=-1)
        results_gt['img'] = img_gt
        results_gt['gt_bboxes'] = HorizontalBoxes(
            np.array([[1, 0, 2, 1]], dtype=np.float32))
        results_gt['gt_bboxes_labels'] = np.array([13], dtype=np.int64)
        gt_masks = np.array([[0, 1, 0, 0], [0, 1, 0, 0], [0, 0, 0, 0]],
                            dtype=np.uint8)[None, :, :]
        results_gt['gt_masks'] = BitmapMasks(gt_masks, 3, 4)
        results_gt['gt_ignore_flags'] = np.array(np.array([1], dtype=bool))
        results_gt['gt_seg_map'] = np.array(
            [[255, 13, 255, 255], [255, 13, 255, 255], [255, 255, 255, 255]],
            dtype=self.results_mask['gt_seg_map'].dtype)
        check_result_same(results_gt, results_sheared, self.check_keys)

    def test_repr(self):
        transform = ShearY(prob=0.5, level=10)
        self.assertEqual(
            repr(transform), ('ShearY(prob=0.5, '
                              'level=10, '
                              'min_mag=0.0, '
                              'max_mag=30.0, '
                              'reversal_prob=0.5, '
                              'img_border_value=(128.0, 128.0, 128.0), '
                              'mask_border_value=0, '
                              'seg_ignore_label=255, '
                              'interpolation=bilinear)'))


class TestRotate(unittest.TestCase):

    def setUp(self):
        """Setup the model and optimizer which are used in every test method.

        TestCase calls functions in this order: setUp() -> testMethod() ->
        tearDown() -> cleanUp()
        """
        self.check_keys = ('img', 'gt_bboxes', 'gt_bboxes_labels', 'gt_masks',
                           'gt_ignore_flags', 'gt_seg_map')
        self.results_mask = construct_toy_data(poly2mask=True)
        self.results_poly = construct_toy_data(poly2mask=False)
<<<<<<< HEAD
        self.results_mask_boxlist = construct_toy_data(
=======
        self.results_mask_boxtype = construct_toy_data(
>>>>>>> cfe96228
            poly2mask=True, use_box_type=True)
        self.img_border_value = (104, 116, 124)
        self.seg_ignore_label = 255

    def test_rotate(self):
        # test assertion for invalid value of min_mag
        with self.assertRaises(AssertionError):
            transform = ShearY(prob=0.5, level=2, min_mag=-90.0)
        # test assertion for invalid value of max_mag
        with self.assertRaises(AssertionError):
            transform = ShearY(prob=0.5, level=2, max_mag=270.0)

        # test case when no rotate aug (level=0)
        transform = Rotate(
            prob=1.,
            level=0,
            img_border_value=self.img_border_value,
            seg_ignore_label=self.seg_ignore_label,
        )
        results_wo_rotate = transform(copy.deepcopy(self.results_mask))
        check_result_same(self.results_mask, results_wo_rotate,
                          self.check_keys)

        # test clockwise rotation with angle 90
        transform = Rotate(
            prob=1.,
            level=10,
            max_mag=90.0,
            # set reversal_prob to 1 for clockwise rotation
            reversal_prob=1.,
        )
        results_rotated = transform(copy.deepcopy(self.results_mask))
        # The image, masks, and semantic segmentation map
        # will be bilinearly interpolated.
        img_gt = np.array([[69, 8, 4, 65], [69, 9, 5, 65],
                           [70, 10, 6, 66]]).astype(np.uint8)
        img_gt = np.stack([img_gt, img_gt, img_gt], axis=-1)
        results_gt = copy.deepcopy(self.results_mask)
        results_gt['img'] = img_gt
        results_gt['gt_bboxes'] = np.array([[0.5, 0.5, 2.5, 1.5]],
                                           dtype=np.float32)
        gt_masks = np.array([[0, 1, 1, 0], [0, 1, 1, 0], [0, 0, 0, 0]],
                            dtype=np.uint8)[None, :, :]
        results_gt['gt_masks'] = BitmapMasks(gt_masks, 3, 4)
        results_gt['gt_ignore_flags'] = np.array(np.array([1], dtype=bool))
        results_gt['gt_seg_map'] = np.array(
            [[255, 13, 13, 13], [255, 255, 13, 255],
             [255, 255, 255,
              255]]).astype(self.results_mask['gt_seg_map'].dtype)
        check_result_same(results_gt, results_rotated, self.check_keys)

        # test clockwise rotation with angle 90, PolygonMasks
        results_rotated = transform(copy.deepcopy(self.results_poly))
        gt_masks = [[np.array([0, 1, 0, 1, 0, 2], dtype=np.float)]]
        results_gt['gt_masks'] = PolygonMasks(gt_masks, 3, 4)
        check_result_same(results_gt, results_rotated, self.check_keys)

        # test counter-clockwise rotation with angle 90
        transform = Rotate(
            prob=1.0,
            level=10,
            max_mag=90.0,
            # set reversal_prob to 0 for counter-clockwise rotation
            reversal_prob=0.0,
        )
        results_rotated = transform(copy.deepcopy(self.results_mask))
        # The image, masks, and  semantic segmentation map
        # will be bilinearly interpolated.
        img_gt = np.array([[66, 6, 10, 70], [65, 5, 9, 69],
                           [65, 4, 8, 69]]).astype(np.uint8)
        img_gt = np.stack([img_gt, img_gt, img_gt], axis=-1)
        results_gt = copy.deepcopy(self.results_mask)
        results_gt['img'] = img_gt
        results_gt['gt_bboxes'] = np.array([[0.5, 0.5, 2.5, 1.5]],
                                           dtype=np.float32)
        gt_masks = np.array([[0, 0, 0, 0], [0, 1, 1, 0], [0, 1, 1, 0]],
                            dtype=np.uint8)[None, :, :]
        results_gt['gt_masks'] = BitmapMasks(gt_masks, 3, 4)
        results_gt['gt_ignore_flags'] = np.array(np.array([1], dtype=bool))
        results_gt['gt_seg_map'] = np.array(
            [[255, 255, 255, 255], [255, 13, 255, 255],
             [13, 13, 13, 255]]).astype(self.results_mask['gt_seg_map'].dtype)
        check_result_same(results_gt, results_rotated, self.check_keys)

        # test counter-clockwise rotation with angle 90, PolygonMasks
        results_rotated = transform(copy.deepcopy(self.results_poly))
        gt_masks = [[np.array([2, 0, 0, 0, 1, 0], dtype=np.float)]]
        results_gt['gt_masks'] = PolygonMasks(gt_masks, 3, 4)
        check_result_same(results_gt, results_rotated, self.check_keys)

    def test_rotate_use_box_type(self):
        # test case when no rotate aug (level=0)
        transform = Rotate(
            prob=1.,
            level=0,
            img_border_value=self.img_border_value,
            seg_ignore_label=self.seg_ignore_label,
        )
        results_wo_rotate = transform(copy.deepcopy(self.results_mask_boxtype))
        check_result_same(self.results_mask_boxtype, results_wo_rotate,
                          self.check_keys)

        # test clockwise rotation with angle 90
        transform = Rotate(
            prob=1.,
            level=10,
            max_mag=90.0,
            # set reversal_prob to 1 for clockwise rotation
            reversal_prob=1.,
        )
        results_rotated = transform(copy.deepcopy(self.results_mask_boxtype))
        # The image, masks, and semantic segmentation map
        # will be bilinearly interpolated.
        img_gt = np.array([[69, 8, 4, 65], [69, 9, 5, 65],
                           [70, 10, 6, 66]]).astype(np.uint8)
        img_gt = np.stack([img_gt, img_gt, img_gt], axis=-1)
        results_gt = copy.deepcopy(self.results_mask_boxtype)
        results_gt['img'] = img_gt
        results_gt['gt_bboxes'] = HorizontalBoxes(
            np.array([[0.5, 0.5, 2.5, 1.5]], dtype=np.float32))
        gt_masks = np.array([[0, 1, 1, 0], [0, 1, 1, 0], [0, 0, 0, 0]],
                            dtype=np.uint8)[None, :, :]
        results_gt['gt_masks'] = BitmapMasks(gt_masks, 3, 4)
        results_gt['gt_ignore_flags'] = np.array(np.array([1], dtype=bool))
        results_gt['gt_seg_map'] = np.array(
            [[255, 13, 13, 13], [255, 255, 13, 255],
             [255, 255, 255,
              255]]).astype(self.results_mask['gt_seg_map'].dtype)
        check_result_same(results_gt, results_rotated, self.check_keys)

        # test counter-clockwise rotation with angle 90
        transform = Rotate(
            prob=1.0,
            level=10,
            max_mag=90.0,
            # set reversal_prob to 0 for counter-clockwise rotation
            reversal_prob=0.0,
        )
        results_rotated = transform(copy.deepcopy(self.results_mask_boxtype))
        # The image, masks, and  semantic segmentation map
        # will be bilinearly interpolated.
        img_gt = np.array([[66, 6, 10, 70], [65, 5, 9, 69],
                           [65, 4, 8, 69]]).astype(np.uint8)
        img_gt = np.stack([img_gt, img_gt, img_gt], axis=-1)
        results_gt = copy.deepcopy(self.results_mask_boxtype)
        results_gt['img'] = img_gt
        results_gt['gt_bboxes'] = HorizontalBoxes(
            np.array([[0.5, 0.5, 2.5, 1.5]], dtype=np.float32))
        gt_masks = np.array([[0, 0, 0, 0], [0, 1, 1, 0], [0, 1, 1, 0]],
                            dtype=np.uint8)[None, :, :]
        results_gt['gt_masks'] = BitmapMasks(gt_masks, 3, 4)
        results_gt['gt_ignore_flags'] = np.array(np.array([1], dtype=bool))
        results_gt['gt_seg_map'] = np.array(
            [[255, 255, 255, 255], [255, 13, 255, 255],
             [13, 13, 13, 255]]).astype(self.results_mask['gt_seg_map'].dtype)
        check_result_same(results_gt, results_rotated, self.check_keys)

    def test_repr(self):
        transform = Rotate(prob=0.5, level=5)
        self.assertEqual(
            repr(transform), ('Rotate(prob=0.5, '
                              'level=5, '
                              'min_mag=0.0, '
                              'max_mag=30.0, '
                              'reversal_prob=0.5, '
                              'img_border_value=(128.0, 128.0, 128.0), '
                              'mask_border_value=0, '
                              'seg_ignore_label=255, '
                              'interpolation=bilinear)'))


class TestTranslateX(unittest.TestCase):

    def setUp(self):
        """Setup the model and optimizer which are used in every test method.

        TestCase calls functions in this order: setUp() -> testMethod() ->
        tearDown() -> cleanUp()
        """
        self.check_keys = ('img', 'gt_bboxes', 'gt_bboxes_labels', 'gt_masks',
                           'gt_ignore_flags', 'gt_seg_map')
        self.results_mask = construct_toy_data(poly2mask=True)
        self.results_poly = construct_toy_data(poly2mask=False)
<<<<<<< HEAD
        self.results_mask_boxlist = construct_toy_data(
=======
        self.results_mask_boxtype = construct_toy_data(
>>>>>>> cfe96228
            poly2mask=True, use_box_type=True)
        self.img_border_value = (104, 116, 124)
        self.seg_ignore_label = 255

    def test_translatex(self):
        # test assertion for invalid value of min_mag
        with self.assertRaises(AssertionError):
            transform = TranslateX(prob=0.5, level=2, min_mag=-1.)
        # test assertion for invalid value of max_mag
        with self.assertRaises(AssertionError):
            transform = TranslateX(prob=0.5, level=2, max_mag=1.1)

        # test case when level=0 (without translate aug)
        transform = TranslateX(
            prob=1.0,
            level=0,
            img_border_value=self.img_border_value,
            seg_ignore_label=self.seg_ignore_label)
        results_wo_translatex = transform(copy.deepcopy(self.results_mask))
        check_result_same(self.results_mask, results_wo_translatex,
                          self.check_keys)

        # test translate horizontally, magnitude=-1
        transform = TranslateX(
            prob=1.0,
            level=10,
            max_mag=0.3,
            reversal_prob=0.0,
            img_border_value=self.img_border_value,
            seg_ignore_label=self.seg_ignore_label)
        results_translated = transform(copy.deepcopy(self.results_mask))
        img_gt = np.array([[2, 3, 4, 0], [6, 7, 8, 0], [10, 11, 12,
                                                        0]]).astype(np.uint8)
        img_gt = np.stack([img_gt, img_gt, img_gt], axis=-1)
        img_gt[:, 3, :] = np.array(self.img_border_value)
        results_gt = copy.deepcopy(self.results_mask)
        results_gt['img'] = img_gt
        results_gt['gt_bboxes'] = np.array([[0, 0, 1, 2]], dtype=np.float32)
        gt_masks = np.array([[1, 0, 0, 0], [1, 1, 0, 0], [1, 0, 0, 0]],
                            dtype=np.uint8)[None, :, :]
        results_gt['gt_masks'] = BitmapMasks(gt_masks, 3, 4)
        results_gt['gt_ignore_flags'] = np.array(np.array([1], dtype=bool))
        results_gt['gt_seg_map'] = np.array(
            [[13, 255, 255, 255], [13, 13, 255, 255],
             [13, 255, 255,
              255]]).astype(self.results_mask['gt_seg_map'].dtype)
        check_result_same(results_gt, results_translated, self.check_keys)

        # test PolygonMasks with translate horizontally.
        results_translated = transform(copy.deepcopy(self.results_poly))
        gt_masks = [[np.array([0, 2, 0, 0, 1, 1], dtype=np.float32)]]
        results_gt['gt_masks'] = PolygonMasks(gt_masks, 3, 4)
        check_result_same(results_gt, results_translated, self.check_keys)

    def test_translatex_use_box_type(self):
        # test case when level=0 (without translate aug)
        transform = TranslateX(
            prob=1.0,
            level=0,
            img_border_value=self.img_border_value,
            seg_ignore_label=self.seg_ignore_label)
        results_wo_translatex = transform(
            copy.deepcopy(self.results_mask_boxtype))
        check_result_same(self.results_mask_boxtype, results_wo_translatex,
                          self.check_keys)

        # test translate horizontally, magnitude=-1
        transform = TranslateX(
            prob=1.0,
            level=10,
            max_mag=0.3,
            reversal_prob=0.0,
            img_border_value=self.img_border_value,
            seg_ignore_label=self.seg_ignore_label)
        results_translated = transform(
            copy.deepcopy(self.results_mask_boxtype))
        img_gt = np.array([[2, 3, 4, 0], [6, 7, 8, 0], [10, 11, 12,
                                                        0]]).astype(np.uint8)
        img_gt = np.stack([img_gt, img_gt, img_gt], axis=-1)
        img_gt[:, 3, :] = np.array(self.img_border_value)
        results_gt = copy.deepcopy(self.results_mask)
        results_gt['img'] = img_gt
        results_gt['gt_bboxes'] = HorizontalBoxes(
            np.array([[0, 0, 1, 2]], dtype=np.float32))
        gt_masks = np.array([[1, 0, 0, 0], [1, 1, 0, 0], [1, 0, 0, 0]],
                            dtype=np.uint8)[None, :, :]
        results_gt['gt_masks'] = BitmapMasks(gt_masks, 3, 4)
        results_gt['gt_ignore_flags'] = np.array(np.array([1], dtype=bool))
        results_gt['gt_seg_map'] = np.array(
            [[13, 255, 255, 255], [13, 13, 255, 255],
             [13, 255, 255,
              255]]).astype(self.results_mask['gt_seg_map'].dtype)
        check_result_same(results_gt, results_translated, self.check_keys)

    def test_repr(self):
        transform = TranslateX(prob=0.5, level=5)
        self.assertEqual(
            repr(transform), ('TranslateX(prob=0.5, '
                              'level=5, '
                              'min_mag=0.0, '
                              'max_mag=0.1, '
                              'reversal_prob=0.5, '
                              'img_border_value=(128.0, 128.0, 128.0), '
                              'mask_border_value=0, '
                              'seg_ignore_label=255, '
                              'interpolation=bilinear)'))


class TestTranslateY(unittest.TestCase):

    def setUp(self):
        """Setup the model and optimizer which are used in every test method.

        TestCase calls functions in this order: setUp() -> testMethod() ->
        tearDown() -> cleanUp()
        """
        self.check_keys = ('img', 'gt_bboxes', 'gt_bboxes_labels', 'gt_masks',
                           'gt_ignore_flags', 'gt_seg_map')
        self.results_mask = construct_toy_data(poly2mask=True)
        self.results_poly = construct_toy_data(poly2mask=False)
<<<<<<< HEAD
        self.results_mask_boxlist = construct_toy_data(
=======
        self.results_mask_boxtype = construct_toy_data(
>>>>>>> cfe96228
            poly2mask=True, use_box_type=True)
        self.img_border_value = (104, 116, 124)
        self.seg_ignore_label = 255

    def test_translatey(self):
        # test assertion for invalid value of min_mag
        with self.assertRaises(AssertionError):
            transform = TranslateY(prob=0.5, level=2, min_mag=-1.0)
        # test assertion for invalid value of max_mag
        with self.assertRaises(AssertionError):
            transform = TranslateY(prob=0.5, level=2, max_mag=1.1)

        # test case when level=0 (without translate aug)
        transform = TranslateY(
            prob=1.0,
            level=0,
            img_border_value=self.img_border_value,
            seg_ignore_label=self.seg_ignore_label)
        results_wo_translatey = transform(copy.deepcopy(self.results_mask))
        check_result_same(self.results_mask, results_wo_translatey,
                          self.check_keys)

        # test translate vertically, magnitude=-1
        transform = TranslateY(
            prob=1.0,
            level=10,
            max_mag=0.4,
            reversal_prob=0.0,
            seg_ignore_label=self.seg_ignore_label)

        results_translated = transform(copy.deepcopy(self.results_mask))
        img_gt = np.array([[5, 6, 7, 8], [9, 10, 11, 12],
                           [128, 128, 128, 128]]).astype(np.uint8)
        img_gt = np.stack([img_gt, img_gt, img_gt], axis=-1)
        results_gt = copy.deepcopy(self.results_mask)
        results_gt['img'] = img_gt
        results_gt['gt_bboxes'] = np.array([[1, 0, 2, 1]], dtype=np.float32)
        gt_masks = np.array([[0, 1, 1, 0], [0, 1, 0, 0], [0, 0, 0, 0]],
                            dtype=np.uint8)[None, :, :]
        results_gt['gt_masks'] = BitmapMasks(gt_masks, 3, 4)
        results_gt['gt_ignore_flags'] = np.array(np.array([1], dtype=bool))
        results_gt['gt_seg_map'] = np.array(
            [[255, 13, 13, 255], [255, 13, 255, 255],
             [255, 255, 255,
              255]]).astype(self.results_mask['gt_seg_map'].dtype)
        check_result_same(results_gt, results_translated, self.check_keys)

        # test PolygonMasks with translate vertically.
        results_translated = transform(copy.deepcopy(self.results_poly))
        gt_masks = [[np.array([1, 1, 1, 0, 2, 0], dtype=np.float32)]]
        results_gt['gt_masks'] = PolygonMasks(gt_masks, 3, 4)
        check_result_same(results_gt, results_translated, self.check_keys)

    def test_translatey_use_box_type(self):
        # test case when level=0 (without translate aug)
        transform = TranslateY(
            prob=1.0,
            level=0,
            img_border_value=self.img_border_value,
            seg_ignore_label=self.seg_ignore_label)
        results_wo_translatey = transform(
            copy.deepcopy(self.results_mask_boxtype))
        check_result_same(self.results_mask_boxtype, results_wo_translatey,
                          self.check_keys)

        # test translate vertically, magnitude=-1
        transform = TranslateY(
            prob=1.0,
            level=10,
            max_mag=0.4,
            reversal_prob=0.0,
            seg_ignore_label=self.seg_ignore_label)

        results_translated = transform(
            copy.deepcopy(self.results_mask_boxtype))
        img_gt = np.array([[5, 6, 7, 8], [9, 10, 11, 12],
                           [128, 128, 128, 128]]).astype(np.uint8)
        img_gt = np.stack([img_gt, img_gt, img_gt], axis=-1)
        results_gt = copy.deepcopy(self.results_mask_boxtype)
        results_gt['img'] = img_gt
        results_gt['gt_bboxes'] = HorizontalBoxes(
            np.array([[1, 0, 2, 1]], dtype=np.float32))
        gt_masks = np.array([[0, 1, 1, 0], [0, 1, 0, 0], [0, 0, 0, 0]],
                            dtype=np.uint8)[None, :, :]
        results_gt['gt_masks'] = BitmapMasks(gt_masks, 3, 4)
        results_gt['gt_ignore_flags'] = np.array(np.array([1], dtype=bool))
        results_gt['gt_seg_map'] = np.array(
            [[255, 13, 13, 255], [255, 13, 255, 255],
             [255, 255, 255,
              255]]).astype(self.results_mask['gt_seg_map'].dtype)
        check_result_same(results_gt, results_translated, self.check_keys)

    def test_repr(self):
        transform = TranslateX(prob=0.5, level=5)
        self.assertEqual(
            repr(transform), ('TranslateX(prob=0.5, '
                              'level=5, '
                              'min_mag=0.0, '
                              'max_mag=0.1, '
                              'reversal_prob=0.5, '
                              'img_border_value=(128.0, 128.0, 128.0), '
                              'mask_border_value=0, '
                              'seg_ignore_label=255, '
                              'interpolation=bilinear)'))<|MERGE_RESOLUTION|>--- conflicted
+++ resolved
@@ -108,11 +108,7 @@
                            'gt_ignore_flags', 'gt_seg_map')
         self.results_mask = construct_toy_data(poly2mask=True)
         self.results_poly = construct_toy_data(poly2mask=False)
-<<<<<<< HEAD
-        self.results_mask_boxlist = construct_toy_data(
-=======
         self.results_mask_boxtype = construct_toy_data(
->>>>>>> cfe96228
             poly2mask=True, use_box_type=True)
         self.img_border_value = (104, 116, 124)
         self.seg_ignore_label = 255
@@ -235,11 +231,7 @@
                            'gt_ignore_flags', 'gt_seg_map')
         self.results_mask = construct_toy_data(poly2mask=True)
         self.results_poly = construct_toy_data(poly2mask=False)
-<<<<<<< HEAD
-        self.results_mask_boxlist = construct_toy_data(
-=======
         self.results_mask_boxtype = construct_toy_data(
->>>>>>> cfe96228
             poly2mask=True, use_box_type=True)
         self.img_border_value = (104, 116, 124)
         self.seg_ignore_label = 255
@@ -348,11 +340,7 @@
                            'gt_ignore_flags', 'gt_seg_map')
         self.results_mask = construct_toy_data(poly2mask=True)
         self.results_poly = construct_toy_data(poly2mask=False)
-<<<<<<< HEAD
-        self.results_mask_boxlist = construct_toy_data(
-=======
         self.results_mask_boxtype = construct_toy_data(
->>>>>>> cfe96228
             poly2mask=True, use_box_type=True)
         self.img_border_value = (104, 116, 124)
         self.seg_ignore_label = 255
@@ -536,11 +524,7 @@
                            'gt_ignore_flags', 'gt_seg_map')
         self.results_mask = construct_toy_data(poly2mask=True)
         self.results_poly = construct_toy_data(poly2mask=False)
-<<<<<<< HEAD
-        self.results_mask_boxlist = construct_toy_data(
-=======
         self.results_mask_boxtype = construct_toy_data(
->>>>>>> cfe96228
             poly2mask=True, use_box_type=True)
         self.img_border_value = (104, 116, 124)
         self.seg_ignore_label = 255
@@ -661,11 +645,7 @@
                            'gt_ignore_flags', 'gt_seg_map')
         self.results_mask = construct_toy_data(poly2mask=True)
         self.results_poly = construct_toy_data(poly2mask=False)
-<<<<<<< HEAD
-        self.results_mask_boxlist = construct_toy_data(
-=======
         self.results_mask_boxtype = construct_toy_data(
->>>>>>> cfe96228
             poly2mask=True, use_box_type=True)
         self.img_border_value = (104, 116, 124)
         self.seg_ignore_label = 255
