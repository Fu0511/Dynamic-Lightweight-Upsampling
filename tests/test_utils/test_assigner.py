--- conflicted
+++ resolved
@@ -623,43 +623,6 @@
     assert (assign_result.gt_inds > 0).sum() == gt_labels.size(0)
     assert (assign_result.labels > -1).sum() == gt_labels.size(0)
 
-<<<<<<< HEAD
-
-def atss_cost_assigner():
-    self = ATSSCostAssigner(9)
-
-    bboxes = torch.FloatTensor([
-        [0, 0, 10, 10],
-        [10, 10, 20, 20],
-        [5, 5, 15, 15],
-        [32, 32, 38, 42],
-    ])
-    num_level_bboxes = [1, 0, 0, 1, 1]
-    cls_scores = torch.FloatTensor([[0.1, 0.9], [0.2, 0.8], [0.7, 0.3],
-                                    [0.6, 0.4]])
-    bbox_preds = torch.FloatTensor([
-        [1, 1, 12, 8],
-        [4, 4, 20, 20],
-        [1, 5, 15, 15],
-        [30, 5, 32, 42],
-    ])
-    gt_bboxes = torch.FloatTensor([
-        [0, 0, 10, 9],
-        [0, 10, 10, 19],
-    ])
-    assign_result = self.assign(bboxes, num_level_bboxes, cls_scores,
-                                bbox_preds, gt_bboxes)
-    assert assign_result.num_gts == 2
-    assert len(assign_result.gt_inds) == 4
-    # test empty gt
-    cls_scores = torch.empty(0, 0)
-    bbox_preds = torch.empty(0, 4)
-    gt_bboxes = torch.empty(0, 4)
-    assign_result = self.assign(bboxes, num_level_bboxes, cls_scores,
-                                bbox_preds, gt_bboxes)
-    expected_gt_inds = torch.LongTensor([0, 0, 0, 0])
-    assert torch.all(assign_result.gt_inds == expected_gt_inds)
-=======
     # test with mask dice mode that naive_dice is False
     assigner_cfg = dict(
         cls_cost=dict(type='ClassificationCost', weight=0.0),
@@ -697,5 +660,4 @@
             type='CrossEntropyLossCost', weight=1.0, use_sigmoid=False),
         dice_cost=dict(type='DiceCost', weight=0.0, pred_act=True, eps=1.0))
     with pytest.raises(AssertionError):
-        self = MaskHungarianAssigner(**assigner_cfg)
->>>>>>> 48226ea4
+        self = MaskHungarianAssigner(**assigner_cfg)