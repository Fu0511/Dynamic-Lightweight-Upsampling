--- conflicted
+++ resolved
@@ -4,13 +4,8 @@
 from torch.nn.modules import AvgPool2d, GroupNorm
 from torch.nn.modules.batchnorm import _BatchNorm
 
-<<<<<<< HEAD
-from mmdet.models.backbones import (RegNet, Res2Net, ResNet, ResNetV1d,
-                                    ResNeXt, TridentResNet)
-=======
 from mmdet.models.backbones import (RegNet, Res2Net, ResNeSt, ResNet,
-                                    ResNetV1d, ResNeXt)
->>>>>>> c472f867
+                                    ResNetV1d, ResNeXt, TridentResNet)
 from mmdet.models.backbones.hourglass import HourglassNet
 from mmdet.models.backbones.res2net import Bottle2neck
 from mmdet.models.backbones.resnest import Bottleneck as BottleneckS
