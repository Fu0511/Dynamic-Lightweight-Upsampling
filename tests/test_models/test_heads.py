--- conflicted
+++ resolved
@@ -1245,14 +1245,7 @@
             type='HungarianAssigner',
             cls_cost=dict(type='ClassificationCost', weight=1.0),
             reg_cost=dict(type='BBoxL1Cost', weight=5.0),
-<<<<<<< HEAD
-            iou_cost=dict(
-                type='IoUCost',
-                iou_mode='giou',
-                weight=2.0)))
-=======
             iou_cost=dict(type='IoUCost', iou_mode='giou', weight=2.0)))
->>>>>>> 482f60fe
     transformer_cfg = dict(
         type='Transformer',
         embed_dims=4,
