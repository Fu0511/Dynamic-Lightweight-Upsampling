--- conflicted
+++ resolved
@@ -5,16 +5,11 @@
 from mmdet.core import bbox2roi, build_assigner, build_sampler
 from mmdet.core.evaluation.bbox_overlaps import bbox_overlaps
 from mmdet.models.dense_heads import (AnchorHead, CornerHead, FCOSHead,
-<<<<<<< HEAD
-                                      FSAFHead, GuidedAnchorHead, YolactHead,
-                                      YolactProtonet, YolactSegmHead)
-from mmdet.models.roi_heads.bbox_heads import BBoxHead
-=======
                                       FSAFHead, GuidedAnchorHead, PAAHead,
-                                      SABLRetinaHead, paa_head)
+                                      SABLRetinaHead, YOLACTHead,
+                                      YOLACTProtonet, YOLACTSegmHead, paa_head)
 from mmdet.models.dense_heads.paa_head import levels_to_images
 from mmdet.models.roi_heads.bbox_heads import BBoxHead, SABLHead
->>>>>>> feb703e1
 from mmdet.models.roi_heads.mask_heads import FCNMaskHead, MaskIoUHead
 
 
@@ -1032,9 +1027,17 @@
     scores = scores[idx].view(-1)
     clses = clses[idx].view(-1)
 
-<<<<<<< HEAD
-    assert bboxes[torch.where(scores > 0.05)].equal(gt_bboxes[0])
-    assert clses[torch.where(scores > 0.05)].equal(gt_labels[0].float())
+    valid_bboxes = bboxes[torch.where(scores > 0.05)]
+    valid_labels = clses[torch.where(scores > 0.05)]
+    max_coordinate = valid_bboxes.max()
+    offsets = valid_labels.to(valid_bboxes) * (max_coordinate + 1)
+    gt_offsets = gt_labels[0].to(gt_bboxes[0]) * (max_coordinate + 1)
+
+    offset_bboxes = valid_bboxes + offsets[:, None]
+    offset_gtbboxes = gt_bboxes[0] + gt_offsets[:, None]
+
+    iou_matrix = bbox_overlaps(offset_bboxes.numpy(), offset_gtbboxes.numpy())
+    assert (iou_matrix == 1).sum() == 3
 
 
 def test_yolact_head_loss():
@@ -1060,7 +1063,7 @@
             neg_pos_ratio=3,
             debug=False,
             min_gt_box_wh=[4.0, 4.0]))
-    bbox_head = YolactHead(
+    bbox_head = YOLACTHead(
         num_classes=80,
         in_channels=256,
         feat_channels=256,
@@ -1087,12 +1090,12 @@
         num_protos=32,
         use_ohem=True,
         train_cfg=train_cfg)
-    segm_head = YolactSegmHead(
+    segm_head = YOLACTSegmHead(
         in_channels=256,
         num_classes=80,
         loss_segm=dict(
             type='CrossEntropyLoss', use_sigmoid=True, loss_weight=1.0))
-    mask_head = YolactProtonet(
+    mask_head = YOLACTProtonet(
         protonet_cfg=dict(
             kernel_size=[3, 3, 3, -2, 3, 1],
             num_channels=[256, 256, 256, None, 256, 32]),
@@ -1169,17 +1172,4 @@
     one_gt_segm_loss = sum(one_gt_segm_loss['loss_segm'])
     one_gt_mask_loss = sum(one_gt_mask_loss['loss_mask'])
     assert one_gt_segm_loss.item() > 0, 'segm loss should be non-zero'
-    assert one_gt_mask_loss.item() > 0, 'mask loss should be non-zero'
-=======
-    valid_bboxes = bboxes[torch.where(scores > 0.05)]
-    valid_labels = clses[torch.where(scores > 0.05)]
-    max_coordinate = valid_bboxes.max()
-    offsets = valid_labels.to(valid_bboxes) * (max_coordinate + 1)
-    gt_offsets = gt_labels[0].to(gt_bboxes[0]) * (max_coordinate + 1)
-
-    offset_bboxes = valid_bboxes + offsets[:, None]
-    offset_gtbboxes = gt_bboxes[0] + gt_offsets[:, None]
-
-    iou_matrix = bbox_overlaps(offset_bboxes.numpy(), offset_gtbboxes.numpy())
-    assert (iou_matrix == 1).sum() == 3
->>>>>>> feb703e1
+    assert one_gt_mask_loss.item() > 0, 'mask loss should be non-zero'