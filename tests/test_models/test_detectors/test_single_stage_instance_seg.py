--- conflicted
+++ resolved
@@ -33,19 +33,9 @@
             self.assertTrue(detector.bbox_head)
 
     @parameterized.expand([
-<<<<<<< HEAD
         ('solo/solo_r50_fpn_1x_coco.py', ('cpu', 'cuda', 'musa')),
-        ('solo/decoupled-solo_r50_fpn_1x_coco.py', ('cpu', 'cuda', 'musa')),
-        ('solo/decoupled-solo-light_r50_fpn_3x_coco.py', ('cpu', 'cuda',
-                                                          'musa')),
-        ('solov2/solov2_r50_fpn_1x_coco.py', ('cpu', 'cuda', 'musa')),
         ('solov2/solov2-light_r18_fpn_ms-3x_coco.py', ('cpu', 'cuda', 'musa')),
         ('yolact/yolact_r50_1xb8-55e_coco.py', ('cpu', 'cuda', 'musa')),
-=======
-        ('solo/solo_r50_fpn_1x_coco.py', ('cpu', 'cuda')),
-        ('solov2/solov2-light_r18_fpn_ms-3x_coco.py', ('cpu', 'cuda')),
-        ('yolact/yolact_r50_1xb8-55e_coco.py', ('cpu', 'cuda')),
->>>>>>> 44ebd17b
     ])
     def test_single_stage_forward_loss_mode(self, cfg_file, devices):
         model = get_detector_cfg(cfg_file)
@@ -78,18 +68,8 @@
             self.assertIsInstance(losses, dict)
 
     @parameterized.expand([
-<<<<<<< HEAD
-        ('solo/solo_r50_fpn_1x_coco.py', ('cpu', 'cuda', 'musa')),
-        ('solo/decoupled-solo_r50_fpn_1x_coco.py', ('cpu', 'cuda', 'musa')),
-        ('solo/decoupled-solo-light_r50_fpn_3x_coco.py', ('cpu', 'cuda',
-                                                          'musa')),
-        ('solov2/solov2_r50_fpn_1x_coco.py', ('cpu', 'cuda', 'musa')),
-        ('solov2/solov2-light_r18_fpn_ms-3x_coco.py', ('cpu', 'cuda', 'musa')),
-        ('yolact/yolact_r50_1xb8-55e_coco.py', ('cpu', 'cuda', 'musa')),
-=======
-        ('solo/decoupled-solo-light_r50_fpn_3x_coco.py', ('cpu', 'cuda')),
-        ('yolact/yolact_r50_1xb8-55e_coco.py', ('cpu', 'cuda')),
->>>>>>> 44ebd17b
+        ('solo/decoupled-solo-light_r50_fpn_3x_coco.py', ('cpu', 'cuda', 'musa')),
+        ('yolact/yolact_r50_1xb8-55e_coco.py', ('cpu', 'cuda', 'musa'))
     ])
     def test_single_stage_forward_predict_mode(self, cfg_file, devices):
         model = get_detector_cfg(cfg_file)
@@ -125,19 +105,9 @@
                 self.assertIsInstance(batch_results[0], DetDataSample)
 
     @parameterized.expand([
-<<<<<<< HEAD
         ('solo/solo_r50_fpn_1x_coco.py', ('cpu', 'cuda', 'musa')),
-        ('solo/decoupled-solo_r50_fpn_1x_coco.py', ('cpu', 'cuda', 'musa')),
-        ('solo/decoupled-solo-light_r50_fpn_3x_coco.py', ('cpu', 'cuda',
-                                                          'musa')),
         ('solov2/solov2_r50_fpn_1x_coco.py', ('cpu', 'cuda', 'musa')),
-        ('solov2/solov2-light_r18_fpn_ms-3x_coco.py', ('cpu', 'cuda', 'musa')),
         ('yolact/yolact_r50_1xb8-55e_coco.py', ('cpu', 'cuda', 'musa')),
-=======
-        ('solo/solo_r50_fpn_1x_coco.py', ('cpu', 'cuda')),
-        ('solov2/solov2_r50_fpn_1x_coco.py', ('cpu', 'cuda')),
-        ('yolact/yolact_r50_1xb8-55e_coco.py', ('cpu', 'cuda')),
->>>>>>> 44ebd17b
     ])
     def test_single_stage_forward_tensor_mode(self, cfg_file, devices):
         model = get_detector_cfg(cfg_file)
