--- conflicted
+++ resolved
@@ -76,10 +76,11 @@
         assert np.array_equal(suppressed, expected_suppressed)
 
         dets = torch.FloatTensor(base_dets).to(device_id)
-<<<<<<< HEAD
-        surpressed, inds = nms(dets, iou_thr)
-        assert dets.dtype == surpressed.dtype
-        assert len(inds) == len(surpressed) == 2
+        expected_suppressed = torch.FloatTensor(base_expected_suppressed).to(
+            device_id)
+        suppressed, inds = nms(dets, iou_thr)
+        assert dets.dtype == suppressed.dtype
+        assert torch.equal(suppressed, expected_suppressed)
 
 
 def test_nms_match():
@@ -109,11 +110,4 @@
     # input of wrong shape
     wrong_dets = np.zeros((2, 3))
     with pytest.raises(AssertionError):
-        nms_match(wrong_dets, iou_thr)
-=======
-        expected_suppressed = torch.FloatTensor(base_expected_suppressed).to(
-            device_id)
-        suppressed, inds = nms(dets, iou_thr)
-        assert dets.dtype == suppressed.dtype
-        assert torch.equal(suppressed, expected_suppressed)
->>>>>>> 93b666d1
+        nms_match(wrong_dets, iou_thr)