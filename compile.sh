--- conflicted
+++ resolved
@@ -30,10 +30,6 @@
 fi
 $PYTHON setup.py build_ext --inplace
 
-<<<<<<< HEAD
-echo "Building poroi pool op..."
-cd ../psroi_pooling
-=======
 echo "Building sigmoid focal loss op..."
 cd ../sigmoid_focal_loss
 if [ -d "build" ]; then
@@ -43,7 +39,13 @@
 
 echo "Building masked conv op..."
 cd ../masked_conv
->>>>>>> 8f70f9df
+if [ -d "build" ]; then
+    rm -r build
+fi
+$PYTHON setup.py build_ext --inplace
+
+echo "Building poroi pool op..."
+cd ../psroi_pooling
 if [ -d "build" ]; then
     rm -r build
 fi
