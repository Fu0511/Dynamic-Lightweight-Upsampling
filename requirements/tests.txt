asynctest
codecov
flake8
isort
# Note: used for kwarray.group_items, this may be ported to mmcv in the future.
kwarray
pytest
pytest-cov
pytest-runner
<<<<<<< HEAD
ubelt
=======
ubelt == 0.8.8
>>>>>>> dc8500b4
xdoctest >= 0.10.0
yapf<|MERGE_RESOLUTION|>--- conflicted
+++ resolved
@@ -7,10 +7,6 @@
 pytest
 pytest-cov
 pytest-runner
-<<<<<<< HEAD
-ubelt
-=======
 ubelt == 0.8.8
->>>>>>> dc8500b4
 xdoctest >= 0.10.0
 yapf