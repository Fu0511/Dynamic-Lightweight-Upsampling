matplotlib
<<<<<<< HEAD
mmcv>=1.0.1
=======
mmcv==0.6.2
>>>>>>> 64953917
numpy
# need older pillow until torchvision is fixed
Pillow<=6.2.2
six
terminaltables
torch>=1.3
torchvision<|MERGE_RESOLUTION|>--- conflicted
+++ resolved
@@ -1,9 +1,5 @@
 matplotlib
-<<<<<<< HEAD
-mmcv>=1.0.1
-=======
-mmcv==0.6.2
->>>>>>> 64953917
+mmcv>=1.0.2
 numpy
 # need older pillow until torchvision is fixed
 Pillow<=6.2.2
