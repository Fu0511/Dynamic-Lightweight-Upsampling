--- conflicted
+++ resolved
@@ -16,13 +16,9 @@
 from mmdet.datasets import (build_dataloader, build_dataset,
                             replace_ImageToTensor)
 from mmdet.models import build_detector
-<<<<<<< HEAD
-from mmdet.utils import (compat_cfg, replace_cfg_vals, setup_multi_processes,
+from mmdet.utils import (build_ddp, build_dp, compat_cfg, get_device,
+                         replace_cfg_vals, setup_multi_processes,
                          update_data_root)
-=======
-from mmdet.utils import (build_ddp, build_dp, compat_cfg, get_device,
-                         setup_multi_processes, update_data_root)
->>>>>>> 857ac4e3
 
 
 def parse_args():
