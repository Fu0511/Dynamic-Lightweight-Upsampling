--- conflicted
+++ resolved
@@ -6,17 +6,7 @@
 from mmengine.config import Config, DictAction
 from mmengine.runner import Runner
 
-<<<<<<< HEAD
-from mmdet.utils import register_all_modules
-=======
-from mmdet.apis import multi_gpu_test, single_gpu_test
-from mmdet.datasets import (build_dataloader, build_dataset,
-                            replace_ImageToTensor)
-from mmdet.models import build_detector
-from mmdet.utils import (build_ddp, build_dp, compat_cfg, get_device,
-                         replace_cfg_vals, setup_multi_processes,
-                         update_data_root)
->>>>>>> ca11860f
+from mmdet.utils import register_all_modules, replace_cfg_vals
 
 
 # TODO: support fuse_conv_bn and format_only
@@ -82,20 +72,14 @@
 def main():
     args = parse_args()
 
-<<<<<<< HEAD
     # register all modules in mmdet into the registries
     # do not init the default scope here because it will be init in the runner
     register_all_modules(init_default_scope=False)
-=======
-    # replace the ${key} with the value of cfg.key
-    cfg = replace_cfg_vals(cfg)
-
-    # update data root according to MMDET_DATASETS
-    update_data_root(cfg)
->>>>>>> ca11860f
 
     # load config
     cfg = Config.fromfile(args.config)
+    # replace the ${key} with the value of cfg.key
+    cfg = replace_cfg_vals(cfg)
     cfg.launcher = args.launcher
     if args.cfg_options is not None:
         cfg.merge_from_dict(args.cfg_options)
@@ -114,44 +98,8 @@
     if args.show or args.show_dir:
         cfg = trigger_visualization_hook(cfg, args)
 
-<<<<<<< HEAD
     # build the runner from config
     runner = Runner.from_cfg(cfg)
-=======
-    # build the dataloader
-    dataset = build_dataset(cfg.data.test)
-    data_loader = build_dataloader(dataset, **test_loader_cfg)
-
-    # build the model and load checkpoint
-    cfg.model.train_cfg = None
-    model = build_detector(cfg.model, test_cfg=cfg.get('test_cfg'))
-    fp16_cfg = cfg.get('fp16', None)
-    if fp16_cfg is not None:
-        wrap_fp16_model(model)
-    checkpoint = load_checkpoint(model, args.checkpoint, map_location='cpu')
-    if args.fuse_conv_bn:
-        model = fuse_conv_bn(model)
-    # old versions did not save class info in checkpoints, this walkaround is
-    # for backward compatibility
-    if 'CLASSES' in checkpoint.get('meta', {}):
-        model.CLASSES = checkpoint['meta']['CLASSES']
-    else:
-        model.CLASSES = dataset.CLASSES
-
-    if not distributed:
-        model = build_dp(model, cfg.device, device_ids=cfg.gpu_ids)
-        outputs = single_gpu_test(model, data_loader, args.show, args.show_dir,
-                                  args.show_score_thr)
-    else:
-        model = build_ddp(
-            model,
-            cfg.device,
-            device_ids=[int(os.environ['LOCAL_RANK'])],
-            broadcast_buffers=False)
-        outputs = multi_gpu_test(
-            model, data_loader, args.tmpdir, args.gpu_collect
-            or cfg.evaluation.get('gpu_collect', False))
->>>>>>> ca11860f
 
     # start testing
     runner.test()
