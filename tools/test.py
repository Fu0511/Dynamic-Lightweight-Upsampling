import argparse
import os
import os.path as osp
import shutil
import tempfile

import mmcv
import torch
import torch.distributed as dist
from mmcv.runner import load_checkpoint, get_dist_info
from mmcv.parallel import MMDataParallel, MMDistributedDataParallel

from mmdet.apis import init_dist
from mmdet.core import results2json, coco_eval, wrap_fp16_model
from mmdet.datasets import build_dataloader, build_dataset
from mmdet.models import build_detector


def single_gpu_test(model, data_loader, show=False):
    model.eval()
    results = []
    dataset = data_loader.dataset
    prog_bar = mmcv.ProgressBar(len(dataset))
    for i, data in enumerate(data_loader):
        batch_size = len(data['img'][0].data[0])
        with torch.no_grad():
            result = model(return_loss=False, rescale=not show, **data)
        if batch_size == 1:
            results.append(result)
        else:
            results += result

        if show:
            model.module.show_result(data, result, dataset.img_norm_cfg)

        for _ in range(batch_size):
            prog_bar.update()
    return results


def multi_gpu_test(model, data_loader, tmpdir=None):
    model.eval()
    results = []
    dataset = data_loader.dataset
    rank, world_size = get_dist_info()
    if rank == 0:
        prog_bar = mmcv.ProgressBar(len(dataset))
    for i, data in enumerate(data_loader):
        batch_size = len(data['img'][0].data[0])
        with torch.no_grad():
            result = model(return_loss=False, rescale=True, **data)
        if batch_size == 1:
            results.append(result)
        else:
            results += result

        if rank == 0:
            for _ in range(batch_size * world_size):
                prog_bar.update()

    # collect results from all ranks
    results = collect_results(results, len(dataset), tmpdir)

    return results


def collect_results(result_part, size, tmpdir=None):
    rank, world_size = get_dist_info()
    # create a tmp dir if it is not specified
    if tmpdir is None:
        MAX_LEN = 512
        # 32 is whitespace
        dir_tensor = torch.full((MAX_LEN, ),
                                32,
                                dtype=torch.uint8,
                                device='cuda')
        if rank == 0:
            tmpdir = tempfile.mkdtemp()
            tmpdir = torch.tensor(
                bytearray(tmpdir.encode()), dtype=torch.uint8, device='cuda')
            dir_tensor[:len(tmpdir)] = tmpdir
        dist.broadcast(dir_tensor, 0)
        tmpdir = dir_tensor.cpu().numpy().tobytes().decode().rstrip()
    else:
        mmcv.mkdir_or_exist(tmpdir)
    # dump the part result to the dir
    mmcv.dump(result_part, osp.join(tmpdir, 'part_{}.pkl'.format(rank)))
    dist.barrier()
    # collect all parts
    if rank != 0:
        return None
    else:
        # load results of all parts from tmp dir
        part_list = []
        for i in range(world_size):
            part_file = osp.join(tmpdir, 'part_{}.pkl'.format(i))
            part_list.append(mmcv.load(part_file))
        # sort the results
        ordered_results = []
        for res in zip(*part_list):
            ordered_results.extend(list(res))
        # the dataloader may pad some samples
        ordered_results = ordered_results[:size]
        # remove tmp dir
        shutil.rmtree(tmpdir)
        return ordered_results


def parse_args():
    parser = argparse.ArgumentParser(description='MMDet test detector')
    parser.add_argument('config', help='test config file path')
    parser.add_argument('checkpoint', help='checkpoint file')
    parser.add_argument('--out', help='output result file')
    parser.add_argument(
        '--eval',
        type=str,
        nargs='+',
        choices=['proposal', 'proposal_fast', 'bbox', 'segm', 'keypoints'],
        help='eval types')
    parser.add_argument('--show', action='store_true', help='show results')
    parser.add_argument('--tmpdir', help='tmp dir for writing some results')
    parser.add_argument(
        '--launcher',
        choices=['none', 'pytorch', 'slurm', 'mpi'],
        default='none',
        help='job launcher')
    parser.add_argument('--local_rank', type=int, default=0)
    args = parser.parse_args()
    if 'LOCAL_RANK' not in os.environ:
        os.environ['LOCAL_RANK'] = str(args.local_rank)
    return args


def main():
    args = parse_args()

    if args.out is not None and not args.out.endswith(('.pkl', '.pickle')):
        raise ValueError('The output file must be a pkl file.')

    cfg = mmcv.Config.fromfile(args.config)
    # set cudnn_benchmark
    if cfg.get('cudnn_benchmark', False):
        torch.backends.cudnn.benchmark = True
    cfg.model.pretrained = None
    cfg.data.test.test_mode = True

    # init distributed env first, since logger depends on the dist info.
    if args.launcher == 'none':
        distributed = False
    else:
        distributed = True
        init_dist(args.launcher, **cfg.dist_params)

    # build the dataloader
<<<<<<< HEAD
    # TODO: support batch inference for all models
    imgs_per_gpu = 1
    if 'imgs_per_gpu_override' in cfg.data.test:
        imgs_per_gpu = cfg.data.test.pop('imgs_per_gpu_override')
    dataset = get_dataset(cfg.data.test)
=======
    # TODO: support multiple images per gpu (only minor changes are needed)
    dataset = build_dataset(cfg.data.test)
>>>>>>> b8bcda67
    data_loader = build_dataloader(
        dataset,
        imgs_per_gpu=imgs_per_gpu,
        workers_per_gpu=cfg.data.workers_per_gpu,
        dist=distributed,
        shuffle=False)

    # build the model and load checkpoint
    model = build_detector(cfg.model, train_cfg=None, test_cfg=cfg.test_cfg)
    fp16_cfg = cfg.get('fp16', None)
    if fp16_cfg is not None:
        wrap_fp16_model(model)
    checkpoint = load_checkpoint(model, args.checkpoint, map_location='cpu')
    # old versions did not save class info in checkpoints, this walkaround is
    # for backward compatibility
    if 'CLASSES' in checkpoint['meta']:
        model.CLASSES = checkpoint['meta']['CLASSES']
    else:
        model.CLASSES = dataset.CLASSES

    if not distributed:
        model = MMDataParallel(model, device_ids=[0])
        outputs = single_gpu_test(model, data_loader, args.show)
    else:
        model = MMDistributedDataParallel(model.cuda())
        outputs = multi_gpu_test(model, data_loader, args.tmpdir)

    rank, _ = get_dist_info()
    if args.out and rank == 0:
        print('\nwriting results to {}'.format(args.out))
        mmcv.dump(outputs, args.out)
        eval_types = args.eval
        if eval_types:
            print('Starting evaluate {}'.format(' and '.join(eval_types)))
            if eval_types == ['proposal_fast']:
                result_file = args.out
                coco_eval(result_file, eval_types, dataset.coco)
            else:
                if not isinstance(outputs[0], dict):
                    result_files = results2json(dataset, outputs, args.out)
                    coco_eval(result_files, eval_types, dataset.coco)
                else:
                    for name in outputs[0]:
                        print('\nEvaluating {}'.format(name))
                        outputs_ = [out[name] for out in outputs]
                        result_file = args.out + '.{}'.format(name)
                        result_files = results2json(dataset, outputs_,
                                                    result_file)
                        coco_eval(result_files, eval_types, dataset.coco)


if __name__ == '__main__':
    main()<|MERGE_RESOLUTION|>--- conflicted
+++ resolved
@@ -152,16 +152,11 @@
         init_dist(args.launcher, **cfg.dist_params)
 
     # build the dataloader
-<<<<<<< HEAD
     # TODO: support batch inference for all models
     imgs_per_gpu = 1
     if 'imgs_per_gpu_override' in cfg.data.test:
         imgs_per_gpu = cfg.data.test.pop('imgs_per_gpu_override')
-    dataset = get_dataset(cfg.data.test)
-=======
-    # TODO: support multiple images per gpu (only minor changes are needed)
     dataset = build_dataset(cfg.data.test)
->>>>>>> b8bcda67
     data_loader = build_dataloader(
         dataset,
         imgs_per_gpu=imgs_per_gpu,
