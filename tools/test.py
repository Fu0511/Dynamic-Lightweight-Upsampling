import argparse
import os
import os.path as osp
import shutil
import tempfile

import mmcv
import torch
import torch.distributed as dist
from mmcv.runner import load_checkpoint, get_dist_info
from mmcv.parallel import MMDataParallel, MMDistributedDataParallel

from mmdet.apis import init_dist
from mmdet.core import results2json, coco_eval, wrap_fp16_model
from mmdet.datasets import build_dataloader, get_dataset
from mmdet.models import build_detector


def single_gpu_test(model, data_loader, show=False):
    model.eval()
    results = []
    dataset = data_loader.dataset
    prog_bar = mmcv.ProgressBar(len(dataset))
    for i, data in enumerate(data_loader):
        with torch.no_grad():
            result = model(return_loss=False, rescale=not show, **data)
        results.append(result)

        if show:
            model.module.show_result(data, result, dataset.img_norm_cfg)

        batch_size = data['img'][0].size(0)
        for _ in range(batch_size):
            prog_bar.update()
    return results


def multi_gpu_test(model, data_loader, tmpdir=None):
    model.eval()
    results = []
    dataset = data_loader.dataset
    rank, world_size = get_dist_info()
    if rank == 0:
        prog_bar = mmcv.ProgressBar(len(dataset))
    for i, data in enumerate(data_loader):
        with torch.no_grad():
            result = model(return_loss=False, rescale=True, **data)
        results.append(result)

        if rank == 0:
            batch_size = data['img'][0].size(0)
            for _ in range(batch_size * world_size):
                prog_bar.update()

    # collect results from all ranks
    results = collect_results(results, len(dataset), tmpdir)

    return results


def collect_results(result_part, size, tmpdir=None):
    rank, world_size = get_dist_info()
    # create a tmp dir if it is not specified
    if tmpdir is None:
        MAX_LEN = 512
        # 32 is whitespace
        dir_tensor = torch.full((MAX_LEN, ),
                                32,
                                dtype=torch.uint8,
                                device='cuda')
        if rank == 0:
            tmpdir = tempfile.mkdtemp()
            tmpdir = torch.tensor(
                bytearray(tmpdir.encode()), dtype=torch.uint8, device='cuda')
            dir_tensor[:len(tmpdir)] = tmpdir
        dist.broadcast(dir_tensor, 0)
        tmpdir = dir_tensor.cpu().numpy().tobytes().decode().rstrip()
    else:
        mmcv.mkdir_or_exist(tmpdir)
    # dump the part result to the dir
    mmcv.dump(result_part, osp.join(tmpdir, 'part_{}.pkl'.format(rank)))
    dist.barrier()
    # collect all parts
    if rank != 0:
        return None
    else:
        # load results of all parts from tmp dir
        part_list = []
        for i in range(world_size):
            part_file = osp.join(tmpdir, 'part_{}.pkl'.format(i))
            part_list.append(mmcv.load(part_file))
        # sort the results
        ordered_results = []
        for res in zip(*part_list):
            ordered_results.extend(list(res))
        # the dataloader may pad some samples
        ordered_results = ordered_results[:size]
        # remove tmp dir
        shutil.rmtree(tmpdir)
        return ordered_results


def parse_args():
    parser = argparse.ArgumentParser(description='MMDet test detector')
    parser.add_argument('config', help='test config file path')
    parser.add_argument('checkpoint', help='checkpoint file')
    parser.add_argument('--out', help='output result file')
    parser.add_argument(
        '--eval',
        type=str,
        nargs='+',
        choices=['proposal', 'proposal_fast', 'bbox', 'segm', 'keypoints'],
        help='eval types')
    parser.add_argument('--show', action='store_true', help='show results')
    parser.add_argument('--tmpdir', help='tmp dir for writing some results')
    parser.add_argument(
        '--launcher',
        choices=['none', 'pytorch', 'slurm', 'mpi'],
        default='none',
        help='job launcher')
    parser.add_argument('--local_rank', type=int, default=0)
    args = parser.parse_args()
    if 'LOCAL_RANK' not in os.environ:
        os.environ['LOCAL_RANK'] = str(args.local_rank)
    return args


def main():
    args = parse_args()

    if args.out is not None and not args.out.endswith(('.pkl', '.pickle')):
        raise ValueError('The output file must be a pkl file.')

    cfg = mmcv.Config.fromfile(args.config)
    # set cudnn_benchmark
    if cfg.get('cudnn_benchmark', False):
        torch.backends.cudnn.benchmark = True
    cfg.model.pretrained = None
    cfg.data.test.test_mode = True

    # init distributed env first, since logger depends on the dist info.
    if args.launcher == 'none':
        distributed = False
    else:
        distributed = True
        init_dist(args.launcher, **cfg.dist_params)

    # build the dataloader
    # TODO: support multiple images per gpu (only minor changes are needed)
    dataset = get_dataset(cfg.data.test)
    data_loader = build_dataloader(
        dataset,
        imgs_per_gpu=1,
        workers_per_gpu=cfg.data.workers_per_gpu,
        dist=distributed,
        shuffle=False)

    # build the model and load checkpoint
    model = build_detector(cfg.model, train_cfg=None, test_cfg=cfg.test_cfg)
<<<<<<< HEAD
    fp16_cfg = cfg.get('fp16', None)
    if fp16_cfg is not None:
        assert not distributed  # TODO: FP16 parallel test
        wrap_fp16_model(model)
    load_checkpoint(model, args.checkpoint, map_location='cpu')
=======
    checkpoint = load_checkpoint(model, args.checkpoint, map_location='cpu')
    # old versions did not save class info in checkpoints, this walkaround is
    # for backward compatibility
    if 'CLASSES' in checkpoint['meta']:
        model.CLASSES = checkpoint['meta']['CLASSES']
    else:
        model.CLASSES = dataset.CLASSES
>>>>>>> d95727b2

    if not distributed:
        model = MMDataParallel(model, device_ids=[0])
        outputs = single_gpu_test(model, data_loader, args.show)
    else:
        model = MMDistributedDataParallel(model.cuda())
        outputs = multi_gpu_test(model, data_loader, args.tmpdir)

    rank, _ = get_dist_info()
    if args.out and rank == 0:
        print('\nwriting results to {}'.format(args.out))
        mmcv.dump(outputs, args.out)
        eval_types = args.eval
        if eval_types:
            print('Starting evaluate {}'.format(' and '.join(eval_types)))
            if eval_types == ['proposal_fast']:
                result_file = args.out
                coco_eval(result_file, eval_types, dataset.coco)
            else:
                if not isinstance(outputs[0], dict):
                    result_files = results2json(dataset, outputs, args.out)
                    coco_eval(result_files, eval_types, dataset.coco)
                else:
                    for name in outputs[0]:
                        print('\nEvaluating {}'.format(name))
                        outputs_ = [out[name] for out in outputs]
                        result_file = args.out + '.{}'.format(name)
                        result_files = results2json(dataset, outputs_,
                                                    result_file)
                        coco_eval(result_files, eval_types, dataset.coco)


if __name__ == '__main__':
    main()<|MERGE_RESOLUTION|>--- conflicted
+++ resolved
@@ -157,13 +157,10 @@
 
     # build the model and load checkpoint
     model = build_detector(cfg.model, train_cfg=None, test_cfg=cfg.test_cfg)
-<<<<<<< HEAD
     fp16_cfg = cfg.get('fp16', None)
     if fp16_cfg is not None:
         assert not distributed  # TODO: FP16 parallel test
         wrap_fp16_model(model)
-    load_checkpoint(model, args.checkpoint, map_location='cpu')
-=======
     checkpoint = load_checkpoint(model, args.checkpoint, map_location='cpu')
     # old versions did not save class info in checkpoints, this walkaround is
     # for backward compatibility
@@ -171,7 +168,6 @@
         model.CLASSES = checkpoint['meta']['CLASSES']
     else:
         model.CLASSES = dataset.CLASSES
->>>>>>> d95727b2
 
     if not distributed:
         model = MMDataParallel(model, device_ids=[0])
