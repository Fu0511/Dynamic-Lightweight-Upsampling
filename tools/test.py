--- conflicted
+++ resolved
@@ -1,14 +1,5 @@
 import argparse
 import os
-<<<<<<< HEAD
-import os.path as osp
-import pickle
-import shutil
-import tempfile
-import numpy as np
-from tqdm import tqdm
-=======
->>>>>>> c77ccbbf
 
 import mmcv
 import torch
@@ -17,207 +8,12 @@
 from mmcv.runner import get_dist_info, init_dist, load_checkpoint
 from tools.fuse_conv_bn import fuse_module
 
-<<<<<<< HEAD
-from mmdet.core import coco_eval, results2json, wrap_fp16_model, multiclass_nms
-=======
 from mmdet.apis import multi_gpu_test, single_gpu_test
 from mmdet.core import wrap_fp16_model
->>>>>>> c77ccbbf
 from mmdet.datasets import build_dataloader, build_dataset
 from mmdet.models import build_detector
 
 
-<<<<<<< HEAD
-def single_gpu_test(model, data_loader, show=False, flip=False):
-    model.eval()
-    results = []
-    dataset = data_loader.dataset
-    prog_bar = mmcv.ProgressBar(len(dataset))
-    for i, data in enumerate(data_loader):
-        with torch.no_grad():
-            if flip:
-                data['img'][0] = torch.flip(data['img'][0], dims=(3,))
-            result = model(return_loss=False, rescale=not show, **data)
-
-            if flip:
-                width = data['img_meta'][0]._data[0][0]['ori_shape'][1]
-                result[0][:, 0], result[0][:, 2] = \
-                        width - result[0][:, 2] - 1, width - result[0][:, 0] - 1
-
-        results.append(result)
-
-        if show:
-            model.module.show_result(data, result, wait_time=-1)
-
-        batch_size = data['img'][0].size(0)
-        for _ in range(batch_size):
-            prog_bar.update()
-    return results
-
-def single_gpu_test_ms(model, cfg, scales, flip):
-    per_scale_results = []
-    flip_options = (False, True) if flip else (False,)
-    for flip in flip_options:
-        for img_scale in scales:
-            print(f'scale={img_scale} flip={flip}')
-            assert cfg.data.test.pipeline[1].type == 'MultiScaleFlipAug'
-            cfg.data.test.pipeline[1].img_scale = tuple(img_scale)
-            dataset = build_dataset(cfg.data.test)
-            data_loader = build_dataloader(
-                dataset,
-                imgs_per_gpu=1,
-                workers_per_gpu=cfg.data.workers_per_gpu,
-                dist=False,
-                shuffle=False)
-
-            results = single_gpu_test(model, data_loader, False, flip=flip)
-            per_scale_results.append(results)
-            print()
-
-    return per_scale_results
-
-def combine_results(per_scale_outputs, model, cfg):
-    results = []
-
-    for img_idx in tqdm(range(len(per_scale_outputs[0]))):
-        all_bboxes = []
-        for output in per_scale_outputs:
-            all_bboxes.append(output[img_idx][0])
-
-        all_bboxes = np.concatenate(all_bboxes, axis=0)
-        all_bboxes = torch.tensor(all_bboxes)
-
-        det_bboxes, det_labels = multiclass_nms(
-            all_bboxes[:, :4], all_bboxes[:, 4:], 0.0,
-            cfg.test_cfg.nms, cfg.test_cfg.max_per_img * len(per_scale_outputs))
-
-        results.append(
-            model.module.postprocess(det_bboxes, det_labels, None,
-                                     None, rescale=False)
-        )
-
-    return results
-
-def multi_gpu_test(model, data_loader, tmpdir=None, gpu_collect=False):
-    """Test model with multiple gpus.
-
-    This method tests model with multiple gpus and collects the results
-    under two different modes: gpu and cpu modes. By setting 'gpu_collect=True'
-    it encodes results to gpu tensors and use gpu communication for results
-    collection. On cpu mode it saves the results on different gpus to 'tmpdir'
-    and collects them by the rank 0 worker.
-
-    Args:
-        model (nn.Module): Model to be tested.
-        data_loader (nn.Dataloader): Pytorch data loader.
-        tmpdir (str): Path of directory to save the temporary results from
-            different gpus under cpu mode.
-        gpu_collect (bool): Option to use either gpu or cpu to collect results.
-
-    Returns:
-        list: The prediction results.
-    """
-    model.eval()
-    results = []
-    dataset = data_loader.dataset
-    rank, world_size = get_dist_info()
-    if rank == 0:
-        prog_bar = mmcv.ProgressBar(len(dataset))
-    for i, data in enumerate(data_loader):
-        with torch.no_grad():
-            result = model(return_loss=False, rescale=True, **data)
-        results.append(result)
-
-        if rank == 0:
-            batch_size = data['img'][0].size(0)
-            for _ in range(batch_size * world_size):
-                prog_bar.update()
-
-    # collect results from all ranks
-    if gpu_collect:
-        results = collect_results_gpu(results, len(dataset))
-    else:
-        results = collect_results_cpu(results, len(dataset), tmpdir)
-    return results
-
-
-def collect_results_cpu(result_part, size, tmpdir=None):
-    rank, world_size = get_dist_info()
-    # create a tmp dir if it is not specified
-    if tmpdir is None:
-        MAX_LEN = 512
-        # 32 is whitespace
-        dir_tensor = torch.full((MAX_LEN, ),
-                                32,
-                                dtype=torch.uint8,
-                                device='cuda')
-        if rank == 0:
-            tmpdir = tempfile.mkdtemp()
-            tmpdir = torch.tensor(
-                bytearray(tmpdir.encode()), dtype=torch.uint8, device='cuda')
-            dir_tensor[:len(tmpdir)] = tmpdir
-        dist.broadcast(dir_tensor, 0)
-        tmpdir = dir_tensor.cpu().numpy().tobytes().decode().rstrip()
-    else:
-        mmcv.mkdir_or_exist(tmpdir)
-    # dump the part result to the dir
-    mmcv.dump(result_part, osp.join(tmpdir, 'part_{}.pkl'.format(rank)))
-    dist.barrier()
-    # collect all parts
-    if rank != 0:
-        return None
-    else:
-        # load results of all parts from tmp dir
-        part_list = []
-        for i in range(world_size):
-            part_file = osp.join(tmpdir, 'part_{}.pkl'.format(i))
-            part_list.append(mmcv.load(part_file))
-        # sort the results
-        ordered_results = []
-        for res in zip(*part_list):
-            ordered_results.extend(list(res))
-        # the dataloader may pad some samples
-        ordered_results = ordered_results[:size]
-        # remove tmp dir
-        shutil.rmtree(tmpdir)
-        return ordered_results
-
-
-def collect_results_gpu(result_part, size):
-    rank, world_size = get_dist_info()
-    # dump result part to tensor with pickle
-    part_tensor = torch.tensor(
-        bytearray(pickle.dumps(result_part)), dtype=torch.uint8, device='cuda')
-    # gather all result part tensor shape
-    shape_tensor = torch.tensor(part_tensor.shape, device='cuda')
-    shape_list = [shape_tensor.clone() for _ in range(world_size)]
-    dist.all_gather(shape_list, shape_tensor)
-    # padding result part tensor to max length
-    shape_max = torch.tensor(shape_list).max()
-    part_send = torch.zeros(shape_max, dtype=torch.uint8, device='cuda')
-    part_send[:shape_tensor[0]] = part_tensor
-    part_recv_list = [
-        part_tensor.new_zeros(shape_max) for _ in range(world_size)
-    ]
-    # gather all result part
-    dist.all_gather(part_recv_list, part_send)
-
-    if rank == 0:
-        part_list = []
-        for recv, shape in zip(part_recv_list, shape_list):
-            part_list.append(
-                pickle.loads(recv[:shape[0]].cpu().numpy().tobytes()))
-        # sort the results
-        ordered_results = []
-        for res in zip(*part_list):
-            ordered_results.extend(list(res))
-        # the dataloader may pad some samples
-        ordered_results = ordered_results[:size]
-        return ordered_results
-
-
-=======
->>>>>>> c77ccbbf
 def parse_args():
     parser = argparse.ArgumentParser(
         description='MMDet test (and eval) a model')
@@ -331,19 +127,8 @@
 
     if not distributed:
         model = MMDataParallel(model, device_ids=[0])
-<<<<<<< HEAD
-        if args.tta_ms is None:
-            outputs = single_gpu_test(model, data_loader, args.show)
-        else:
-            assert not args.show
-            scales = np.array([int(x) for x in args.tta_ms]).reshape(-1, 2)
-            per_scale_outputs = single_gpu_test_ms(
-                model, cfg, scales, args.tta_flip)
-            outputs = combine_results(per_scale_outputs, model, cfg)
-=======
         outputs = single_gpu_test(model, data_loader, args.show, args.show_dir,
                                   args.show_score_thr)
->>>>>>> c77ccbbf
     else:
         model = MMDistributedDataParallel(
             model.cuda(),
