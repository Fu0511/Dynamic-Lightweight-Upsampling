--- conflicted
+++ resolved
@@ -117,13 +117,8 @@
     meta['env_info'] = env_info
 
     # log some basic info
-<<<<<<< HEAD
-    logger.info('Distributed training: {}'.format(distributed))
-    logger.info('Config:\n{}'.format(cfg.pretty_text))
-=======
     logger.info(f'Distributed training: {distributed}')
-    logger.info(f'Config:\n{cfg.text}')
->>>>>>> d522281a
+    logger.info(f'Config:\n{cfg.pretty_text}')
 
     # set random seeds
     if args.seed is not None:
