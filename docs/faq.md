<<<<<<< HEAD
# Frequently Asked Questions

We list some common troubles faced by many users and their corresponding solutions here. Feel free to enrich the list if you find any frequent issues and have ways to help others to solve them. If the contents here do not cover your issue, please create an issue using the [provided templates](https://github.com/open-mmlab/mmdetection/blob/master/.github/ISSUE_TEMPLATE/error-report.md) and make sure you fill in all required information in the template.
=======
We list some common troubles faced by many users and their corresponding solutions here. Feel free to enrich the list if you find any frequent issues and have ways to help others to solve them. If the contents here do not cover your issue, please create an issue using the [provided templates](https://github.com/open-mmlab/mmdetection/blob/master/.github/ISSUE_TEMPLATE/error-report.md/) and make sure you fill in all required information in the template.
>>>>>>> 0e09f00a

## MMCV Installation

- Compatibility issue between MMCV and MMDetection; "ConvWS is already registered in conv layer"; "AssertionError: MMCV==xxx is used but incompatible. Please install mmcv>=xxx, <=xxx."

  Please install the correct version of MMCV for the version of your MMDetection following the [installation instruction](https://mmdetection.readthedocs.io/en/latest/get_started.html#installation).

- "No module named 'mmcv.ops'"; "No module named 'mmcv._ext'".

    1. Uninstall existing mmcv in the environment using `pip uninstall mmcv`.
    2. Install mmcv-full following the [installation instruction](https://mmcv.readthedocs.io/en/latest/#installation).

## PyTorch/CUDA Environment

- "RTX 30 series card fails when building MMCV or MMDet"

    1. Temporary work-around: do `MMCV_WITH_OPS=1 MMCV_CUDA_ARGS='-gencode=arch=compute_80,code=sm_80' pip install -e .`.
    The common issue is `nvcc fatal : Unsupported gpu architecture 'compute_86'`. This means that the compiler should optimize for sm_86, i.e., nvidia 30 series card, but such optimizations have not been supported by CUDA toolkit 11.0.
    This work-around modifies the compile flag by adding `MMCV_CUDA_ARGS='-gencode=arch=compute_80,code=sm_80'`, which tells `nvcc` to optimize for **sm_80**, i.e., Nvidia A100. Although A100 is different from the 30 series card, they use similar ampere architecture. This may hurt the performance but it works.
    2. PyTorch developers have updated that the default compiler flags should be fixed by [pytorch/pytorch#47585](https://github.com/pytorch/pytorch/pull/47585). So using PyTorch-nightly may also be able to solve the problem, though we have not tested it yet.

- "invalid device function" or "no kernel image is available for execution".

    1. Check if your cuda runtime version (under `/usr/local/`), `nvcc --version` and `conda list cudatoolkit` version match.
    2. Run `python mmdet/utils/collect_env.py` to check whether PyTorch, torchvision, and MMCV are built for the correct GPU architecture.
    You may need to set `TORCH_CUDA_ARCH_LIST` to reinstall MMCV.
    The GPU arch table could be found [here](https://docs.nvidia.com/cuda/cuda-compiler-driver-nvcc/index.html#gpu-feature-list),
    i.e. run `TORCH_CUDA_ARCH_LIST=7.0 pip install mmcv-full` to build MMCV for Volta GPUs.
    The compatibility issue could happen when using old GPUS, e.g., Tesla K80 (3.7) on colab.
    3. Check whether the running environment is the same as that when mmcv/mmdet has compiled.
    For example, you may compile mmcv using CUDA 10.0 but run it on CUDA 9.0 environments.

- "undefined symbol" or "cannot open xxx.so".

    1. If those symbols are CUDA/C++ symbols (e.g., libcudart.so or GLIBCXX), check whether the CUDA/GCC runtimes are the same as those used for compiling mmcv,
    i.e. run `python mmdet/utils/collect_env.py` to see if `"MMCV Compiler"`/`"MMCV CUDA Compiler"` is the same as `"GCC"`/`"CUDA_HOME"`.
    2. If those symbols are PyTorch symbols (e.g., symbols containing caffe, aten, and TH), check whether the PyTorch version is the same as that used for compiling mmcv.
    3. Run `python mmdet/utils/collect_env.py` to check whether PyTorch, torchvision, and MMCV are built by and running on the same environment.

- setuptools.sandbox.UnpickleableException: DistutilsSetupError("each element of 'ext_modules' option must be an Extension instance or 2-tuple")

    1. If you are using miniconda rather than anaconda, check whether Cython is installed as indicated in [#3379](https://github.com/open-mmlab/mmdetection/issues/3379).
    You need to manually install Cython first and then run command `pip install -r requirements.txt`.
    2. You may also need to check the compatibility between the `setuptools`, `Cython`, and `PyTorch` in your environment.

- "Segmentation fault".
    1. Check you GCC version and use GCC 5.4. This usually caused by the incompatibility between PyTorch and the environment (e.g., GCC < 4.9 for PyTorch). We also recommand the users to avoid using GCC 5.5 because many feedbacks report that GCC 5.5 will cause "segmentation fault" and simply changing it to GCC 5.4 could solve the problem.

    2. Check whether PyTorch is correctly installed and could use CUDA op, e.g. type the following command in your terminal.

        ```shell
        python -c 'import torch; print(torch.cuda.is_available())'
        ```

        And see whether they could correctly output results.

    3. If Pytorch is correctly installed, check whether MMCV is correctly installed.

        ```shell
        python -c 'import mmcv; import mmcv.ops'
        ```

        If MMCV is correctly installed, then there will be no issue of the above two commands.

    4. If MMCV and Pytorch is correctly installed, you man use `ipdb`, `pdb` to set breakpoints or directly add 'print' in mmdetection code and see which part leads the segmentation fault.

## Training

- "Loss goes Nan"
    1. Check if the dataset annotations are valid: zero-size bounding boxes will cause the regression loss to be Nan due to the commonly used transformation for box regression. Some small size (width or height are smaller than 1) boxes will also cause this problem after data augmentation (e.g., instaboost). So check the data and try to filter out those zero-size boxes and skip some risky augmentations on the small-size boxes when you face the problem.
    2. Reduce the learning rate: the learning rate might be too large due to some reasons, e.g., change of batch size. You can rescale them to the value that could stably train the model.
    3. Extend the warmup iterations: some models are sensitive to the learning rate at the start of the training. You can extend the warmup iterations, e.g., change the `warmup_iters` from 500 to 1000 or 2000.
    4. Add gradient clipping: some models requires gradient clipping to stablize the training process. The default of `grad_clip` is `None`, you can add gradient clippint to avoid gradients that are too large, i.e., set `optimizer_config=dict(_delete_=True, grad_clip=dict(max_norm=35, norm_type=2))` in your config file. If your config does not inherits from any basic config that contains `optimizer_config=dict(grad_clip=None)`, you can simply add `optimizer_config=dict(grad_clip=dict(max_norm=35, norm_type=2))`.
- ’GPU out of memory"
    1. There are some scenarios when there are large amount of ground truth boxes, which may cause OOM during target assignment. You can set `gpu_assign_thr=N` in the config of assigner thus the assigner will calculate box overlaps through CPU when there are more than N GT boxes.
    2. Set `with_cp=True` in the backbone. This uses the sublinear strategy in PyTorch to reduce GPU memory cost in the backbone.
    3. Try mixed precision training using following the examples in `config/fp16`. The `loss_scale` might need further tuning for different models.

- "RuntimeError: Expected to have finished reduction in the prior iteration before starting a new one"
    1. This error indicates that your module has parameters that were not used in producing loss. This phenomenon may be caused by running different branches in your code in DDP mode.
    2. You can set ` find_unused_parameters = True` in the config to solve the above problems or find those unused parameters manually.

## Evaluation

- COCO Dataset, AP or AR = -1
    1. According to the definition of COCO dataset, the small and medium areas in an image are less than 1024 (32\*32), 9216 (96\*96), respectively.
    2. If the corresponding area has no object, the result of AP and AR will set to -1.<|MERGE_RESOLUTION|>--- conflicted
+++ resolved
@@ -1,10 +1,6 @@
-<<<<<<< HEAD
 # Frequently Asked Questions
 
-We list some common troubles faced by many users and their corresponding solutions here. Feel free to enrich the list if you find any frequent issues and have ways to help others to solve them. If the contents here do not cover your issue, please create an issue using the [provided templates](https://github.com/open-mmlab/mmdetection/blob/master/.github/ISSUE_TEMPLATE/error-report.md) and make sure you fill in all required information in the template.
-=======
 We list some common troubles faced by many users and their corresponding solutions here. Feel free to enrich the list if you find any frequent issues and have ways to help others to solve them. If the contents here do not cover your issue, please create an issue using the [provided templates](https://github.com/open-mmlab/mmdetection/blob/master/.github/ISSUE_TEMPLATE/error-report.md/) and make sure you fill in all required information in the template.
->>>>>>> 0e09f00a
 
 ## MMCV Installation
 
