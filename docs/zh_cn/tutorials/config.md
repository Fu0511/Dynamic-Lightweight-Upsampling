# 教程 1: 学习配置文件

我们在配置文件中支持了继承和模块化，这便于进行各种实验。如果需要检查配置文件，可以通过运行 `python tools/misc/print_config.py /PATH/TO/CONFIG` 来查看完整的配置。

## 通过脚本参数修改配置

当运行 `tools/train.py` 和 `tools/test.py` 时，可以通过 `--cfg-options` 来修改配置文件。

- 更新字典链中的配置

  可以按照原始配置文件中的 dict 键顺序地指定配置预选项。例如，使用 `--cfg-options model.backbone.norm_eval=False` 将模型主干网络中的所有 BN 模块都改为 `train` 模式。

- 更新配置列表中的键

  在配置文件里，一些字典型的配置被包含在列表中。例如，数据训练流程 `data.train.pipeline` 通常是一个列表，比如 `[dict(type='LoadImageFromFile'), ...]`。如果需要将 `'LoadImageFromFile'` 改成 `'LoadImageFromWebcam'`，需要写成下述形式： `--cfg-options data.train.pipeline.0.type=LoadImageFromWebcam`。

- 更新列表或元组的值

  如果要更新的值是列表或元组。例如，配置文件通常设置 `workflow=[('train', 1)]`，如果需要改变这个键，可以通过 `--cfg-options workflow="[(train,1),(val,1)]"` 来重新设置。需要注意，引号 " 是支持列表或元组数据类型所必需的，并且在指定值的引号内**不允许**有空格。

## 配置文件结构

在 `config/_base_` 文件夹下有 4 个基本组件类型，分别是：数据集(dataset)，模型(model)，训练策略(schedule)和运行时的默认设置(default runtime)。许多方法，例如 Faster R-CNN、Mask R-CNN、Cascade R-CNN、RPN、SSD 能够很容易地构建出来。由 `_base_` 下的组件组成的配置，被我们称为 _原始配置(primitive)_。

对于同一文件夹下的所有配置，推荐**只有一个**对应的**原始配置**文件。所有其他的配置文件都应该继承自这个**原始配置**文件。这样就能保证配置文件的最大继承深度为 3。

为了便于理解，我们建议贡献者继承现有方法。例如，如果在 Faster R-CNN 的基础上做了一些修改，用户首先可以通过指定 `_base_ = ../faster_rcnn/faster_rcnn_r50_fpn_1x_coco.py` 来继承基础的 Faster R-CNN 结构，然后修改配置文件中的必要参数以完成继承。

如果你在构建一个与任何现有方法不共享结构的全新方法，那么可以在 `configs` 文件夹下创建一个新的例如 `xxx_rcnn` 文件夹。更多细节请参考 [MMCV](https://mmcv.readthedocs.io/en/latest/understand_mmcv/config.html) 文档。

## 配置文件名称风格

我们遵循以下样式来命名配置文件。建议贡献者遵循相同的风格。

```
{model}_[model setting]_{backbone}_{neck}_[norm setting]_[misc]_[gpu x batch_per_gpu]_{schedule}_{dataset}
```

`{xxx}` 是被要求的文件 `[yyy]` 是可选的。

- `{model}`： 模型种类，例如 `faster_rcnn`, `mask_rcnn` 等。
- `[model setting]`： 特定的模型，例如 `htc` 中的`without_semantic`， `reppoints` 中的 `moment` 等。
- `{backbone}`： 主干网络种类例如 `r50` (ResNet-50), `x101` (ResNeXt-101) 等。
- `{neck}`：  Neck 模型的种类包括 `fpn`, `pafpn`, `nasfpn`, `c4 ` 等。
- `[norm_setting]`： 默认使用 `bn` (Batch Normalization)，其他指定可以有 `gn` (Group Normalization)， `syncbn` (Synchronized Batch Normalization) 等。
  `gn-head`/`gn-neck` 表示 GN 仅应用于网络的 Head 或 Neck， `gn-all` 表示 GN 用于整个模型， 例如主干网络、Neck 和 Head。
- `[misc]`： 模型中各式各样的设置/插件，例如 `dconv`、 `gcb`、 `attention`、`albu`、 `mstrain` 等。
- `[gpu x batch_per_gpu]`：GPU 数量和每个 GPU 的样本数，默认使用 `8x2`。
- `{schedule}`： 训练方案，选项是 `1x`、 `2x`、 `20e` 等。`1x`  和 `2x` 分别代表 12 epoch 和 24 epoch，`20e` 在级联模型中使用，表示 20 epoch。对于 `1x`/`2x`，初始学习率在第 8/16 和第 11/22 epoch 衰减 10 倍；对于 `20e` ，初始学习率在第 16 和第 19 epoch 衰减 10 倍。
- `{dataset}`：数据集，例如 `coco`、 `cityscapes`、 `voc_0712`、 `wider_face` 等。

## 弃用的 train_cfg/test_cfg

`train_cfg` 和 `test_cfg` 在配置文件中已弃用，请在模型配置中指定它们。原始配置结构如下：

```python
# 已经弃用的形式
model = dict(
    type=...,
    ...
)
train_cfg=dict(...)
test_cfg=dict(...)
```

推荐的配置结构如下：

```python
# 推荐的形式
model = dict(
    type=...,
    ...
train_cfg=dict(...),
          test_cfg=dict(...),
)
```

## Mask R-CNN 配置文件示例

为了帮助用户对 MMDetection 检测系统中的完整配置和模块有一个基本的了解，我们对使用 ResNet50 和 FPN 的 Mask R-CNN 的配置文件进行简要注释说明。更详细的用法和各个模块对应的替代方案，请参考 API 文档。

```python
model = dict(
    type='MaskRCNN',  # 检测器(detector)名称
    backbone=dict(  # 主干网络的配置文件
        type='ResNet',  # 主干网络的类别，可用选项请参考 https://github.com/open-mmlab/mmdetection/blob/master/mmdet/models/backbones/resnet.py#L308
        depth=50,  # 主干网络的深度，对于 ResNet 和 ResNext 通常设置为 50 或 101。
        num_stages=4,  # 主干网络状态(stages)的数目，这些状态产生的特征图作为后续的 head 的输入。
        out_indices=(0, 1, 2, 3),  # 每个状态产生的特征图输出的索引。
        frozen_stages=1,  # 第一个状态的权重被冻结
        norm_cfg=dict(  # 归一化层(norm layer)的配置项。
            type='BN',  # 归一化层的类别，通常是 BN 或 GN。
            requires_grad=True),  # 是否训练归一化里的 gamma 和 beta。
        norm_eval=True,  # 是否冻结 BN 里的统计项。
        style='pytorch',  # 主干网络的风格，'pytorch' 意思是步长为2的层为 3x3 卷积， 'caffe' 意思是步长为2的层为 1x1 卷积。
        init_cfg=dict(type='Pretrained', checkpoint='torchvision://resnet50')),  # 加载通过 ImageNet 预训练的模型
    neck=dict(
        type='FPN',  # 检测器的 neck 是 FPN，我们同样支持 'NASFPN', 'PAFPN' 等，更多细节可以参考 https://github.com/open-mmlab/mmdetection/blob/master/mmdet/models/necks/fpn.py#L10。
        in_channels=[256, 512, 1024, 2048],  # 输入通道数，这与主干网络的输出通道一致
        out_channels=256,  # 金字塔特征图每一层的输出通道
        num_outs=5),  # 输出的范围(scales)
    rpn_head=dict(
        type='RPNHead',  # RPN_head 的类型是 'RPNHead', 我们也支持 'GARPNHead' 等，更多细节可以参考 https://github.com/open-mmlab/mmdetection/blob/master/mmdet/models/dense_heads/rpn_head.py#L12。
        in_channels=256,  # 每个输入特征图的输入通道，这与 neck 的输出通道一致。
        feat_channels=256,  # head 卷积层的特征通道。
        anchor_generator=dict(  # 锚点(Anchor)生成器的配置。
            type='AnchorGenerator',  # 大多是方法使用 AnchorGenerator 作为锚点生成器, SSD 检测器使用 `SSDAnchorGenerator`。更多细节请参考 https://github.com/open-mmlab/mmdetection/blob/master/mmdet/core/anchor/anchor_generator.py#L10。
            scales=[8],  # 锚点的基本比例，特征图某一位置的锚点面积为 scale * base_sizes
            ratios=[0.5, 1.0, 2.0],  # 高度和宽度之间的比率。
            strides=[4, 8, 16, 32, 64]),  # 锚生成器的步幅。这与 FPN 特征步幅一致。 如果未设置 base_sizes，则当前步幅值将被视为 base_sizes。
        bbox_coder=dict(  # 在训练和测试期间对框进行编码和解码。
            type='DeltaXYWHBBoxCoder',  # 框编码器的类别，'DeltaXYWHBBoxCoder' 是最常用的，更多细节请参考 https://github.com/open-mmlab/mmdetection/blob/master/mmdet/core/bbox/coder/delta_xywh_bbox_coder.py#L9。
            target_means=[0.0, 0.0, 0.0, 0.0],  # 用于编码和解码框的目标均值
            target_stds=[1.0, 1.0, 1.0, 1.0]),  # 用于编码和解码框的标准差
        loss_cls=dict(  # 分类分支的损失函数配置
            type='CrossEntropyLoss',  # 分类分支的损失类型，我们也支持 FocalLoss 等。
            use_sigmoid=True,  # RPN通常进行二分类，所以通常使用sigmoid函数。
            los_weight=1.0),  # 分类分支的损失权重。
        loss_bbox=dict(  # 回归分支的损失函数配置。
            type='L1Loss',  # 损失类型，我们还支持许多 IoU Losses 和 Smooth L1-loss 等，更多细节请参考 https://github.com/open-mmlab/mmdetection/blob/master/mmdet/models/losses/smooth_l1_loss.py#L56。
            loss_weight=1.0)),  # 回归分支的损失权重。
    roi_head=dict(  # RoIHead 封装了两步(two-stage)/级联(cascade)检测器的第二步。
        type='StandardRoIHead',  # RoI head 的类型，更多细节请参考 https://github.com/open-mmlab/mmdetection/blob/master/mmdet/models/roi_heads/standard_roi_head.py#L10。
        bbox_roi_extractor=dict(  # 用于 bbox 回归的 RoI 特征提取器。
            type='SingleRoIExtractor',  # RoI 特征提取器的类型，大多数方法使用  SingleRoIExtractor，更多细节请参考 https://github.com/open-mmlab/mmdetection/blob/master/mmdet/models/roi_heads/roi_extractors/single_level.py#L10。
            roi_layer=dict(  # RoI 层的配置
                type='RoIAlign',  # RoI 层的类别, 也支持 DeformRoIPoolingPack 和 ModulatedDeformRoIPoolingPack，更多细节请参考 https://github.com/open-mmlab/mmdetection/blob/master/mmdet/ops/roi_align/roi_align.py#L79。
                output_size=7,  # 特征图的输出大小。
                sampling_ratio=0),  # 提取 RoI 特征时的采样率。0 表示自适应比率。
            out_channels=256,  # 提取特征的输出通道。
            featmap_strides=[4, 8, 16, 32]),  # 多尺度特征图的步幅，应该与主干的架构保持一致。
        bbox_head=dict(  # RoIHead 中 box head 的配置.
            type='Shared2FCBBoxHead',  # bbox head 的类别，更多细节请参考 https://github.com/open-mmlab/mmdetection/blob/master/mmdet/models/roi_heads/bbox_heads/convfc_bbox_head.py#L177。
            in_channels=256,  # bbox head 的输入通道。 这与 roi_extractor 中的 out_channels 一致。
            fc_out_channels=1024,  # FC 层的输出特征通道。
            roi_feat_size=7,  # 候选区域(Region of Interest)特征的大小。
            num_classes=80,  # 分类的类别数量。
            bbox_coder=dict(  # 第二阶段使用的框编码器。
                type='DeltaXYWHBBoxCoder',  # 框编码器的类别，大多数情况使用 'DeltaXYWHBBoxCoder'。
                target_means=[0.0, 0.0, 0.0, 0.0],  # 用于编码和解码框的均值
                target_stds=[0.1, 0.1, 0.2, 0.2]),  # 编码和解码的标准差。因为框更准确，所以值更小，常规设置时 [0.1, 0.1, 0.2, 0.2]。
            reg_class_agnostic=False,  # 回归是否与类别无关。
            loss_cls=dict(  # 分类分支的损失函数配置
                type='CrossEntropyLoss',  # 分类分支的损失类型，我们也支持 FocalLoss 等。
                use_sigmoid=False,  # 是否使用 sigmoid。
                loss_weight=1.0),  # 分类分支的损失权重。
            loss_bbox=dict(  # 回归分支的损失函数配置。
                type='L1Loss',  # 损失类型，我们还支持许多 IoU Losses 和 Smooth L1-loss 等。
                loss_weight=1.0)),  # 回归分支的损失权重。
        mask_roi_extractor=dict(  # 用于 mask 生成的 RoI 特征提取器。
            type='SingleRoIExtractor',  # RoI 特征提取器的类型，大多数方法使用 SingleRoIExtractor。
            roi_layer=dict(  # 提取实例分割特征的 RoI 层配置
                type='RoIAlign',  # RoI 层的类型，也支持 DeformRoIPoolingPack 和 ModulatedDeformRoIPoolingPack。
                output_size=14,  # 特征图的输出大小。
                sampling_ratio=0),  # 提取 RoI 特征时的采样率。
            out_channels=256,  # 提取特征的输出通道。
            featmap_strides=[4, 8, 16, 32]),  # 多尺度特征图的步幅。
        mask_head=dict(  # mask 预测 head 模型
            type='FCNMaskHead',  # mask head 的类型，更多细节请参考 https://github.com/open-mmlab/mmdetection/blob/master/mmdet/models/roi_heads/mask_heads/fcn_mask_head.py#L21。
            num_convs=4,  # mask head 中的卷积层数
            in_channels=256,  # 输入通道，应与 mask roi extractor 的输出通道一致。
            conv_out_channels=256,  # 卷积层的输出通道。
            num_classes=80,  # 要分割的类别数。
            loss_mask=dict(  # mask 分支的损失函数配置。
                type='CrossEntropyLoss',  # 用于分割的损失类型。
                use_mask=True,  # 是否只在正确的类中训练 mask。
<<<<<<< HEAD
                loss_weight=1.0))),  # mask 分支的损失权重.
    train_cfg = dict(  # rpn 和 rcnn 训练超参数的配置
        rpn=dict(  # rpn 的训练配置
            assigner=dict(  # 分配器(assigner)的配置
                type='MaxIoUAssigner',  # 分配器的类型，MaxIoUAssigner 用于许多常见的检测器，更多细节请参考 https://github.com/open-mmlab/mmdetection/blob/master/mmdet/core/bbox/assigners/max_iou_assigner.py#L10。
                pos_iou_thr=0.7,  # IoU >= 0.7(阈值) 被视为正样本。
                neg_iou_thr=0.3,  # IoU < 0.3(阈值) 被视为负样本。
                min_pos_iou=0.3,  # 将框作为正样本的最小 IoU 阈值。
                match_low_quality=True,  # 是否匹配低质量的框(更多细节见 API 文档).
                ignore_iof_thr=-1),  # 忽略 bbox 的 IoF 阈值。
            sampler=dict(  # 正/负采样器(sampler)的配置
                type='RandomSampler',  # 采样器类型，还支持 PseudoSampler 和其他采样器，更多细节请参考 https://github.com/open-mmlab/mmdetection/blob/master/mmdet/core/bbox/samplers/random_sampler.py#L8。
                num=256,  # 样本数量。
                pos_fraction=0.5,  # 正样本占总样本的比例。
                neg_pos_ub=-1,  # 基于正样本数量的负样本上限。
                add_gt_as_proposals=False),  # 采样后是否添加 GT 作为 proposal。
            allowed_border=-1,  # 填充有效锚点后允许的边框。
            pos_weight=-1,  # 训练期间正样本的权重。
            debug=False),  # 是否设置调试(debug)模式
        rpn_proposal=dict(  # 在训练期间生成 proposals 的配置
            nms_across_levels=False,  # 是否对跨层的 box 做 NMS。仅适用于 `GARPNHead` ，naive rpn 不支持 nms cross levels。
            nms_pre=2000,  # NMS 前的 box 数
            nms_post=1000,  # NMS 要保留的 box 的数量，只在 GARPNHHead 中起作用。
            max_per_img=1000,  # NMS 后要保留的 box 数量。
            nms=dict( # NMS 的配置
                type='nms',  # NMS 的类别
                iou_threshold=0.7 # NMS 的阈值
                ),
            min_bbox_size=0),  # 允许的最小 box 尺寸
        rcnn=dict(  # roi head 的配置。
            assigner=dict(  # 第二阶段分配器的配置，这与 rpn 中的不同
                type='MaxIoUAssigner',  # 分配器的类型，MaxIoUAssigner 目前用于所有 roi_heads。更多细节请参考 https://github.com/open-mmlab/mmdetection/blob/master/mmdet/core/bbox/assigners/max_iou_assigner.py#L10。
                pos_iou_thr=0.5,  # IoU >= 0.5(阈值)被认为是正样本。
                neg_iou_thr=0.5,  # IoU < 0.5(阈值)被认为是负样本。
                min_pos_iou=0.5,  # 将 box 作为正样本的最小 IoU 阈值
                match_low_quality=False,  # 是否匹配低质量下的 box(有关更多详细信息，请参阅 API 文档)。
                ignore_iof_thr=-1),  # 忽略 bbox 的 IoF 阈值
            sampler=dict(
                type='RandomSampler',  #采样器的类型，还支持 PseudoSampler 和其他采样器，更多细节请参考 https://github.com/open-mmlab/mmdetection/blob/master/mmdet/core/bbox/samplers/random_sampler.py#L8。
                num=512,  # 样本数量
                pos_fraction=0.25,  # 正样本占总样本的比例。.
                neg_pos_ub=-1,  # 基于正样本数量的负样本上限。.
                add_gt_as_proposals=True
            ),  # 采样后是否添加 GT 作为 proposal。
            mask_size=28,  # mask 的大小
            pos_weight=-1,  # 训练期间正样本的权重。
            debug=False)),  # 是否设置调试模式。
    test_cfg = dict(  # 用于测试 rpn 和 rcnn 超参数的配置
        rpn=dict(  # 测试阶段生成 proposals 的配置
            nms_across_levels=False,  # 是否对跨层的 box 做 NMS。仅适用于`GARPNHead`，naive rpn 不支持做 NMS cross levels。
            nms_pre=1000,  # NMS 前的 box 数
            nms_post=1000,  # NMS 要保留的 box 的数量，只在`GARPNHHead`中起作用。
            max_per_img=1000,  # NMS 后要保留的 box 数量
            nms=dict( # NMS 的配置
                type='nms',  # NMS 的类型
                iou_threshold=0.7 # NMS 阈值
                ),
            min_bbox_size=0),  # box 允许的最小尺寸
        rcnn=dict(  # roi heads 的配置
            score_thr=0.05,  # bbox 的分数阈值
            nms=dict(  # 第二步的 NMS 配置
                type='nms',  # NMS 的类型
                iou_thr=0.5),  # NMS 的阈值
            max_per_img=100,  # 每张图像的最大检测次数
            mask_thr_binary=0.5)))  # mask 预处的阈值

=======
                loss_weight=1.0))))  # mask 分支的损失权重.
train_cfg = dict(  # rpn 和 rcnn 训练超参数的配置
    rpn=dict(  # rpn 的训练配置
        assigner=dict(  # 分配器(assigner)的配置
            type='MaxIoUAssigner',  # 分配器的类型，MaxIoUAssigner 用于许多常见的检测器，更多细节请参考 https://github.com/open-mmlab/mmdetection/blob/master/mmdet/core/bbox/assigners/max_iou_assigner.py#L10。
            pos_iou_thr=0.7,  # IoU >= 0.7(阈值) 被视为正样本。
            neg_iou_thr=0.3,  # IoU < 0.3(阈值) 被视为负样本。
            min_pos_iou=0.3,  # 将框作为正样本的最小 IoU 阈值。
            match_low_quality=True,  # 是否匹配低质量的框(更多细节见 API 文档).
            ignore_iof_thr=-1),  # 忽略 bbox 的 IoF 阈值。
        sampler=dict(  # 正/负采样器(sampler)的配置
            type='RandomSampler',  # 采样器类型，还支持 PseudoSampler 和其他采样器，更多细节请参考 https://github.com/open-mmlab/mmdetection/blob/master/mmdet/core/bbox/samplers/random_sampler.py#L8。
            num=256,  # 样本数量。
            pos_fraction=0.5,  # 正样本占总样本的比例。
            neg_pos_ub=-1,  # 基于正样本数量的负样本上限。
            add_gt_as_proposals=False),  # 采样后是否添加 GT 作为 proposal。
        allowed_border=-1,  # 填充有效锚点后允许的边框。
        pos_weight=-1,  # 训练期间正样本的权重。
        debug=False),  # 是否设置调试(debug)模式
    rpn_proposal=dict(  # 在训练期间生成 proposals 的配置
        nms_across_levels=False,  # 是否对跨层的 box 做 NMS。仅适用于 `GARPNHead` ，naive rpn 不支持 nms cross levels。
        nms_pre=2000,  # NMS 前的 box 数
        nms_post=1000,  # NMS 要保留的 box 的数量，只在 GARPNHHead 中起作用。
        max_per_img=1000,  # NMS 后要保留的 box 数量。
        nms=dict( # NMS 的配置
            type='nms',  # NMS 的类别
            iou_threshold=0.7 # NMS 的阈值
        ),
        min_bbox_size=0),  # 允许的最小 box 尺寸
    rcnn=dict(  # roi head 的配置。
        assigner=dict(  # 第二阶段分配器的配置，这与 rpn 中的不同
            type='MaxIoUAssigner',  # 分配器的类型，MaxIoUAssigner 目前用于所有 roi_heads。更多细节请参考 https://github.com/open-mmlab/mmdetection/blob/master/mmdet/core/bbox/assigners/max_iou_assigner.py#L10。
            pos_iou_thr=0.5,  # IoU >= 0.5(阈值)被认为是正样本。
            neg_iou_thr=0.5,  # IoU < 0.5(阈值)被认为是负样本。
            min_pos_iou=0.5,  # 将 box 作为正样本的最小 IoU 阈值
            match_low_quality=False,  # 是否匹配低质量下的 box(有关更多详细信息，请参阅 API 文档)。
            ignore_iof_thr=-1),  # 忽略 bbox 的 IoF 阈值
        sampler=dict(
            type='RandomSampler',  #采样器的类型，还支持 PseudoSampler 和其他采样器，更多细节请参考 https://github.com/open-mmlab/mmdetection/blob/master/mmdet/core/bbox/samplers/random_sampler.py#L8。
            num=512,  # 样本数量
            pos_fraction=0.25,  # 正样本占总样本的比例。.
            neg_pos_ub=-1,  # 基于正样本数量的负样本上限。.
            add_gt_as_proposals=True
        ),  # 采样后是否添加 GT 作为 proposal。
        mask_size=28,  # mask 的大小
        pos_weight=-1,  # 训练期间正样本的权重。
        debug=False))  # 是否设置调试模式。
test_cfg = dict(  # 用于测试 rpn 和 rcnn 超参数的配置
    rpn=dict(  # 测试阶段生成 proposals 的配置
        nms_across_levels=False,  # 是否对跨层的 box 做 NMS。仅适用于`GARPNHead`，naive rpn 不支持做 NMS cross levels。
        nms_pre=1000,  # NMS 前的 box 数
        nms_post=1000,  # NMS 要保留的 box 的数量，只在`GARPNHHead`中起作用。
        max_per_img=1000,  # NMS 后要保留的 box 数量
        nms=dict( # NMS 的配置
            type='nms',  # NMS 的类型
            iou_threshold=0.7 # NMS 阈值
        ),
        min_bbox_size=0),  # box 允许的最小尺寸
    rcnn=dict(  # roi heads 的配置
        score_thr=0.05,  # bbox 的分数阈值
        nms=dict(  # 第二步的 NMS 配置
            type='nms',  # NMS 的类型
            iou_thr=0.5),  # NMS 的阈值
        max_per_img=100,  # 每张图像的最大检测次数
        mask_thr_binary=0.5))  # mask 预处的阈值
>>>>>>> 1c702cc0
dataset_type = 'CocoDataset'  # 数据集类型，这将被用来定义数据集。
data_root = 'data/coco/'  # 数据的根路径。
img_norm_cfg = dict(  # 图像归一化配置，用来归一化输入的图像。
    mean=[123.675, 116.28, 103.53],  # 预训练里用于预训练主干网络模型的平均值。
    std=[58.395, 57.12, 57.375],  # 预训练里用于预训练主干网络模型的标准差。
    to_rgb=True
)  #  预训练里用于预训练主干网络的图像的通道顺序。
train_pipeline = [  # 训练流程
    dict(type='LoadImageFromFile'),  # 第 1 个流程，从文件路径里加载图像。
    dict(
        type='LoadAnnotations',  # 第 2 个流程，对于当前图像，加载它的注释信息。
        with_bbox=True,  # 是否使用标注框(bounding box)， 目标检测需要设置为 True。
        with_mask=True,  # 是否使用 instance mask，实例分割需要设置为 True。
        poly2mask=False),  # 是否将 polygon mask 转化为 instance mask, 设置为 False 以加速和节省内存。
    dict(
        type='Resize',  # 变化图像和其注释大小的数据增广的流程。
        img_scale=(1333, 800),  # 图像的最大规模。
        keep_ratio=True
    ),  # 是否保持图像的长宽比。
    dict(
        type='RandomFlip',  #  翻转图像和其注释大小的数据增广的流程。
        flip_ratio=0.5),  # 翻转图像的概率。
    dict(
        type='Normalize',  # 归一化当前图像的数据增广的流程。
        mean=[123.675, 116.28, 103.53],  # 这些键与 img_norm_cfg 一致，因为 img_norm_cfg 被
        std=[58.395, 57.12, 57.375],     # 用作参数。
        to_rgb=True),
    dict(
        type='Pad',  # 填充当前图像到指定大小的数据增广的流程。
        size_divisor=32),  # 填充图像可以被当前值整除。
    dict(type='DefaultFormatBundle'),  # 流程里收集数据的默认格式捆。
    dict(
        type='Collect',  # 决定数据中哪些键应该传递给检测器的流程
        keys=['img', 'gt_bboxes', 'gt_labels', 'gt_masks'])
]
test_pipeline = [
    dict(type='LoadImageFromFile'),  # 第 1 个流程，从文件路径里加载图像。
    dict(
        type='MultiScaleFlipAug',  # 封装测试时数据增广(test time augmentations)。
        img_scale=(1333, 800),  # 决定测试时可改变图像的最大规模。用于改变图像大小的流程。
        flip=False,  # 测试时是否翻转图像。
        transforms=[
            dict(type='Resize',  # 使用改变图像大小的数据增广。
                 keep_ratio=True),  # 是否保持宽和高的比例，这里的图像比例设置将覆盖上面的图像规模大小的设置。
            dict(type='RandomFlip'),  # 考虑到 RandomFlip 已经被添加到流程里，当 flip=False 时它将不被使用。
            dict(
                type='Normalize',  #  归一化配置项，值来自 img_norm_cfg。
                mean=[123.675, 116.28, 103.53],
                std=[58.395, 57.12, 57.375],
                to_rgb=True),
            dict(
                type='Pad',  # 将配置传递给可被 32 整除的图像。
                size_divisor=32),
            dict(
                type='ImageToTensor',  # 将图像转为张量
                keys=['img']),
            dict(
                type='Collect',  # 收集测试时必须的键的收集流程。
                keys=['img'])
        ])
]
data = dict(
    samples_per_gpu=2,  # 单个 GPU 的 Batch size
    workers_per_gpu=2,  # 单个 GPU 分配的数据加载线程数
    train=dict(  # 训练数据集配置
        type='CocoDataset',  # 数据集的类别, 更多细节请参考 https://github.com/open-mmlab/mmdetection/blob/master/mmdet/datasets/coco.py#L19。
        ann_file='data/coco/annotations/instances_train2017.json',  # 注释文件路径
        img_prefix='data/coco/train2017/',  # 图片路径前缀
        pipeline=[  # 流程, 这是由之前创建的 train_pipeline 传递的。
            dict(type='LoadImageFromFile'),
            dict(
                type='LoadAnnotations',
                with_bbox=True,
                with_mask=True,
                poly2mask=False),
            dict(type='Resize', img_scale=(1333, 800), keep_ratio=True),
            dict(type='RandomFlip', flip_ratio=0.5),
            dict(
                type='Normalize',
                mean=[123.675, 116.28, 103.53],
                std=[58.395, 57.12, 57.375],
                to_rgb=True),
            dict(type='Pad', size_divisor=32),
            dict(type='DefaultFormatBundle'),
            dict(
                type='Collect',
                keys=['img', 'gt_bboxes', 'gt_labels', 'gt_masks'])
        ]),
    val=dict(  # 验证数据集的配置
        type='CocoDataset',
        ann_file='data/coco/annotations/instances_val2017.json',
        img_prefix='data/coco/val2017/',
        pipeline=[  # 由之前创建的 test_pipeline 传递的流程。
            dict(type='LoadImageFromFile'),
            dict(
                type='MultiScaleFlipAug',
                img_scale=(1333, 800),
                flip=False,
                transforms=[
                    dict(type='Resize', keep_ratio=True),
                    dict(type='RandomFlip'),
                    dict(
                        type='Normalize',
                        mean=[123.675, 116.28, 103.53],
                        std=[58.395, 57.12, 57.375],
                        to_rgb=True),
                    dict(type='Pad', size_divisor=32),
                    dict(type='ImageToTensor', keys=['img']),
                    dict(type='Collect', keys=['img'])
                ])
        ]),
    test=dict(  # 测试数据集配置，修改测试开发/测试(test-dev/test)提交的 ann_file
        type='CocoDataset',
        ann_file='data/coco/annotations/instances_val2017.json',
        img_prefix='data/coco/val2017/',
        pipeline=[  # 由之前创建的 test_pipeline 传递的流程。
            dict(type='LoadImageFromFile'),
            dict(
                type='MultiScaleFlipAug',
                img_scale=(1333, 800),
                flip=False,
                transforms=[
                    dict(type='Resize', keep_ratio=True),
                    dict(type='RandomFlip'),
                    dict(
                        type='Normalize',
                        mean=[123.675, 116.28, 103.53],
                        std=[58.395, 57.12, 57.375],
                        to_rgb=True),
                    dict(type='Pad', size_divisor=32),
                    dict(type='ImageToTensor', keys=['img']),
                    dict(type='Collect', keys=['img'])
                ])
        ],
        samples_per_gpu=2  # 单个 GPU 测试时的 Batch size
    ))
evaluation = dict(  # evaluation hook 的配置，更多细节请参考 https://github.com/open-mmlab/mmdetection/blob/master/mmdet/core/evaluation/eval_hooks.py#L7。
    interval=1,  # 验证的间隔。
    metric=['bbox', 'segm'])  # 验证期间使用的指标。
optimizer = dict(  # 用于构建优化器的配置文件。支持 PyTorch 中的所有优化器，同时它们的参数与 PyTorch 里的优化器参数一致。
    type='SGD',  # 优化器种类，更多细节可参考 https://github.com/open-mmlab/mmdetection/blob/master/mmdet/core/optimizer/default_constructor.py#L13。
    lr=0.02,  # 优化器的学习率，参数的使用细节请参照对应的 PyTorch 文档。
    momentum=0.9,  # 动量(Momentum)
    weight_decay=0.0001)  # SGD 的衰减权重(weight decay)。
optimizer_config = dict(  # optimizer hook 的配置文件，执行细节请参考 https://github.com/open-mmlab/mmcv/blob/master/mmcv/runner/hooks/optimizer.py#L8。
    grad_clip=None)  # 大多数方法不使用梯度限制(grad_clip)。
lr_config = dict(  # 学习率调整配置，用于注册 LrUpdater hook。
    policy='step',  # 调度流程(scheduler)的策略，也支持 CosineAnnealing, Cyclic, 等。请从 https://github.com/open-mmlab/mmcv/blob/master/mmcv/runner/hooks/lr_updater.py#L9 参考 LrUpdater 的细节。
    warmup='linear',  # 预热(warmup)策略，也支持 `exp` 和 `constant`。
    warmup_iters=500,  # 预热的迭代次数
    warmup_ratio=
    0.001,  # 用于热身的起始学习率的比率
    step=[8, 11])  # 衰减学习率的起止回合数
runner = dict(
    type='EpochBasedRunner',  # 将使用的 runner 的类别 (例如 IterBasedRunner 或 EpochBasedRunner)。
    max_epochs=12) # runner 总回合数， 对于 IterBasedRunner 使用 `max_iters`
checkpoint_config = dict(  # Checkpoint hook 的配置文件。执行时请参考 https://github.com/open-mmlab/mmcv/blob/master/mmcv/runner/hooks/checkpoint.py。
    interval=1)  # 保存的间隔是 1。
log_config = dict(  # register logger hook 的配置文件。
    interval=50,  # 打印日志的间隔
    hooks=[ # 训练期间执行的钩子
        dict(type='TextLoggerHook', by_epoch=False),
        dict(type='TensorboardLoggerHook', by_epoch=False),
        dict(type='MMDetWandbHook', by_epoch=False, # 还支持 Wandb 记录器，它需要安装 `wandb`。
             init_kwargs={'entity': "OpenMMLab", # 用于登录wandb的实体
                          'project': "MMDet", # WandB中的项目名称
                          'config': cfg_dict}), # 检查 https://docs.wandb.ai/ref/python/init 以获取更多初始化参数
    ])  # 用于记录训练过程的记录器(logger)。

dist_params = dict(backend='nccl')  # 用于设置分布式训练的参数，端口也同样可被设置。
log_level = 'INFO'  # 日志的级别。
load_from = None  # 从一个给定路径里加载模型作为预训练模型，它并不会消耗训练时间。
resume_from = None  # 从给定路径里恢复检查点(checkpoints)，训练模式将从检查点保存的轮次开始恢复训练。
workflow = [('train', 1)]  # runner 的工作流程，[('train', 1)] 表示只有一个工作流且工作流仅执行一次。根据 total_epochs 工作流训练 12个回合。
work_dir = 'work_dir'  # 用于保存当前实验的模型检查点和日志的目录。
```

## 常问问题 (FAQ)

### 忽略基础配置文件里的部分内容

有时，您也许会设置 `_delete_=True` 去忽略基础配置文件里的一些域内容。 您也许可以参照 [mmcv](https://mmcv.readthedocs.io/en/latest/understand_mmcv/config.html#inherit-from-base-config-with-ignored-fields) 来获得一些简单的指导。

在 MMDetection里，例如为了改变  Mask R-CNN 的主干网络的某些内容：

```python
model = dict(
    type='MaskRCNN',
    pretrained='torchvision://resnet50',
    backbone=dict(
        type='ResNet',
        depth=50,
        num_stages=4,
        out_indices=(0, 1, 2, 3),
        frozen_stages=1,
        norm_cfg=dict(type='BN', requires_grad=True),
        norm_eval=True,
        style='pytorch'),
    neck=dict(...),
    rpn_head=dict(...),
    roi_head=dict(...))
```

基础配置的 `Mask R-CNN` 使用 `ResNet-50`，在需要将主干网络改成 `HRNet` 的时候，因为 `HRNet` 和 `ResNet` 中有不同的字段，需要使用 `_delete_=True` 将新的键去替换 `backbone` 域内所有老的键。

```python
_base_ = '../mask_rcnn/mask_rcnn_r50_fpn_1x_coco.py'
model = dict(
    pretrained='open-mmlab://msra/hrnetv2_w32',
    backbone=dict(
        _delete_=True,
        type='HRNet',
        extra=dict(
            stage1=dict(
                num_modules=1,
                num_branches=1,
                block='BOTTLENECK',
                num_blocks=(4, ),
                num_channels=(64, )),
            stage2=dict(
                num_modules=1,
                num_branches=2,
                block='BASIC',
                num_blocks=(4, 4),
                num_channels=(32, 64)),
            stage3=dict(
                num_modules=4,
                num_branches=3,
                block='BASIC',
                num_blocks=(4, 4, 4),
                num_channels=(32, 64, 128)),
            stage4=dict(
                num_modules=3,
                num_branches=4,
                block='BASIC',
                num_blocks=(4, 4, 4, 4),
                num_channels=(32, 64, 128, 256)))),
    neck=dict(...))
```

### 使用配置文件里的中间变量

配置文件里会使用一些中间变量，例如数据集里的 `train_pipeline`/`test_pipeline`。我们在定义新的 `train_pipeline`/`test_pipeline` 之后，需要将它们传递到 `data` 里。例如，我们想在训练或测试时，改变 Mask R-CNN 的多尺度策略 (multi scale strategy)，`train_pipeline`/`test_pipeline` 是我们想要修改的中间变量。

```python
_base_ = './mask_rcnn_r50_fpn_1x_coco.py'
img_norm_cfg = dict(
    mean=[123.675, 116.28, 103.53], std=[58.395, 57.12, 57.375], to_rgb=True)
train_pipeline = [
    dict(type='LoadImageFromFile'),
    dict(type='LoadAnnotations', with_bbox=True, with_mask=True),
    dict(
        type='Resize',
        img_scale=[(1333, 640), (1333, 672), (1333, 704), (1333, 736),
                   (1333, 768), (1333, 800)],
        multiscale_mode="value",
        keep_ratio=True),
    dict(type='RandomFlip', flip_ratio=0.5),
    dict(type='Normalize', **img_norm_cfg),
    dict(type='Pad', size_divisor=32),
    dict(type='DefaultFormatBundle'),
    dict(type='Collect', keys=['img', 'gt_bboxes', 'gt_labels', 'gt_masks']),
]
test_pipeline = [
    dict(type='LoadImageFromFile'),
    dict(
        type='MultiScaleFlipAug',
        img_scale=(1333, 800),
        flip=False,
        transforms=[
            dict(type='Resize', keep_ratio=True),
            dict(type='RandomFlip'),
            dict(type='Normalize', **img_norm_cfg),
            dict(type='Pad', size_divisor=32),
            dict(type='ImageToTensor', keys=['img']),
            dict(type='Collect', keys=['img']),
        ])
]
data = dict(
    train=dict(pipeline=train_pipeline),
    val=dict(pipeline=test_pipeline),
    test=dict(pipeline=test_pipeline))
```

我们首先定义新的 `train_pipeline`/`test_pipeline` 然后传递到 `data` 里。

同样的，如果我们想从 `SyncBN` 切换到 `BN` 或者 `MMSyncBN`，我们需要修改配置文件里的每一个  `norm_cfg`。

```python
_base_ = './mask_rcnn_r50_fpn_1x_coco.py'
norm_cfg = dict(type='BN', requires_grad=True)
model = dict(
    backbone=dict(norm_cfg=norm_cfg),
    neck=dict(norm_cfg=norm_cfg),
    ...)
```<|MERGE_RESOLUTION|>--- conflicted
+++ resolved
@@ -164,7 +164,6 @@
             loss_mask=dict(  # mask 分支的损失函数配置。
                 type='CrossEntropyLoss',  # 用于分割的损失类型。
                 use_mask=True,  # 是否只在正确的类中训练 mask。
-<<<<<<< HEAD
                 loss_weight=1.0))),  # mask 分支的损失权重.
     train_cfg = dict(  # rpn 和 rcnn 训练超参数的配置
         rpn=dict(  # rpn 的训练配置
@@ -231,73 +230,6 @@
             max_per_img=100,  # 每张图像的最大检测次数
             mask_thr_binary=0.5)))  # mask 预处的阈值
 
-=======
-                loss_weight=1.0))))  # mask 分支的损失权重.
-train_cfg = dict(  # rpn 和 rcnn 训练超参数的配置
-    rpn=dict(  # rpn 的训练配置
-        assigner=dict(  # 分配器(assigner)的配置
-            type='MaxIoUAssigner',  # 分配器的类型，MaxIoUAssigner 用于许多常见的检测器，更多细节请参考 https://github.com/open-mmlab/mmdetection/blob/master/mmdet/core/bbox/assigners/max_iou_assigner.py#L10。
-            pos_iou_thr=0.7,  # IoU >= 0.7(阈值) 被视为正样本。
-            neg_iou_thr=0.3,  # IoU < 0.3(阈值) 被视为负样本。
-            min_pos_iou=0.3,  # 将框作为正样本的最小 IoU 阈值。
-            match_low_quality=True,  # 是否匹配低质量的框(更多细节见 API 文档).
-            ignore_iof_thr=-1),  # 忽略 bbox 的 IoF 阈值。
-        sampler=dict(  # 正/负采样器(sampler)的配置
-            type='RandomSampler',  # 采样器类型，还支持 PseudoSampler 和其他采样器，更多细节请参考 https://github.com/open-mmlab/mmdetection/blob/master/mmdet/core/bbox/samplers/random_sampler.py#L8。
-            num=256,  # 样本数量。
-            pos_fraction=0.5,  # 正样本占总样本的比例。
-            neg_pos_ub=-1,  # 基于正样本数量的负样本上限。
-            add_gt_as_proposals=False),  # 采样后是否添加 GT 作为 proposal。
-        allowed_border=-1,  # 填充有效锚点后允许的边框。
-        pos_weight=-1,  # 训练期间正样本的权重。
-        debug=False),  # 是否设置调试(debug)模式
-    rpn_proposal=dict(  # 在训练期间生成 proposals 的配置
-        nms_across_levels=False,  # 是否对跨层的 box 做 NMS。仅适用于 `GARPNHead` ，naive rpn 不支持 nms cross levels。
-        nms_pre=2000,  # NMS 前的 box 数
-        nms_post=1000,  # NMS 要保留的 box 的数量，只在 GARPNHHead 中起作用。
-        max_per_img=1000,  # NMS 后要保留的 box 数量。
-        nms=dict( # NMS 的配置
-            type='nms',  # NMS 的类别
-            iou_threshold=0.7 # NMS 的阈值
-        ),
-        min_bbox_size=0),  # 允许的最小 box 尺寸
-    rcnn=dict(  # roi head 的配置。
-        assigner=dict(  # 第二阶段分配器的配置，这与 rpn 中的不同
-            type='MaxIoUAssigner',  # 分配器的类型，MaxIoUAssigner 目前用于所有 roi_heads。更多细节请参考 https://github.com/open-mmlab/mmdetection/blob/master/mmdet/core/bbox/assigners/max_iou_assigner.py#L10。
-            pos_iou_thr=0.5,  # IoU >= 0.5(阈值)被认为是正样本。
-            neg_iou_thr=0.5,  # IoU < 0.5(阈值)被认为是负样本。
-            min_pos_iou=0.5,  # 将 box 作为正样本的最小 IoU 阈值
-            match_low_quality=False,  # 是否匹配低质量下的 box(有关更多详细信息，请参阅 API 文档)。
-            ignore_iof_thr=-1),  # 忽略 bbox 的 IoF 阈值
-        sampler=dict(
-            type='RandomSampler',  #采样器的类型，还支持 PseudoSampler 和其他采样器，更多细节请参考 https://github.com/open-mmlab/mmdetection/blob/master/mmdet/core/bbox/samplers/random_sampler.py#L8。
-            num=512,  # 样本数量
-            pos_fraction=0.25,  # 正样本占总样本的比例。.
-            neg_pos_ub=-1,  # 基于正样本数量的负样本上限。.
-            add_gt_as_proposals=True
-        ),  # 采样后是否添加 GT 作为 proposal。
-        mask_size=28,  # mask 的大小
-        pos_weight=-1,  # 训练期间正样本的权重。
-        debug=False))  # 是否设置调试模式。
-test_cfg = dict(  # 用于测试 rpn 和 rcnn 超参数的配置
-    rpn=dict(  # 测试阶段生成 proposals 的配置
-        nms_across_levels=False,  # 是否对跨层的 box 做 NMS。仅适用于`GARPNHead`，naive rpn 不支持做 NMS cross levels。
-        nms_pre=1000,  # NMS 前的 box 数
-        nms_post=1000,  # NMS 要保留的 box 的数量，只在`GARPNHHead`中起作用。
-        max_per_img=1000,  # NMS 后要保留的 box 数量
-        nms=dict( # NMS 的配置
-            type='nms',  # NMS 的类型
-            iou_threshold=0.7 # NMS 阈值
-        ),
-        min_bbox_size=0),  # box 允许的最小尺寸
-    rcnn=dict(  # roi heads 的配置
-        score_thr=0.05,  # bbox 的分数阈值
-        nms=dict(  # 第二步的 NMS 配置
-            type='nms',  # NMS 的类型
-            iou_thr=0.5),  # NMS 的阈值
-        max_per_img=100,  # 每张图像的最大检测次数
-        mask_thr_binary=0.5))  # mask 预处的阈值
->>>>>>> 1c702cc0
 dataset_type = 'CocoDataset'  # 数据集类型，这将被用来定义数据集。
 data_root = 'data/coco/'  # 数据的根路径。
 img_norm_cfg = dict(  # 图像归一化配置，用来归一化输入的图像。
