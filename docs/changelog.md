--- conflicted
+++ resolved
@@ -1,7 +1,5 @@
 ## Changelog
 
-<<<<<<< HEAD
-=======
 ### v2.16.0 (30/8/2021)
 
 #### Highlights
@@ -49,7 +47,6 @@
 A total of 19 developers contributed to this release.
 Thanks @ypwhs, @zywvvd, @collinzrj, @OceanPang, @ddonatien, @@haotian-liu, @viibridges, @Muyun99, @guigarfr, @zhaojinjian0000, @jbwang1997,@wangbo-zhao, @xvjiarui, @RangiLyu, @jshilong, @AronLin, @BIGWangYuDong, @hhaAndroid, @ZwwWayne
 
->>>>>>> 30f5f873
 ### v2.15.1 (11/8/2021)
 
 #### Highlights
