--- conflicted
+++ resolved
@@ -62,13 +62,6 @@
                    if rois[j].shape[0] > 0:
                        bbox_label = cls_score[j][:, :-1].argmax(dim=1)
                        refine_roi = self.bbox_head[i].regress_by_class(
-<<<<<<< HEAD
-                            rois[j], bbox_label[j], bbox_pred[j], img_metas[j])
-                       refine_roi_list.append(refine_roi)
-```
-
-If you have customized `RoIHead`, you can refer to the above method to deal with empty proposals.
-=======
                             rois[j], bbox_label, bbox_pred[j], img_metas[j])
                        refine_roi_list.append(refine_roi)
 ```
@@ -82,5 +75,4 @@
 1. In the `gt_semantic_seg`, different from the default setting of MMDetection, the label `0` stands for `VOID` label and the category labels start from `1`.
    It will be fixed after we support setting the padding value of `gt_segmantic_seg`.
 2. In the evaluation, the panoptic result is a map with the same shape as the original image.
-   Each value in the result map has the format of `instance_id * INSTANCE_OFFSET + category_id`.
->>>>>>> 30f5f873
+   Each value in the result map has the format of `instance_id * INSTANCE_OFFSET + category_id`.