# Frequently Asked Questions

We list some common troubles faced by many users and their corresponding solutions here. Feel free to enrich the list if you find any frequent issues and have ways to help others to solve them. If the contents here do not cover your issue, please create an issue using the [provided templates](https://github.com/open-mmlab/mmdetection/blob/master/.github/ISSUE_TEMPLATE/error-report.md/) and make sure you fill in all required information in the template.

## Installation

- Compatibility issue between MMCV and MMDetection; "ConvWS is already registered in conv layer"; "AssertionError: MMCV==xxx is used but incompatible. Please install mmcv>=xxx, \<=xxx."

  Compatible MMDetection and MMCV versions are shown as below. Please choose the correct version of MMCV to avoid installation issues.

| MMDetection version |        MMCV version        |
| :-----------------: | :------------------------: |
|       master        | mmcv-full>=1.3.17, \<1.6.0 |
|       2.24.0        | mmcv-full>=1.3.17, \<1.6.0 |
|       2.23.0        | mmcv-full>=1.3.17, \<1.5.0 |
|       2.22.0        | mmcv-full>=1.3.17, \<1.5.0 |
|       2.21.0        | mmcv-full>=1.3.17, \<1.5.0 |
|       2.20.0        | mmcv-full>=1.3.17, \<1.5.0 |
|       2.19.1        | mmcv-full>=1.3.17, \<1.5.0 |
|       2.19.0        | mmcv-full>=1.3.17, \<1.5.0 |
|       2.18.0        | mmcv-full>=1.3.17, \<1.4.0 |
|       2.17.0        | mmcv-full>=1.3.14, \<1.4.0 |
|       2.16.0        | mmcv-full>=1.3.8, \<1.4.0  |
|       2.15.1        | mmcv-full>=1.3.8, \<1.4.0  |
|       2.15.0        | mmcv-full>=1.3.8, \<1.4.0  |
|       2.14.0        | mmcv-full>=1.3.8, \<1.4.0  |
|       2.13.0        | mmcv-full>=1.3.3, \<1.4.0  |
|       2.12.0        | mmcv-full>=1.3.3, \<1.4.0  |
|       2.11.0        | mmcv-full>=1.2.4, \<1.4.0  |
|       2.10.0        | mmcv-full>=1.2.4, \<1.4.0  |
|        2.9.0        | mmcv-full>=1.2.4, \<1.4.0  |
|        2.8.0        | mmcv-full>=1.2.4, \<1.4.0  |
|        2.7.0        | mmcv-full>=1.1.5, \<1.4.0  |
|        2.6.0        | mmcv-full>=1.1.5, \<1.4.0  |
|        2.5.0        | mmcv-full>=1.1.5, \<1.4.0  |
|        2.4.0        | mmcv-full>=1.1.1, \<1.4.0  |
|        2.3.0        |      mmcv-full==1.0.5      |
|      2.3.0rc0       |      mmcv-full>=1.0.2      |
|        2.2.1        |        mmcv==0.6.2         |
|        2.2.0        |        mmcv==0.6.2         |
|        2.1.0        |   mmcv>=0.5.9, \<=0.6.1    |
|        2.0.0        |   mmcv>=0.5.1, \<=0.5.8    |

- "No module named 'mmcv.ops'"; "No module named 'mmcv.\_ext'".

  1. Uninstall existing mmcv in the environment using `pip uninstall mmcv`.
  2. Install mmcv-full following the [installation instruction](get_started#best-practices).

- Using albumentations

  If you would like to use `albumentations`, we suggest using `pip install -r requirements/albu.txt` or
  `pip install -U albumentations --no-binary qudida,albumentations`.
  If you simply use `pip install albumentations>=0.3.2`, it will install `opencv-python-headless` simultaneously (even though you have already installed `opencv-python`).
  Please refer to the [official documentation](https://albumentations.ai/docs/getting_started/installation/#note-on-opencv-dependencies) for details.

- ModuleNotFoundError is raised when using some algorithms

  Some extra dependencies are required for Instaboost, Panoptic Segmentation, LVIS dataset, etc. Please note the error message and install corresponding packages, e.g.,

  ```shell
  # for instaboost
  pip install instaboostfast
  # for panoptic segmentation
  pip install git+https://github.com/cocodataset/panopticapi.git
  # for LVIS dataset
  pip install git+https://github.com/lvis-dataset/lvis-api.git
  ```

## Coding

- Do I need to reinstall mmdet after some code modifications

  If you follow the best practice and install mmdet with `pip install -e .`, any local modifications made to the code will take effect without reinstallation.

- How to develop with multiple MMDetection versions

  You can have multiple folders like mmdet-2.21, mmdet-2.22.
  When you run the train or test script, it will adopt the mmdet package in the current folder.

  To use the default MMDetection installed in the environment rather than the one you are working with, you can remove the following line in those scripts:

  ```shell
  PYTHONPATH="$(dirname $0)/..":$PYTHONPATH
  ```

## PyTorch/CUDA Environment

- "RTX 30 series card fails when building MMCV or MMDet"

  1. Temporary work-around: do `MMCV_WITH_OPS=1 MMCV_CUDA_ARGS='-gencode=arch=compute_80,code=sm_80' pip install -e .`.
     The common issue is `nvcc fatal : Unsupported gpu architecture 'compute_86'`. This means that the compiler should optimize for sm_86, i.e., nvidia 30 series card, but such optimizations have not been supported by CUDA toolkit 11.0.
     This work-around modifies the compile flag by adding `MMCV_CUDA_ARGS='-gencode=arch=compute_80,code=sm_80'`, which tells `nvcc` to optimize for **sm_80**, i.e., Nvidia A100. Although A100 is different from the 30 series card, they use similar ampere architecture. This may hurt the performance but it works.
  2. PyTorch developers have updated that the default compiler flags should be fixed by [pytorch/pytorch#47585](https://github.com/pytorch/pytorch/pull/47585). So using PyTorch-nightly may also be able to solve the problem, though we have not tested it yet.

- "invalid device function" or "no kernel image is available for execution".

  1. Check if your cuda runtime version (under `/usr/local/`), `nvcc --version` and `conda list cudatoolkit` version match.
  2. Run `python mmdet/utils/collect_env.py` to check whether PyTorch, torchvision, and MMCV are built for the correct GPU architecture.
     You may need to set `TORCH_CUDA_ARCH_LIST` to reinstall MMCV.
     The GPU arch table could be found [here](https://docs.nvidia.com/cuda/cuda-compiler-driver-nvcc/index.html#gpu-feature-list),
     i.e. run `TORCH_CUDA_ARCH_LIST=7.0 pip install mmcv-full` to build MMCV for Volta GPUs.
     The compatibility issue could happen when using old GPUS, e.g., Tesla K80 (3.7) on colab.
  3. Check whether the running environment is the same as that when mmcv/mmdet has compiled.
     For example, you may compile mmcv using CUDA 10.0 but run it on CUDA 9.0 environments.

- "undefined symbol" or "cannot open xxx.so".

  1. If those symbols are CUDA/C++ symbols (e.g., libcudart.so or GLIBCXX), check whether the CUDA/GCC runtimes are the same as those used for compiling mmcv,
     i.e. run `python mmdet/utils/collect_env.py` to see if `"MMCV Compiler"`/`"MMCV CUDA Compiler"` is the same as `"GCC"`/`"CUDA_HOME"`.
  2. If those symbols are PyTorch symbols (e.g., symbols containing caffe, aten, and TH), check whether the PyTorch version is the same as that used for compiling mmcv.
  3. Run `python mmdet/utils/collect_env.py` to check whether PyTorch, torchvision, and MMCV are built by and running on the same environment.

- setuptools.sandbox.UnpickleableException: DistutilsSetupError("each element of 'ext_modules' option must be an Extension instance or 2-tuple")

  1. If you are using miniconda rather than anaconda, check whether Cython is installed as indicated in [#3379](https://github.com/open-mmlab/mmdetection/issues/3379).
     You need to manually install Cython first and then run command `pip install -r requirements.txt`.
  2. You may also need to check the compatibility between the `setuptools`, `Cython`, and `PyTorch` in your environment.

- "Segmentation fault".

  1. Check you GCC version and use GCC 5.4. This usually caused by the incompatibility between PyTorch and the environment (e.g., GCC \< 4.9 for PyTorch). We also recommend the users to avoid using GCC 5.5 because many feedbacks report that GCC 5.5 will cause "segmentation fault" and simply changing it to GCC 5.4 could solve the problem.

  2. Check whether PyTorch is correctly installed and could use CUDA op, e.g. type the following command in your terminal.

     ```shell
     python -c 'import torch; print(torch.cuda.is_available())'
     ```

     And see whether they could correctly output results.

  3. If Pytorch is correctly installed, check whether MMCV is correctly installed.

     ```shell
     python -c 'import mmcv; import mmcv.ops'
     ```

     If MMCV is correctly installed, then there will be no issue of the above two commands.

  4. If MMCV and Pytorch is correctly installed, you man use `ipdb`, `pdb` to set breakpoints or directly add 'print' in mmdetection code and see which part leads the segmentation fault.

## Training

- "Loss goes Nan"

  1. Check if the dataset annotations are valid: zero-size bounding boxes will cause the regression loss to be Nan due to the commonly used transformation for box regression. Some small size (width or height are smaller than 1) boxes will also cause this problem after data augmentation (e.g., instaboost). So check the data and try to filter out those zero-size boxes and skip some risky augmentations on the small-size boxes when you face the problem.
  2. Reduce the learning rate: the learning rate might be too large due to some reasons, e.g., change of batch size. You can rescale them to the value that could stably train the model.
  3. Extend the warmup iterations: some models are sensitive to the learning rate at the start of the training. You can extend the warmup iterations, e.g., change the `warmup_iters` from 500 to 1000 or 2000.
  4. Add gradient clipping: some models requires gradient clipping to stabilize the training process. The default of `grad_clip` is `None`, you can add gradient clippint to avoid gradients that are too large, i.e., set `optimizer_config=dict(_delete_=True, grad_clip=dict(max_norm=35, norm_type=2))` in your config file. If your config does not inherits from any basic config that contains `optimizer_config=dict(grad_clip=None)`, you can simply add `optimizer_config=dict(grad_clip=dict(max_norm=35, norm_type=2))`.

- "GPU out of memory"
<<<<<<< HEAD
    1. There are some scenarios when there are large amount of ground truth boxes, which may cause OOM during target assignment. You can set `gpu_assign_thr=N` in the config of assigner thus the assigner will calculate box overlaps through CPU when there are more than N GT boxes.
    2. Set `with_cp=True` in the backbone. This uses the sublinear strategy in PyTorch to reduce GPU memory cost in the backbone.
    3. Try mixed precision training using following the examples in `config/fp16`. The `loss_scale` might need further tuning for different models.
    4. Try to use `AvoidOOM` to avoid GPU out of memory. It will first retry after calling `torch.cuda.empty_cache()`. If it still fails, it will then retry by trying to convert the dtype of inputs to FP16. If it still fails, it will try to copy inputs from GPUs to CPUs to continue computing. Here is an example to use `AvoidOOM`:

    ```python
    # To use as a function
    from mmdet.utils import AvoidOOM

    AvoidCUDAOOM = AvoidOOM()
    # GPU OOM error
    # outputs = some_torch_function(input1, input2)
    output = AvoidCUDAOOM.retry_if_cuda_oom(some_torch_function)(input1, input2)

    # To use as a decorator
    # from mmdet.utils import AvoidCUDAOOM

    @AvoidCUDAOOM.retry_if_cuda_oom
    def function(*args, **kwargs):
        ...
        return xxx
    ```
=======

  1. There are some scenarios when there are large amount of ground truth boxes, which may cause OOM during target assignment. You can set `gpu_assign_thr=N` in the config of assigner thus the assigner will calculate box overlaps through CPU when there are more than N GT boxes.
  2. Set `with_cp=True` in the backbone. This uses the sublinear strategy in PyTorch to reduce GPU memory cost in the backbone.
  3. Try mixed precision training using following the examples in `config/fp16`. The `loss_scale` might need further tuning for different models.
>>>>>>> 151a803e

- "RuntimeError: Expected to have finished reduction in the prior iteration before starting a new one"

  1. This error indicates that your module has parameters that were not used in producing loss. This phenomenon may be caused by running different branches in your code in DDP mode.
  2. You can set `find_unused_parameters = True` in the config to solve the above problems(but this will slow down the training speed.
  3. If the version of your MMCV >= 1.4.1, you can get the name of those unused parameters with `detect_anomalous_params=True` in `optimizer_config` of config.

- Save the best model

  It can be turned on by configuring `evaluation = dict(save_best=‘auto’)`. In the case of the `auto` parameter, the first key in the returned evaluation result will be used as the basis for selecting the best model. You can also directly set the key in the evaluation result to manually set it, for example, `evaluation = dict(save_best='mAP' )`.

- Resume training with `ExpMomentumEMAHook`

  If you use `ExpMomentumEMAHook` in training, you can't just use command line parameters  `--resume-from` nor `--cfg-options resume_from` to restore model parameters during resume, i.e., the command `python tools/train.py configs/yolox/yolox_s_8x8_300e_coco.py --resume-from ./work_dir/yolox_s_8x8_300e_coco/epoch_x.pth` will not work. Since `ExpMomentumEMAHook` needs to reload the weights, taking the `yolox_s` algorithm as an example, you should modify the values of `resume_from` in two places of the config as below:

  ```python
  # Open configs/yolox/yolox_s_8x8_300e_coco.py directly and modify all resume_from fields
  resume_from=./work_dir/yolox_s_8x8_300e_coco/epoch_x.pth
  custom_hooks=[...
      dict(
          type='ExpMomentumEMAHook',
          resume_from=./work_dir/yolox_s_8x8_300e_coco/epoch_x.pth,
          momentum=0.0001,
          priority=49)
      ]
  ```

## Evaluation

- COCO Dataset, AP or AR = -1
  1. According to the definition of COCO dataset, the small and medium areas in an image are less than 1024 (32\*32), 9216 (96\*96), respectively.
  2. If the corresponding area has no object, the result of AP and AR will set to -1.

## Model

- `style` in ResNet

  The `style` parameter in ResNet allows either `pytorch` or `caffe` style. It indicates the difference in the Bottleneck module. Bottleneck is a stacking structure of `1x1-3x3-1x1` convolutional layers. In the case of `caffe` mode, the convolution layer with `stride=2` is the first `1x1` convolution, while in `pyorch` mode, it is the second `3x3` convolution has `stride=2`. A sample code is as below:

  ```python
  if self.style == 'pytorch':
        self.conv1_stride = 1
        self.conv2_stride = stride
  else:
        self.conv1_stride = stride
        self.conv2_stride = 1
  ```

- ResNeXt parameter description

  ResNeXt comes from the paper [`Aggregated Residual Transformations for Deep Neural Networks`](https://arxiv.org/abs/1611.05431). It introduces  group and uses “cardinality” to control the number of groups to achieve a balance between accuracy and complexity. It controls the basic width and grouping parameters of the internal Bottleneck module through two hyperparameters `baseWidth` and `cardinality`. An example configuration name in MMDetection is `mask_rcnn_x101_64x4d_fpn_mstrain-poly_3x_coco.py`, where `mask_rcnn` represents the algorithm using Mask R-CNN, `x101` represents the backbone network using ResNeXt-101, and `64x4d` represents that the bottleneck block has 64 group and each group has basic width of 4.

- `norm_eval` in backbone

  Since the detection model is usually large and the input image resolution is high, this will result in a small batch of the detection model, which will make the variance of the statistics calculated by BatchNorm during the training process very large and not as stable as the statistics obtained during the pre-training of the backbone network . Therefore, the `norm_eval=True` mode is generally used in training, and the BatchNorm statistics in the pre-trained backbone network are directly used. The few algorithms that use large batches are the `norm_eval=False` mode, such as NASFPN. For the backbone network without ImageNet pre-training and the batch is relatively small, you can consider using `SyncBN`.<|MERGE_RESOLUTION|>--- conflicted
+++ resolved
@@ -148,35 +148,36 @@
   4. Add gradient clipping: some models requires gradient clipping to stabilize the training process. The default of `grad_clip` is `None`, you can add gradient clippint to avoid gradients that are too large, i.e., set `optimizer_config=dict(_delete_=True, grad_clip=dict(max_norm=35, norm_type=2))` in your config file. If your config does not inherits from any basic config that contains `optimizer_config=dict(grad_clip=None)`, you can simply add `optimizer_config=dict(grad_clip=dict(max_norm=35, norm_type=2))`.
 
 - "GPU out of memory"
-<<<<<<< HEAD
-    1. There are some scenarios when there are large amount of ground truth boxes, which may cause OOM during target assignment. You can set `gpu_assign_thr=N` in the config of assigner thus the assigner will calculate box overlaps through CPU when there are more than N GT boxes.
-    2. Set `with_cp=True` in the backbone. This uses the sublinear strategy in PyTorch to reduce GPU memory cost in the backbone.
-    3. Try mixed precision training using following the examples in `config/fp16`. The `loss_scale` might need further tuning for different models.
-    4. Try to use `AvoidOOM` to avoid GPU out of memory. It will first retry after calling `torch.cuda.empty_cache()`. If it still fails, it will then retry by trying to convert the dtype of inputs to FP16. If it still fails, it will try to copy inputs from GPUs to CPUs to continue computing. Here is an example to use `AvoidOOM`:
-
-    ```python
-    # To use as a function
-    from mmdet.utils import AvoidOOM
-
-    AvoidCUDAOOM = AvoidOOM()
-    # GPU OOM error
-    # outputs = some_torch_function(input1, input2)
-    output = AvoidCUDAOOM.retry_if_cuda_oom(some_torch_function)(input1, input2)
-
-    # To use as a decorator
-    # from mmdet.utils import AvoidCUDAOOM
-
-    @AvoidCUDAOOM.retry_if_cuda_oom
-    def function(*args, **kwargs):
-        ...
-        return xxx
-    ```
-=======
 
   1. There are some scenarios when there are large amount of ground truth boxes, which may cause OOM during target assignment. You can set `gpu_assign_thr=N` in the config of assigner thus the assigner will calculate box overlaps through CPU when there are more than N GT boxes.
+
   2. Set `with_cp=True` in the backbone. This uses the sublinear strategy in PyTorch to reduce GPU memory cost in the backbone.
+
   3. Try mixed precision training using following the examples in `config/fp16`. The `loss_scale` might need further tuning for different models.
->>>>>>> 151a803e
+
+  4. Try to use `AvoidOOM` to avoid GPU out of memory. It will first retry after calling `torch.cuda.empty_cache()`. If it still fails, it will then retry by converting the type of inputs to FP16 format. If it still fails, it will try to copy inputs from GPUs to CPUs to continue computing. Try AvoidOOM in you code to make the code continue to run when GPU memory runs out:
+
+     ```python
+     # To use as a function
+     from mmdet.utils import AvoidOOM
+
+     AvoidCUDAOOM = AvoidOOM()
+     # GPU OOM error
+     # outputs = some_torch_function(input1, input2)
+     output = AvoidCUDAOOM.retry_if_cuda_oom(some_torch_function)(input1, input2)
+     ```
+
+     ```python
+     # To use as a decorator
+     from mmdet.utils import AvoidCUDAOOM
+     # from mmdet.utils import AvoidOOM
+     # AvoidCUDAOOM = AvoidOOM(**kwargs)
+
+     @AvoidCUDAOOM.retry_if_cuda_oom
+     def function(*args, **kwargs):
+         ...
+         return xxx
+     ```
 
 - "RuntimeError: Expected to have finished reduction in the prior iteration before starting a new one"
 
