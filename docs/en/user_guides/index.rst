Train & Test
**************

MMDetection provides hundreds of pretrained detection models in `Model Zoo <https://mmdetection.readthedocs.io/en/latest/model_zoo.html>`_,
and supports multiple standard datasets, including Pascal VOC, COCO, CityScapes, LVIS, etc. This note will show how to perform common tasks on these existing models and standard datasets:


.. toctree::
   :maxdepth: 1

   config.md
   inference.md
   dataset_prepare.md
   test.md
   train.md
   new_model.md
   finetune.md
   test_results_submission.md
   init_cfg.md
   single_stage_as_rpn.md
   semi_det.md


Useful Tools
************

.. toctree::
   :maxdepth: 1

   useful_tools.md
   useful_hooks.md
   visualization.md
   robustness_benchmarking.md
   deploy.md
<<<<<<< HEAD

Tracking Useful Tools
************

.. toctree::
   :maxdepth: 1

   tracking_analysis_tools.md
   tracking_config.md
   tracking_dataset_prepare.md
   tracking_inference.md
   tracking_train_test.md
   tracking_visualization.md
=======
   label_studio.md
>>>>>>> a815cc26
<|MERGE_RESOLUTION|>--- conflicted
+++ resolved
@@ -32,20 +32,10 @@
    visualization.md
    robustness_benchmarking.md
    deploy.md
-<<<<<<< HEAD
-
-Tracking Useful Tools
-************
-
-.. toctree::
-   :maxdepth: 1
-
+   label_studio.md
    tracking_analysis_tools.md
    tracking_config.md
    tracking_dataset_prepare.md
    tracking_inference.md
    tracking_train_test.md
-   tracking_visualization.md
-=======
-   label_studio.md
->>>>>>> a815cc26
+   tracking_visualization.md