# Tutorial 1: Learn about Configs

We incorporate modular and inheritance design into our config system, which is convenient to conduct various experiments.
If you wish to inspect the config file, you may run `python tools/misc/print_config.py /PATH/TO/CONFIG` to see the complete config.

## Modify config through script arguments

When submitting jobs using "tools/train.py" or "tools/test.py", you may specify `--cfg-options` to in-place modify the config.

- Update config keys of dict chains.

  The config options can be specified following the order of the dict keys in the original config.
  For example, `--cfg-options model.backbone.norm_eval=False` changes the all BN modules in model backbones to `train` mode.

- Update keys inside a list of configs.

  Some config dicts are composed as a list in your config. For example, the training pipeline `data.train.pipeline` is normally a list
  e.g. `[dict(type='LoadImageFromFile'), ...]`. If you want to change `'LoadImageFromFile'` to `'LoadImageFromWebcam'` in the pipeline,
  you may specify `--cfg-options data.train.pipeline.0.type=LoadImageFromWebcam`.

- Update values of list/tuples.

  If the value to be updated is a list or a tuple. For example, the config file normally sets `workflow=[('train', 1)]`. If you want to
  change this key, you may specify `--cfg-options workflow="[(train,1),(val,1)]"`. Note that the quotation mark " is necessary to
  support list/tuple data types, and that **NO** white space is allowed inside the quotation marks in the specified value.

## Config File Structure

There are 4 basic component types under `config/_base_`, dataset, model, schedule, default_runtime.
Many methods could be easily constructed with one of each like Faster R-CNN, Mask R-CNN, Cascade R-CNN, RPN, SSD.
The configs that are composed by components from `_base_` are called _primitive_.

For all configs under the same folder, it is recommended to have only **one** _primitive_ config. All other configs should inherit from the _primitive_ config. In this way, the maximum of inheritance level is 3.

For easy understanding, we recommend contributors to inherit from existing methods.
For example, if some modification is made base on Faster R-CNN, user may first inherit the basic Faster R-CNN structure by specifying `_base_ = ../faster_rcnn/faster_rcnn_r50_fpn_1x_coco.py`, then modify the necessary fields in the config files.

If you are building an entirely new method that does not share the structure with any of the existing methods, you may create a folder `xxx_rcnn` under `configs`,

Please refer to [mmcv](https://mmcv.readthedocs.io/en/latest/understand_mmcv/config.html) for detailed documentation.

## Config Name Style

We follow the below style to name config files. Contributors are advised to follow the same style.

```
{model}_[model setting]_{backbone}_{neck}_[norm setting]_[misc]_[gpu x batch_per_gpu]_{schedule}_{dataset}
```

`{xxx}` is required field and `[yyy]` is optional.

- `{model}`: model type like `faster_rcnn`, `mask_rcnn`, etc.
- `[model setting]`: specific setting for some model, like `without_semantic` for `htc`, `moment` for `reppoints`, etc.
- `{backbone}`: backbone type like `r50` (ResNet-50), `x101` (ResNeXt-101).
- `{neck}`: neck type like `fpn`, `pafpn`, `nasfpn`, `c4`.
- `[norm_setting]`: `bn` (Batch Normalization) is used unless specified, other norm layer type could be `gn` (Group Normalization), `syncbn` (Synchronized Batch Normalization).
  `gn-head`/`gn-neck` indicates GN is applied in head/neck only, while `gn-all` means GN is applied in the entire model, e.g. backbone, neck, head.
- `[misc]`: miscellaneous setting/plugins of model, e.g. `dconv`, `gcb`, `attention`, `albu`, `mstrain`.
- `[gpu x batch_per_gpu]`: GPUs and samples per GPU, `8x2` is used by default.
- `{schedule}`: training schedule, options are `1x`, `2x`, `20e`, etc.
  `1x` and `2x` means 12 epochs and 24 epochs respectively.
  `20e` is adopted in cascade models, which denotes 20 epochs.
  For `1x`/`2x`, initial learning rate decays by a factor of 10 at the 8/16th and 11/22th epochs.
  For `20e`, initial learning rate decays by a factor of 10 at the 16th and 19th epochs.
- `{dataset}`: dataset like `coco`, `cityscapes`, `voc_0712`, `wider_face`.

## Deprecated train_cfg/test_cfg

The `train_cfg` and `test_cfg` are deprecated in config file, please specify them in the model config. The original config structure is as below.

```python
# deprecated
model = dict(
    type=...,
    ...
)
train_cfg=dict(...)
test_cfg=dict(...)
```

The migration example is as below.

```python
# recommended
model = dict(
    type=...,
    ...
train_cfg=dict(...),
          test_cfg=dict(...),
)
```

## An Example of Mask R-CNN

To help the users have a basic idea of a complete config and the modules in a modern detection system,
we make brief comments on the config of Mask R-CNN using ResNet50 and FPN as the following.
For more detailed usage and the corresponding alternative for each modules, please refer to the API documentation.

```python
model = dict(
    type='MaskRCNN',  # The name of detector
    backbone=dict(  # The config of backbone
        type='ResNet',  # The type of the backbone, refer to https://github.com/open-mmlab/mmdetection/blob/master/mmdet/models/backbones/resnet.py#L308 for more details.
        depth=50,  # The depth of backbone, usually it is 50 or 101 for ResNet and ResNext backbones.
        num_stages=4,  # Number of stages of the backbone.
        out_indices=(0, 1, 2, 3),  # The index of output feature maps produced in each stages
        frozen_stages=1,  # The weights in the first 1 stage are frozen
        norm_cfg=dict(  # The config of normalization layers.
            type='BN',  # Type of norm layer, usually it is BN or GN
            requires_grad=True),  # Whether to train the gamma and beta in BN
        norm_eval=True,  # Whether to freeze the statistics in BN
        style='pytorch', # The style of backbone, 'pytorch' means that stride 2 layers are in 3x3 conv, 'caffe' means stride 2 layers are in 1x1 convs.
<<<<<<< HEAD
    	init_cfg=dict(type='Pretrained', checkpoint='torchvision://resnet50')),  # The ImageNet pretrained backbone to be loaded
=======
        init_cfg=dict(type='Pretrained', checkpoint='torchvision://resnet50')),  # The ImageNet pretrained backbone to be loaded
>>>>>>> 1c702cc0
    neck=dict(
        type='FPN',  # The neck of detector is FPN. We also support 'NASFPN', 'PAFPN', etc. Refer to https://github.com/open-mmlab/mmdetection/blob/master/mmdet/models/necks/fpn.py#L10 for more details.
        in_channels=[256, 512, 1024, 2048],  # The input channels, this is consistent with the output channels of backbone
        out_channels=256,  # The output channels of each level of the pyramid feature map
        num_outs=5),  # The number of output scales
    rpn_head=dict(
        type='RPNHead',  # The type of RPN head is 'RPNHead', we also support 'GARPNHead', etc. Refer to https://github.com/open-mmlab/mmdetection/blob/master/mmdet/models/dense_heads/rpn_head.py#L12 for more details.
        in_channels=256,  # The input channels of each input feature map, this is consistent with the output channels of neck
        feat_channels=256,  # Feature channels of convolutional layers in the head.
        anchor_generator=dict(  # The config of anchor generator
            type='AnchorGenerator',  # Most of methods use AnchorGenerator, SSD Detectors uses `SSDAnchorGenerator`. Refer to https://github.com/open-mmlab/mmdetection/blob/master/mmdet/core/anchor/anchor_generator.py#L10 for more details
            scales=[8],  # Basic scale of the anchor, the area of the anchor in one position of a feature map will be scale * base_sizes
            ratios=[0.5, 1.0, 2.0],  # The ratio between height and width.
            strides=[4, 8, 16, 32, 64]),  # The strides of the anchor generator. This is consistent with the FPN feature strides. The strides will be taken as base_sizes if base_sizes is not set.
        bbox_coder=dict(  # Config of box coder to encode and decode the boxes during training and testing
            type='DeltaXYWHBBoxCoder',  # Type of box coder. 'DeltaXYWHBBoxCoder' is applied for most of methods. Refer to https://github.com/open-mmlab/mmdetection/blob/master/mmdet/core/bbox/coder/delta_xywh_bbox_coder.py#L9 for more details.
            target_means=[0.0, 0.0, 0.0, 0.0],  # The target means used to encode and decode boxes
            target_stds=[1.0, 1.0, 1.0, 1.0]),  # The standard variance used to encode and decode boxes
        loss_cls=dict(  # Config of loss function for the classification branch
            type='CrossEntropyLoss',  # Type of loss for classification branch, we also support FocalLoss etc.
            use_sigmoid=True,  # RPN usually perform two-class classification, so it usually uses sigmoid function.
            loss_weight=1.0),  # Loss weight of the classification branch.
        loss_bbox=dict(  # Config of loss function for the regression branch.
            type='L1Loss',  # Type of loss, we also support many IoU Losses and smooth L1-loss, etc. Refer to https://github.com/open-mmlab/mmdetection/blob/master/mmdet/models/losses/smooth_l1_loss.py#L56 for implementation.
            loss_weight=1.0)),  # Loss weight of the regression branch.
    roi_head=dict(  # RoIHead encapsulates the second stage of two-stage/cascade detectors.
        type='StandardRoIHead',  # Type of the RoI head. Refer to https://github.com/open-mmlab/mmdetection/blob/master/mmdet/models/roi_heads/standard_roi_head.py#L10 for implementation.
        bbox_roi_extractor=dict(  # RoI feature extractor for bbox regression.
            type='SingleRoIExtractor',  # Type of the RoI feature extractor, most of methods uses SingleRoIExtractor. Refer to https://github.com/open-mmlab/mmdetection/blob/master/mmdet/models/roi_heads/roi_extractors/single_level.py#L10 for details.
            roi_layer=dict(  # Config of RoI Layer
                type='RoIAlign',  # Type of RoI Layer, DeformRoIPoolingPack and ModulatedDeformRoIPoolingPack are also supported. Refer to https://github.com/open-mmlab/mmdetection/blob/master/mmdet/ops/roi_align/roi_align.py#L79 for details.
                output_size=7,  # The output size of feature maps.
                sampling_ratio=0),  # Sampling ratio when extracting the RoI features. 0 means adaptive ratio.
            out_channels=256,  # output channels of the extracted feature.
            featmap_strides=[4, 8, 16, 32]),  # Strides of multi-scale feature maps. It should be consistent to the architecture of the backbone.
        bbox_head=dict(  # Config of box head in the RoIHead.
            type='Shared2FCBBoxHead',  # Type of the bbox head, Refer to https://github.com/open-mmlab/mmdetection/blob/master/mmdet/models/roi_heads/bbox_heads/convfc_bbox_head.py#L177 for implementation details.
            in_channels=256,  # Input channels for bbox head. This is consistent with the out_channels in roi_extractor
            fc_out_channels=1024,  # Output feature channels of FC layers.
            roi_feat_size=7,  # Size of RoI features
            num_classes=80,  # Number of classes for classification
            bbox_coder=dict(  # Box coder used in the second stage.
                type='DeltaXYWHBBoxCoder',  # Type of box coder. 'DeltaXYWHBBoxCoder' is applied for most of methods.
                target_means=[0.0, 0.0, 0.0, 0.0],  # Means used to encode and decode box
                target_stds=[0.1, 0.1, 0.2, 0.2]),  # Standard variance for encoding and decoding. It is smaller since the boxes are more accurate. [0.1, 0.1, 0.2, 0.2] is a conventional setting.
            reg_class_agnostic=False,  # Whether the regression is class agnostic.
            loss_cls=dict(  # Config of loss function for the classification branch
                type='CrossEntropyLoss',  # Type of loss for classification branch, we also support FocalLoss etc.
                use_sigmoid=False,  # Whether to use sigmoid.
                loss_weight=1.0),  # Loss weight of the classification branch.
            loss_bbox=dict(  # Config of loss function for the regression branch.
                type='L1Loss',  # Type of loss, we also support many IoU Losses and smooth L1-loss, etc.
                loss_weight=1.0)),  # Loss weight of the regression branch.
        mask_roi_extractor=dict(  # RoI feature extractor for mask generation.
            type='SingleRoIExtractor',  # Type of the RoI feature extractor, most of methods uses SingleRoIExtractor.
            roi_layer=dict(  # Config of RoI Layer that extracts features for instance segmentation
                type='RoIAlign',  # Type of RoI Layer, DeformRoIPoolingPack and ModulatedDeformRoIPoolingPack are also supported
                output_size=14,  # The output size of feature maps.
                sampling_ratio=0),  # Sampling ratio when extracting the RoI features.
            out_channels=256,  # Output channels of the extracted feature.
            featmap_strides=[4, 8, 16, 32]),  # Strides of multi-scale feature maps.
        mask_head=dict(  # Mask prediction head
            type='FCNMaskHead',  # Type of mask head, refer to https://github.com/open-mmlab/mmdetection/blob/master/mmdet/models/roi_heads/mask_heads/fcn_mask_head.py#L21 for implementation details.
            num_convs=4,  # Number of convolutional layers in mask head.
            in_channels=256,  # Input channels, should be consistent with the output channels of mask roi extractor.
            conv_out_channels=256,  # Output channels of the convolutional layer.
            num_classes=80,  # Number of class to be segmented.
            loss_mask=dict(  # Config of loss function for the mask branch.
                type='CrossEntropyLoss',  # Type of loss used for segmentation
                use_mask=True,  # Whether to only train the mask in the correct class.
<<<<<<< HEAD
                loss_weight=1.0))),  # Loss weight of mask branch.
    train_cfg = dict(  # Config of training hyperparameters for rpn and rcnn
        rpn=dict(  # Training config of rpn
            assigner=dict(  # Config of assigner
                type='MaxIoUAssigner',  # Type of assigner, MaxIoUAssigner is used for many common detectors. Refer to https://github.com/open-mmlab/mmdetection/blob/master/mmdet/core/bbox/assigners/max_iou_assigner.py#L10 for more details.
                pos_iou_thr=0.7,  # IoU >= threshold 0.7 will be taken as positive samples
                neg_iou_thr=0.3,  # IoU < threshold 0.3 will be taken as negative samples
                min_pos_iou=0.3,  # The minimal IoU threshold to take boxes as positive samples
                match_low_quality=True,  # Whether to match the boxes under low quality (see API doc for more details).
                ignore_iof_thr=-1),  # IoF threshold for ignoring bboxes
            sampler=dict(  # Config of positive/negative sampler
                type='RandomSampler',  # Type of sampler, PseudoSampler and other samplers are also supported. Refer to https://github.com/open-mmlab/mmdetection/blob/master/mmdet/core/bbox/samplers/random_sampler.py#L8 for implementation details.
                num=256,  # Number of samples
                pos_fraction=0.5,  # The ratio of positive samples in the total samples.
                neg_pos_ub=-1,  # The upper bound of negative samples based on the number of positive samples.
                add_gt_as_proposals=False),  # Whether add GT as proposals after sampling.
            allowed_border=-1,  # The border allowed after padding for valid anchors.
            pos_weight=-1,  # The weight of positive samples during training.
            debug=False),  # Whether to set the debug mode
        rpn_proposal=dict(  # The config to generate proposals during training
            nms_across_levels=False,  # Whether to do NMS for boxes across levels. Only work in `GARPNHead`, naive rpn does not support do nms cross levels.
            nms_pre=2000,  # The number of boxes before NMS
            nms_post=1000,  # The number of boxes to be kept by NMS, Only work in `GARPNHead`.
            max_per_img=1000,  # The number of boxes to be kept after NMS.
            nms=dict( # Config of NMS
                type='nms',  # Type of NMS
                iou_threshold=0.7 # NMS threshold
                ),
            min_bbox_size=0),  # The allowed minimal box size
        rcnn=dict(  # The config for the roi heads.
            assigner=dict(  # Config of assigner for second stage, this is different for that in rpn
                type='MaxIoUAssigner',  # Type of assigner, MaxIoUAssigner is used for all roi_heads for now. Refer to https://github.com/open-mmlab/mmdetection/blob/master/mmdet/core/bbox/assigners/max_iou_assigner.py#L10 for more details.
                pos_iou_thr=0.5,  # IoU >= threshold 0.5 will be taken as positive samples
                neg_iou_thr=0.5,  # IoU < threshold 0.5 will be taken as negative samples
                min_pos_iou=0.5,  # The minimal IoU threshold to take boxes as positive samples
                match_low_quality=False,  # Whether to match the boxes under low quality (see API doc for more details).
                ignore_iof_thr=-1),  # IoF threshold for ignoring bboxes
            sampler=dict(
                type='RandomSampler',  # Type of sampler, PseudoSampler and other samplers are also supported. Refer to https://github.com/open-mmlab/mmdetection/blob/master/mmdet/core/bbox/samplers/random_sampler.py#L8 for implementation details.
                num=512,  # Number of samples
                pos_fraction=0.25,  # The ratio of positive samples in the total samples.
                neg_pos_ub=-1,  # The upper bound of negative samples based on the number of positive samples.
                add_gt_as_proposals=True
            ),  # Whether add GT as proposals after sampling.
            mask_size=28,  # Size of mask
            pos_weight=-1,  # The weight of positive samples during training.
            debug=False)),  # Whether to set the debug mode
    test_cfg = dict(  # Config for testing hyperparameters for rpn and rcnn
        rpn=dict(  # The config to generate proposals during testing
            nms_across_levels=False,  # Whether to do NMS for boxes across levels. Only work in `GARPNHead`, naive rpn does not support do nms cross levels.
            nms_pre=1000,  # The number of boxes before NMS
            nms_post=1000,  # The number of boxes to be kept by NMS, Only work in `GARPNHead`.
            max_per_img=1000,  # The number of boxes to be kept after NMS.
            nms=dict( # Config of NMS
                type='nms',  #Type of NMS
                iou_threshold=0.7 # NMS threshold
                ),
            min_bbox_size=0),  # The allowed minimal box size
        rcnn=dict(  # The config for the roi heads.
            score_thr=0.05,  # Threshold to filter out boxes
            nms=dict(  # Config of NMS in the second stage
                type='nms',  # Type of NMS
                iou_thr=0.5),  # NMS threshold
            max_per_img=100,  # Max number of detections of each image
            mask_thr_binary=0.5)))  # Threshold of mask prediction
=======
                loss_weight=1.0))))  # Loss weight of mask branch.
train_cfg = dict(  # Config of training hyperparameters for rpn and rcnn
    rpn=dict(  # Training config of rpn
        assigner=dict(  # Config of assigner
            type='MaxIoUAssigner',  # Type of assigner, MaxIoUAssigner is used for many common detectors. Refer to https://github.com/open-mmlab/mmdetection/blob/master/mmdet/core/bbox/assigners/max_iou_assigner.py#L10 for more details.
            pos_iou_thr=0.7,  # IoU >= threshold 0.7 will be taken as positive samples
            neg_iou_thr=0.3,  # IoU < threshold 0.3 will be taken as negative samples
            min_pos_iou=0.3,  # The minimal IoU threshold to take boxes as positive samples
            match_low_quality=True,  # Whether to match the boxes under low quality (see API doc for more details).
            ignore_iof_thr=-1),  # IoF threshold for ignoring bboxes
        sampler=dict(  # Config of positive/negative sampler
            type='RandomSampler',  # Type of sampler, PseudoSampler and other samplers are also supported. Refer to https://github.com/open-mmlab/mmdetection/blob/master/mmdet/core/bbox/samplers/random_sampler.py#L8 for implementation details.
            num=256,  # Number of samples
            pos_fraction=0.5,  # The ratio of positive samples in the total samples.
            neg_pos_ub=-1,  # The upper bound of negative samples based on the number of positive samples.
            add_gt_as_proposals=False),  # Whether add GT as proposals after sampling.
        allowed_border=-1,  # The border allowed after padding for valid anchors.
        pos_weight=-1,  # The weight of positive samples during training.
        debug=False),  # Whether to set the debug mode
    rpn_proposal=dict(  # The config to generate proposals during training
        nms_across_levels=False,  # Whether to do NMS for boxes across levels. Only work in `GARPNHead`, naive rpn does not support do nms cross levels.
        nms_pre=2000,  # The number of boxes before NMS
        nms_post=1000,  # The number of boxes to be kept by NMS, Only work in `GARPNHead`.
        max_per_img=1000,  # The number of boxes to be kept after NMS.
        nms=dict( # Config of NMS
            type='nms',  # Type of NMS
            iou_threshold=0.7 # NMS threshold
        ),
        min_bbox_size=0),  # The allowed minimal box size
    rcnn=dict(  # The config for the roi heads.
        assigner=dict(  # Config of assigner for second stage, this is different for that in rpn
            type='MaxIoUAssigner',  # Type of assigner, MaxIoUAssigner is used for all roi_heads for now. Refer to https://github.com/open-mmlab/mmdetection/blob/master/mmdet/core/bbox/assigners/max_iou_assigner.py#L10 for more details.
            pos_iou_thr=0.5,  # IoU >= threshold 0.5 will be taken as positive samples
            neg_iou_thr=0.5,  # IoU < threshold 0.5 will be taken as negative samples
            min_pos_iou=0.5,  # The minimal IoU threshold to take boxes as positive samples
            match_low_quality=False,  # Whether to match the boxes under low quality (see API doc for more details).
            ignore_iof_thr=-1),  # IoF threshold for ignoring bboxes
        sampler=dict(
            type='RandomSampler',  # Type of sampler, PseudoSampler and other samplers are also supported. Refer to https://github.com/open-mmlab/mmdetection/blob/master/mmdet/core/bbox/samplers/random_sampler.py#L8 for implementation details.
            num=512,  # Number of samples
            pos_fraction=0.25,  # The ratio of positive samples in the total samples.
            neg_pos_ub=-1,  # The upper bound of negative samples based on the number of positive samples.
            add_gt_as_proposals=True
        ),  # Whether add GT as proposals after sampling.
        mask_size=28,  # Size of mask
        pos_weight=-1,  # The weight of positive samples during training.
        debug=False))  # Whether to set the debug mode
test_cfg = dict(  # Config for testing hyperparameters for rpn and rcnn
    rpn=dict(  # The config to generate proposals during testing
        nms_across_levels=False,  # Whether to do NMS for boxes across levels. Only work in `GARPNHead`, naive rpn does not support do nms cross levels.
        nms_pre=1000,  # The number of boxes before NMS
        nms_post=1000,  # The number of boxes to be kept by NMS, Only work in `GARPNHead`.
        max_per_img=1000,  # The number of boxes to be kept after NMS.
        nms=dict( # Config of NMS
            type='nms',  #Type of NMS
            iou_threshold=0.7 # NMS threshold
        ),
        min_bbox_size=0),  # The allowed minimal box size
    rcnn=dict(  # The config for the roi heads.
        score_thr=0.05,  # Threshold to filter out boxes
        nms=dict(  # Config of NMS in the second stage
            type='nms',  # Type of NMS
            iou_thr=0.5),  # NMS threshold
        max_per_img=100,  # Max number of detections of each image
        mask_thr_binary=0.5))  # Threshold of mask prediction
>>>>>>> 1c702cc0
dataset_type = 'CocoDataset'  # Dataset type, this will be used to define the dataset
data_root = 'data/coco/'  # Root path of data
img_norm_cfg = dict(  # Image normalization config to normalize the input images
    mean=[123.675, 116.28, 103.53],  # Mean values used to pre-training the pre-trained backbone models
    std=[58.395, 57.12, 57.375],  # Standard variance used to pre-training the pre-trained backbone models
    to_rgb=True
)  # The channel orders of image used to pre-training the pre-trained backbone models
train_pipeline = [  # Training pipeline
    dict(type='LoadImageFromFile'),  # First pipeline to load images from file path
    dict(
        type='LoadAnnotations',  # Second pipeline to load annotations for current image
        with_bbox=True,  # Whether to use bounding box, True for detection
        with_mask=True,  # Whether to use instance mask, True for instance segmentation
        poly2mask=False),  # Whether to convert the polygon mask to instance mask, set False for acceleration and to save memory
    dict(
        type='Resize',  # Augmentation pipeline that resize the images and their annotations
        img_scale=(1333, 800),  # The largest scale of image
        keep_ratio=True
    ),  # whether to keep the ratio between height and width.
    dict(
        type='RandomFlip',  # Augmentation pipeline that flip the images and their annotations
        flip_ratio=0.5),  # The ratio or probability to flip
    dict(
        type='Normalize',  # Augmentation pipeline that normalize the input images
        mean=[123.675, 116.28, 103.53],  # These keys are the same of img_norm_cfg since the
        std=[58.395, 57.12, 57.375],  # keys of img_norm_cfg are used here as arguments
        to_rgb=True),
    dict(
        type='Pad',  # Padding config
        size_divisor=32),  # The number the padded images should be divisible
    dict(type='DefaultFormatBundle'),  # Default format bundle to gather data in the pipeline
    dict(
        type='Collect',  # Pipeline that decides which keys in the data should be passed to the detector
        keys=['img', 'gt_bboxes', 'gt_labels', 'gt_masks'])
]
test_pipeline = [
    dict(type='LoadImageFromFile'),  # First pipeline to load images from file path
    dict(
        type='MultiScaleFlipAug',  # An encapsulation that encapsulates the testing augmentations
        img_scale=(1333, 800),  # Decides the largest scale for testing, used for the Resize pipeline
        flip=False,  # Whether to flip images during testing
        transforms=[
            dict(type='Resize',  # Use resize augmentation
                 keep_ratio=True),  # Whether to keep the ratio between height and width, the img_scale set here will be suppressed by the img_scale set above.
            dict(type='RandomFlip'),  # Thought RandomFlip is added in pipeline, it is not used because flip=False
            dict(
                type='Normalize',  # Normalization config, the values are from img_norm_cfg
                mean=[123.675, 116.28, 103.53],
                std=[58.395, 57.12, 57.375],
                to_rgb=True),
            dict(
                type='Pad',  # Padding config to pad images divisible by 32.
                size_divisor=32),
            dict(
                type='ImageToTensor',  # convert image to tensor
                keys=['img']),
            dict(
                type='Collect',  # Collect pipeline that collect necessary keys for testing.
                keys=['img'])
        ])
]
data = dict(
    samples_per_gpu=2,  # Batch size of a single GPU
    workers_per_gpu=2,  # Worker to pre-fetch data for each single GPU
    train=dict(  # Train dataset config
        type='CocoDataset',  # Type of dataset, refer to https://github.com/open-mmlab/mmdetection/blob/master/mmdet/datasets/coco.py#L19 for details.
        ann_file='data/coco/annotations/instances_train2017.json',  # Path of annotation file
        img_prefix='data/coco/train2017/',  # Prefix of image path
        pipeline=[  # pipeline, this is passed by the train_pipeline created before.
            dict(type='LoadImageFromFile'),
            dict(
                type='LoadAnnotations',
                with_bbox=True,
                with_mask=True,
                poly2mask=False),
            dict(type='Resize', img_scale=(1333, 800), keep_ratio=True),
            dict(type='RandomFlip', flip_ratio=0.5),
            dict(
                type='Normalize',
                mean=[123.675, 116.28, 103.53],
                std=[58.395, 57.12, 57.375],
                to_rgb=True),
            dict(type='Pad', size_divisor=32),
            dict(type='DefaultFormatBundle'),
            dict(
                type='Collect',
                keys=['img', 'gt_bboxes', 'gt_labels', 'gt_masks'])
        ]),
    val=dict(  # Validation dataset config
        type='CocoDataset',
        ann_file='data/coco/annotations/instances_val2017.json',
        img_prefix='data/coco/val2017/',
        pipeline=[  # Pipeline is passed by test_pipeline created before
            dict(type='LoadImageFromFile'),
            dict(
                type='MultiScaleFlipAug',
                img_scale=(1333, 800),
                flip=False,
                transforms=[
                    dict(type='Resize', keep_ratio=True),
                    dict(type='RandomFlip'),
                    dict(
                        type='Normalize',
                        mean=[123.675, 116.28, 103.53],
                        std=[58.395, 57.12, 57.375],
                        to_rgb=True),
                    dict(type='Pad', size_divisor=32),
                    dict(type='ImageToTensor', keys=['img']),
                    dict(type='Collect', keys=['img'])
                ])
        ]),
    test=dict(  # Test dataset config, modify the ann_file for test-dev/test submission
        type='CocoDataset',
        ann_file='data/coco/annotations/instances_val2017.json',
        img_prefix='data/coco/val2017/',
        pipeline=[  # Pipeline is passed by test_pipeline created before
            dict(type='LoadImageFromFile'),
            dict(
                type='MultiScaleFlipAug',
                img_scale=(1333, 800),
                flip=False,
                transforms=[
                    dict(type='Resize', keep_ratio=True),
                    dict(type='RandomFlip'),
                    dict(
                        type='Normalize',
                        mean=[123.675, 116.28, 103.53],
                        std=[58.395, 57.12, 57.375],
                        to_rgb=True),
                    dict(type='Pad', size_divisor=32),
                    dict(type='ImageToTensor', keys=['img']),
                    dict(type='Collect', keys=['img'])
                ])
        ],
        samples_per_gpu=2  # Batch size of a single GPU used in testing
    ))
evaluation = dict(  # The config to build the evaluation hook, refer to https://github.com/open-mmlab/mmdetection/blob/master/mmdet/core/evaluation/eval_hooks.py#L7 for more details.
    interval=1,  # Evaluation interval
    metric=['bbox', 'segm'])  # Metrics used during evaluation
optimizer = dict(  # Config used to build optimizer, support all the optimizers in PyTorch whose arguments are also the same as those in PyTorch
    type='SGD',  # Type of optimizers, refer to https://github.com/open-mmlab/mmdetection/blob/master/mmdet/core/optimizer/default_constructor.py#L13 for more details
    lr=0.02,  # Learning rate of optimizers, see detail usages of the parameters in the documentation of PyTorch
    momentum=0.9,  # Momentum
    weight_decay=0.0001)  # Weight decay of SGD
optimizer_config = dict(  # Config used to build the optimizer hook, refer to https://github.com/open-mmlab/mmcv/blob/master/mmcv/runner/hooks/optimizer.py#L8 for implementation details.
    grad_clip=None)  # Most of the methods do not use gradient clip
lr_config = dict(  # Learning rate scheduler config used to register LrUpdater hook
    policy='step',  # The policy of scheduler, also support CosineAnnealing, Cyclic, etc. Refer to details of supported LrUpdater from https://github.com/open-mmlab/mmcv/blob/master/mmcv/runner/hooks/lr_updater.py#L9.
    warmup='linear',  # The warmup policy, also support `exp` and `constant`.
    warmup_iters=500,  # The number of iterations for warmup
    warmup_ratio=
    0.001,  # The ratio of the starting learning rate used for warmup
    step=[8, 11])  # Steps to decay the learning rate
runner = dict(
    type='EpochBasedRunner', # Type of runner to use (i.e. IterBasedRunner or EpochBasedRunner)
    max_epochs=12) # Runner that runs the workflow in total max_epochs. For IterBasedRunner use `max_iters`
checkpoint_config = dict(  # Config to set the checkpoint hook, Refer to https://github.com/open-mmlab/mmcv/blob/master/mmcv/runner/hooks/checkpoint.py for implementation.
    interval=1)  # The save interval is 1
log_config = dict(  # config to register logger hook
    interval=50,  # Interval to print the log
    hooks=[
        dict(type='TextLoggerHook', by_epoch=False),
        dict(type='TensorboardLoggerHook', by_epoch=False),
        dict(type='MMDetWandbHook', by_epoch=False, # The Wandb logger is also supported, It requires `wandb` to be installed.
             init_kwargs={'entity': "OpenMMLab", # The entity used to log on Wandb
                          'project': "MMDet", # Project name in WandB
                          'config': cfg_dict}), # Check https://docs.wandb.ai/ref/python/init for more init arguments.
        # MMDetWandbHook is mmdet implementation of WandbLoggerHook. ClearMLLoggerHook, DvcliveLoggerHook, MlflowLoggerHook, NeptuneLoggerHook, PaviLoggerHook, SegmindLoggerHook are also supported based on MMCV implementation.
    ])  # The logger used to record the training process.

dist_params = dict(backend='nccl')  # Parameters to setup distributed training, the port can also be set.
log_level = 'INFO'  # The level of logging.
load_from = None  # load models as a pre-trained model from a given path. This will not resume training.
resume_from = None  # Resume checkpoints from a given path, the training will be resumed from the epoch when the checkpoint's is saved.
workflow = [('train', 1)]  # Workflow for runner. [('train', 1)] means there is only one workflow and the workflow named 'train' is executed once. The workflow trains the model by 12 epochs according to the total_epochs.
work_dir = 'work_dir'  # Directory to save the model checkpoints and logs for the current experiments.
```

## FAQ

### Ignore some fields in the base configs

Sometimes, you may set `_delete_=True` to ignore some of fields in base configs.
You may refer to [mmcv](https://mmcv.readthedocs.io/en/latest/understand_mmcv/config.html#inherit-from-base-config-with-ignored-fields) for simple illustration.

In MMDetection, for example, to change the backbone of Mask R-CNN with the following config.

```python
model = dict(
    type='MaskRCNN',
    pretrained='torchvision://resnet50',
    backbone=dict(
        type='ResNet',
        depth=50,
        num_stages=4,
        out_indices=(0, 1, 2, 3),
        frozen_stages=1,
        norm_cfg=dict(type='BN', requires_grad=True),
        norm_eval=True,
        style='pytorch'),
    neck=dict(...),
    rpn_head=dict(...),
    roi_head=dict(...))
```

`ResNet` and `HRNet` use different keywords to construct.

```python
_base_ = '../mask_rcnn/mask_rcnn_r50_fpn_1x_coco.py'
model = dict(
    pretrained='open-mmlab://msra/hrnetv2_w32',
    backbone=dict(
        _delete_=True,
        type='HRNet',
        extra=dict(
            stage1=dict(
                num_modules=1,
                num_branches=1,
                block='BOTTLENECK',
                num_blocks=(4, ),
                num_channels=(64, )),
            stage2=dict(
                num_modules=1,
                num_branches=2,
                block='BASIC',
                num_blocks=(4, 4),
                num_channels=(32, 64)),
            stage3=dict(
                num_modules=4,
                num_branches=3,
                block='BASIC',
                num_blocks=(4, 4, 4),
                num_channels=(32, 64, 128)),
            stage4=dict(
                num_modules=3,
                num_branches=4,
                block='BASIC',
                num_blocks=(4, 4, 4, 4),
                num_channels=(32, 64, 128, 256)))),
    neck=dict(...))
```

The `_delete_=True` would replace all old keys in `backbone` field with new keys.

### Use intermediate variables in configs

Some intermediate variables are used in the configs files, like `train_pipeline`/`test_pipeline` in datasets.
It's worth noting that when modifying intermediate variables in the children configs, user need to pass the intermediate variables into corresponding fields again.
For example, we would like to use multi scale strategy to train a Mask R-CNN. `train_pipeline`/`test_pipeline` are intermediate variable we would like modify.

```python
_base_ = './mask_rcnn_r50_fpn_1x_coco.py'
img_norm_cfg = dict(
    mean=[123.675, 116.28, 103.53], std=[58.395, 57.12, 57.375], to_rgb=True)
train_pipeline = [
    dict(type='LoadImageFromFile'),
    dict(type='LoadAnnotations', with_bbox=True, with_mask=True),
    dict(
        type='Resize',
        img_scale=[(1333, 640), (1333, 672), (1333, 704), (1333, 736),
                   (1333, 768), (1333, 800)],
        multiscale_mode="value",
        keep_ratio=True),
    dict(type='RandomFlip', flip_ratio=0.5),
    dict(type='Normalize', **img_norm_cfg),
    dict(type='Pad', size_divisor=32),
    dict(type='DefaultFormatBundle'),
    dict(type='Collect', keys=['img', 'gt_bboxes', 'gt_labels', 'gt_masks']),
]
test_pipeline = [
    dict(type='LoadImageFromFile'),
    dict(
        type='MultiScaleFlipAug',
        img_scale=(1333, 800),
        flip=False,
        transforms=[
            dict(type='Resize', keep_ratio=True),
            dict(type='RandomFlip'),
            dict(type='Normalize', **img_norm_cfg),
            dict(type='Pad', size_divisor=32),
            dict(type='ImageToTensor', keys=['img']),
            dict(type='Collect', keys=['img']),
        ])
]
data = dict(
    train=dict(pipeline=train_pipeline),
    val=dict(pipeline=test_pipeline),
    test=dict(pipeline=test_pipeline))
```

We first define the new `train_pipeline`/`test_pipeline` and pass them into `data`.

Similarly, if we would like to switch from `SyncBN` to `BN` or `MMSyncBN`, we need to substitute every `norm_cfg` in the config.

```python
_base_ = './mask_rcnn_r50_fpn_1x_coco.py'
norm_cfg = dict(type='BN', requires_grad=True)
model = dict(
    backbone=dict(norm_cfg=norm_cfg),
    neck=dict(norm_cfg=norm_cfg),
    ...)
```<|MERGE_RESOLUTION|>--- conflicted
+++ resolved
@@ -110,11 +110,7 @@
             requires_grad=True),  # Whether to train the gamma and beta in BN
         norm_eval=True,  # Whether to freeze the statistics in BN
         style='pytorch', # The style of backbone, 'pytorch' means that stride 2 layers are in 3x3 conv, 'caffe' means stride 2 layers are in 1x1 convs.
-<<<<<<< HEAD
-    	init_cfg=dict(type='Pretrained', checkpoint='torchvision://resnet50')),  # The ImageNet pretrained backbone to be loaded
-=======
         init_cfg=dict(type='Pretrained', checkpoint='torchvision://resnet50')),  # The ImageNet pretrained backbone to be loaded
->>>>>>> 1c702cc0
     neck=dict(
         type='FPN',  # The neck of detector is FPN. We also support 'NASFPN', 'PAFPN', etc. Refer to https://github.com/open-mmlab/mmdetection/blob/master/mmdet/models/necks/fpn.py#L10 for more details.
         in_channels=[256, 512, 1024, 2048],  # The input channels, this is consistent with the output channels of backbone
@@ -185,7 +181,6 @@
             loss_mask=dict(  # Config of loss function for the mask branch.
                 type='CrossEntropyLoss',  # Type of loss used for segmentation
                 use_mask=True,  # Whether to only train the mask in the correct class.
-<<<<<<< HEAD
                 loss_weight=1.0))),  # Loss weight of mask branch.
     train_cfg = dict(  # Config of training hyperparameters for rpn and rcnn
         rpn=dict(  # Training config of rpn
@@ -251,73 +246,7 @@
                 iou_thr=0.5),  # NMS threshold
             max_per_img=100,  # Max number of detections of each image
             mask_thr_binary=0.5)))  # Threshold of mask prediction
-=======
-                loss_weight=1.0))))  # Loss weight of mask branch.
-train_cfg = dict(  # Config of training hyperparameters for rpn and rcnn
-    rpn=dict(  # Training config of rpn
-        assigner=dict(  # Config of assigner
-            type='MaxIoUAssigner',  # Type of assigner, MaxIoUAssigner is used for many common detectors. Refer to https://github.com/open-mmlab/mmdetection/blob/master/mmdet/core/bbox/assigners/max_iou_assigner.py#L10 for more details.
-            pos_iou_thr=0.7,  # IoU >= threshold 0.7 will be taken as positive samples
-            neg_iou_thr=0.3,  # IoU < threshold 0.3 will be taken as negative samples
-            min_pos_iou=0.3,  # The minimal IoU threshold to take boxes as positive samples
-            match_low_quality=True,  # Whether to match the boxes under low quality (see API doc for more details).
-            ignore_iof_thr=-1),  # IoF threshold for ignoring bboxes
-        sampler=dict(  # Config of positive/negative sampler
-            type='RandomSampler',  # Type of sampler, PseudoSampler and other samplers are also supported. Refer to https://github.com/open-mmlab/mmdetection/blob/master/mmdet/core/bbox/samplers/random_sampler.py#L8 for implementation details.
-            num=256,  # Number of samples
-            pos_fraction=0.5,  # The ratio of positive samples in the total samples.
-            neg_pos_ub=-1,  # The upper bound of negative samples based on the number of positive samples.
-            add_gt_as_proposals=False),  # Whether add GT as proposals after sampling.
-        allowed_border=-1,  # The border allowed after padding for valid anchors.
-        pos_weight=-1,  # The weight of positive samples during training.
-        debug=False),  # Whether to set the debug mode
-    rpn_proposal=dict(  # The config to generate proposals during training
-        nms_across_levels=False,  # Whether to do NMS for boxes across levels. Only work in `GARPNHead`, naive rpn does not support do nms cross levels.
-        nms_pre=2000,  # The number of boxes before NMS
-        nms_post=1000,  # The number of boxes to be kept by NMS, Only work in `GARPNHead`.
-        max_per_img=1000,  # The number of boxes to be kept after NMS.
-        nms=dict( # Config of NMS
-            type='nms',  # Type of NMS
-            iou_threshold=0.7 # NMS threshold
-        ),
-        min_bbox_size=0),  # The allowed minimal box size
-    rcnn=dict(  # The config for the roi heads.
-        assigner=dict(  # Config of assigner for second stage, this is different for that in rpn
-            type='MaxIoUAssigner',  # Type of assigner, MaxIoUAssigner is used for all roi_heads for now. Refer to https://github.com/open-mmlab/mmdetection/blob/master/mmdet/core/bbox/assigners/max_iou_assigner.py#L10 for more details.
-            pos_iou_thr=0.5,  # IoU >= threshold 0.5 will be taken as positive samples
-            neg_iou_thr=0.5,  # IoU < threshold 0.5 will be taken as negative samples
-            min_pos_iou=0.5,  # The minimal IoU threshold to take boxes as positive samples
-            match_low_quality=False,  # Whether to match the boxes under low quality (see API doc for more details).
-            ignore_iof_thr=-1),  # IoF threshold for ignoring bboxes
-        sampler=dict(
-            type='RandomSampler',  # Type of sampler, PseudoSampler and other samplers are also supported. Refer to https://github.com/open-mmlab/mmdetection/blob/master/mmdet/core/bbox/samplers/random_sampler.py#L8 for implementation details.
-            num=512,  # Number of samples
-            pos_fraction=0.25,  # The ratio of positive samples in the total samples.
-            neg_pos_ub=-1,  # The upper bound of negative samples based on the number of positive samples.
-            add_gt_as_proposals=True
-        ),  # Whether add GT as proposals after sampling.
-        mask_size=28,  # Size of mask
-        pos_weight=-1,  # The weight of positive samples during training.
-        debug=False))  # Whether to set the debug mode
-test_cfg = dict(  # Config for testing hyperparameters for rpn and rcnn
-    rpn=dict(  # The config to generate proposals during testing
-        nms_across_levels=False,  # Whether to do NMS for boxes across levels. Only work in `GARPNHead`, naive rpn does not support do nms cross levels.
-        nms_pre=1000,  # The number of boxes before NMS
-        nms_post=1000,  # The number of boxes to be kept by NMS, Only work in `GARPNHead`.
-        max_per_img=1000,  # The number of boxes to be kept after NMS.
-        nms=dict( # Config of NMS
-            type='nms',  #Type of NMS
-            iou_threshold=0.7 # NMS threshold
-        ),
-        min_bbox_size=0),  # The allowed minimal box size
-    rcnn=dict(  # The config for the roi heads.
-        score_thr=0.05,  # Threshold to filter out boxes
-        nms=dict(  # Config of NMS in the second stage
-            type='nms',  # Type of NMS
-            iou_thr=0.5),  # NMS threshold
-        max_per_img=100,  # Max number of detections of each image
-        mask_thr_binary=0.5))  # Threshold of mask prediction
->>>>>>> 1c702cc0
+
 dataset_type = 'CocoDataset'  # Dataset type, this will be used to define the dataset
 data_root = 'data/coco/'  # Root path of data
 img_norm_cfg = dict(  # Image normalization config to normalize the input images
