--- conflicted
+++ resolved
@@ -201,6 +201,15 @@
 	    <td align="center">37.0</td>
 	</tr>
   <tr >
+	    <td align="center">Cascade R-CNN</td>
+	    <td align="center"><code>configs/cascade_rcnn/cascade_rcnn_r50_fpn_1x_coco.py</code></td>
+	    <td align="center">Box AP</td>
+	    <td align="center">40.3</td>
+	    <td align="center">40.3</td>
+	    <td align="center">-</td>
+	</tr>
+
+  <tr >
 	    <td align="center" rowspan="2">Mask R-CNN</td>
 	    <td align="center" rowspan="2"><code>configs/mask_rcnn/mask_rcnn_r50_fpn_1x_coco.py</code></td>
 	    <td align="center">Box AP</td>
@@ -215,6 +224,22 @@
 	    <td align="center">33.3</td>
 	</tr>
   <tr >
+	    <td align="center" rowspan="2">Cascade Mask R-CNN</td>
+	    <td align="center" rowspan="2"><code>configs/cascade_rcnn/cascade_mask_rcnn_r50_fpn_1x_coco.py</code></td>
+	    <td align="center">Box AP</td>
+	    <td align="center">41.2</td>
+	    <td align="center">-</td>
+	    <td align="center">-</td>
+	</tr>
+	<tr>
+	    <td align="center">Mask AP</td>
+	    <td align="center">35.9</td>
+	    <td align="center">-</td>
+	    <td align="center">-</td>
+	</tr>
+
+
+  <tr >
 	    <td align="center">CornerNet</td>
 	    <td align="center"><code>configs/cornernet/cornernet_hourglass104_mstest_10x5_210e_coco.py</code></td>
 	    <td align="center">Box AP</td>
@@ -256,7 +281,6 @@
 
 The table below lists the models that are guaranteed to be exportable to ONNX and runnable in ONNX Runtime.
 
-<<<<<<< HEAD
 |    Model     |                               Config                                | Dynamic Shape | Batch Inference |                                     Note                                      |
 | :----------: | :-----------------------------------------------------------------: | :-----------: | :-------------: | :---------------------------------------------------------------------------: |
 |     FCOS     |      `configs/fcos/fcos_r50_caffe_fpn_gn-head_4x4_1x_coco.py`       |       Y       |        Y        |                                                                               |
@@ -269,19 +293,6 @@
 |  CornerNet   | `configs/cornernet/cornernet_hourglass104_mstest_10x5_210e_coco.py` |       Y       |        N        | no flip, no batch inference, tested with torch==1.7.0 and onnxruntime==1.5.1. |
 |     DETR     |                   `configs/detr/detr_r50_8x2_150e_coco.py`          |       Y       |        Y        | batch inference is *not recommended*                                          |
 |  PointRend   | `configs/point_rend/point_rend_r50_caffe_fpn_mstrain_1x_coco.py`    |       Y       |        Y        |                                                                               |
-=======
-|       Model        |                           Config                            | Dynamic Shape | Batch Inference | Note  |
-| :----------------: | :---------------------------------------------------------: | :-----------: | :-------------: | :---: |
-|        FCOS        |  `configs/fcos/fcos_r50_caffe_fpn_gn-head_4x4_1x_coco.py`   |       Y       |        Y        |       |
-|        FSAF        |           `configs/fsaf/fsaf_r50_fpn_1x_coco.py`            |       Y       |        Y        |       |
-|     RetinaNet      |      `configs/retinanet/retinanet_r50_fpn_1x_coco.py`       |       Y       |        Y        |       |
-|        SSD         |                `configs/ssd/ssd300_coco.py`                 |       Y       |        Y        |       |
-|       YOLOv3       |     `configs/yolo/yolov3_d53_mstrain-608_273e_coco.py`      |       Y       |        Y        |       |
-|    Faster R-CNN    |    `configs/faster_rcnn/faster_rcnn_r50_fpn_1x_coco.py`     |       Y       |        Y        |       |
-|     Mask R-CNN     |      `configs/mask_rcnn/mask_rcnn_r50_fpn_1x_coco.py`       |       Y       |        Y        |       |
-|   Cascade R-CNN    |   `configs/cascade_rcnn/cascade_rcnn_r50_fpn_1x_coco.py`    |       Y       |        Y        |       |
-| Cascade Mask R-CNN | `configs/cascade_rcnn/cascade_mask_rcnn_r50_fpn_1x_coco.py` |       Y       |        Y        |       |
->>>>>>> 4c19fccf
 
 Notes:
 
