--- conflicted
+++ resolved
@@ -5,9 +5,5 @@
    new_dataset.md
    data_pipeline.md
    new_modules.md
-<<<<<<< HEAD
    customize_runtime.md
-=======
-   customize_runtime.md
-   customize_losses.md
->>>>>>> ced1c57d
+   customize_losses.md