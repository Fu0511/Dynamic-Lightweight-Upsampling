# 使用 MMDetection 和 Label-Studio 进行半自动化目标检测标注

标注数据是一个费时费力的任务，本文介绍了如何使用 MMDetection 中的 RTMDet 算法联合 Label-Studio 软件进行半自动化标注。具体来说，使用 RTMDet 预测图片生成标注，然后使用 Label-Studio 进行微调标注，社区用户可以参考此流程和方法，将其应用到其他领域。

- RTMDet：RTMDet 是 OpenMMLab 自研的高精度单阶段的目标检测算法，开源于 MMDetection 目标检测工具箱中，其开源协议为 Apache 2.0，工业界的用户可以不受限的免费使用。
- [Label Studio](https://github.com/heartexlabs/label-studio) 是一款优秀的标注软件，覆盖图像分类、目标检测、分割等领域数据集标注的功能。

本文将使用[喵喵数据集](https://download.openmmlab.com/mmyolo/data/cat_dataset.zip)的图片，进行半自动化标注。

## 环境配置

首先需要创建一个虚拟环境，然后安装 PyTorch 和 mmcv。在本文中，我们将指定 PyTorch 和 mmcv 的版本。接下来安装 MMDetection、Label-Studio 和 label-studio-ml-backend，具体步骤如下：

创建虚拟环境：

```shell
conda create -n rtmdet python=3.9 -y
conda activate rtmdet
```

安装 PyTorch

```shell
# Linux and Windows CPU only
pip install torch==1.10.1+cpu torchvision==0.11.2+cpu torchaudio==0.10.1 -f https://download.pytorch.org/whl/cpu/torch_stable.html
# Linux and Windows CUDA 11.3
pip install torch==1.10.1+cu113 torchvision==0.11.2+cu113 torchaudio==0.10.1 -f https://download.pytorch.org/whl/cu113/torch_stable.html
# OSX
pip install torch==1.10.1 torchvision==0.11.2 torchaudio==0.10.1
```

<<<<<<< HEAD
安装 MMCV
=======
安装 mmcv
>>>>>>> 83bd1c42

```shell
pip install -U openmim
mim install "mmcv>=2.0.0rc0"
# 安装 mmcv 的过程中会自动安装 mmengine
```

<<<<<<< HEAD
安装 MMDetection
=======
安装 mmdetection
>>>>>>> 83bd1c42

```shell
git clone https://github.com/open-mmlab/mmdetection -b dev-3.x
cd mmdetection
pip install -v -e .
```

安装 Label-Studio 和 label-studio-ml-backend

```shell
# 安装 label-studio 需要一段时间,如果找不到版本请使用官方源
pip install label-studio==1.7.2
pip install label-studio-ml==1.0.9
```

下载rtmdet权重

```shell
cd path/to/mmetection
mkdir work_dirs
cd work_dirs
wget https://download.openmmlab.com/mmdetection/v3.0/rtmdet/rtmdet_m_8xb32-300e_coco/rtmdet_m_8xb32-300e_coco_20220719_112220-229f527c.pth
```

## 启动服务

启动 RTMDet 后端推理服务：

```shell
cd path/to/mmetection

label-studio-ml start projects/LabelStudio/backend_template --with \
config_file=configs/rtmdet/rtmdet_m_8xb32-300e_coco.py \
checkpoint_file=./work_dirs/rtmdet_m_8xb32-300e_coco_20220719_112220-229f527c.pth \
device=cpu \
--port 8003
# device=cpu 为使用 CPU 推理，如果使用 GPU 推理，将 cpu 替换为 cuda:0
```

![](https://cdn.vansin.top/picgo20230330131601.png)

此时，RTMDet 后端推理服务已经启动，后续在 Label-Studio Web 系统中配置 http://localhost:8003 后端推理服务即可。

现在启动 Label-Studio 网页服务：

```shell
label-studio start
```

![](https://cdn.vansin.top/picgo20230330132913.png)

打开浏览器访问 http://localhost:8080/，即可看到 Label-Studio 的界面。

![](https://cdn.vansin.top/picgo20230330133118.png)

我们注册一个用户，然后创建一个 RTMDet-Semiautomatic-Label 项目。

![](https://cdn.vansin.top/picgo20230330133333.png)

我们通过下面的方式下载好示例的喵喵图片，点击 Data Import 导入需要标注的猫图片。

```shell
cd path/to/mmetection
mkdir data && cd data

wget https://download.openmmlab.com/mmyolo/data/cat_dataset.zip && unzip cat_dataset.zip
```

![](https://cdn.vansin.top/picgo20230330133628.png)

![](https://cdn.vansin.top/picgo20230330133715.png)

然后选择 Object Detection With Bounding Boxes 模板

![](https://cdn.vansin.top/picgo20230330133807.png)

```shell
airplane
apple
backpack
banana
baseball_bat
baseball_glove
bear
bed
bench
bicycle
bird
boat
book
bottle
bowl
broccoli
bus
cake
car
carrot
cat
cell_phone
chair
clock
couch
cow
cup
dining_table
dog
donut
elephant
fire_hydrant
fork
frisbee
giraffe
hair_drier
handbag
horse
hot_dog
keyboard
kite
knife
laptop
microwave
motorcycle
mouse
orange
oven
parking_meter
person
pizza
potted_plant
refrigerator
remote
sandwich
scissors
sheep
sink
skateboard
skis
snowboard
spoon
sports_ball
stop_sign
suitcase
surfboard
teddy_bear
tennis_racket
tie
toaster
toilet
toothbrush
traffic_light
train
truck
tv
umbrella
vase
wine_glass
zebra
```

然后将上述类别复制添加到 Label-Studio，然后点击 Save。

![](https://cdn.vansin.top/picgo20230330134027.png)

然后在设置中点击 Add Model 添加 RTMDet 后端推理服务。

![](https://cdn.vansin.top/picgo20230330134320.png)

点击 Validate and Save，然后点击 Start Labeling。

![](https://cdn.vansin.top/picgo20230330134424.png)

看到如下 Connected 就说明后端推理服务添加成功。

![](https://cdn.vansin.top/picgo20230330134554.png)

## 开始半自动化标注

点击 Label 开始标注

![](https://cdn.vansin.top/picgo20230330134804.png)

我们可以看到 RTMDet 后端推理服务已经成功返回了预测结果，预测了两个喵喵喵的框。

![](https://cdn.vansin.top/picgo20230330135117.png)

现在我们手工删除多余框，并修改一下框的位置，然后点击 Submit，本张图片就标注完毕了，就出现下张需要修改框的图片。
![](https://cdn.vansin.top/picgo20230330135235.png)

我们 submit 完毕所有图片后，点击 exprot 导出 COCO 格式的数据集，就能把标注好的数据集的压缩包导出来了。

![](https://cdn.vansin.top/picgo20230330135921.png)

用 vscode 打开解压后的文件夹，可以看到标注好的数据集，包含了图片和 json 格式的标注文件。

![](https://cdn.vansin.top/picgo20230330140321.png)

到此半自动化标注就完成了，我们可以用这个数据集在 MMDetection 训练精度更高的模型了，训练出更好的模型，然后再用这个模型继续半自动化标注新采集的图片，这样就可以不断迭代，扩充高质量数据集，提高模型的精度。<|MERGE_RESOLUTION|>--- conflicted
+++ resolved
@@ -29,11 +29,11 @@
 pip install torch==1.10.1 torchvision==0.11.2 torchaudio==0.10.1
 ```
 
-<<<<<<< HEAD
-安装 MMCV
-=======
+# \<\<\<\<\<\<\< HEAD 安装 MMCV
+
 安装 mmcv
->>>>>>> 83bd1c42
+
+> > > > > > > 83bd1c4232af83d3a82293462c73349a00cfe1cf
 
 ```shell
 pip install -U openmim
@@ -41,11 +41,11 @@
 # 安装 mmcv 的过程中会自动安装 mmengine
 ```
 
-<<<<<<< HEAD
-安装 MMDetection
-=======
+# \<\<\<\<\<\<\< HEAD 安装 MMDetection
+
 安装 mmdetection
->>>>>>> 83bd1c42
+
+> > > > > > > 83bd1c4232af83d3a82293462c73349a00cfe1cf
 
 ```shell
 git clone https://github.com/open-mmlab/mmdetection -b dev-3.x
