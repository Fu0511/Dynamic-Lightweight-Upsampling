# X-Decoder

> [X-Decoder: Generalized Decoding for Pixel, Image, and Language](https://arxiv.org/pdf/2212.11270.pdf)

<!-- [ALGORITHM] -->

## Abstract

We present X-Decoder, a generalized decoding model that can predict pixel-level segmentation and language tokens seamlessly. X-Decodert takes as input two types of queries: (i) generic non-semantic queries and (ii) semantic queries induced from text inputs, to decode different pixel-level and token-level outputs in the same semantic space. With such a novel design, X-Decoder is the first work that provides a unified way to support all types of image segmentation and a variety of vision-language (VL) tasks. Further, our design enables seamless interactions across tasks at different granularities and brings mutual benefits by learning a common and rich pixel-level visual-semantic understanding space, without any pseudo-labeling. After pretraining on a mixed set of a limited amount of segmentation data and millions of image-text pairs, X-Decoder exhibits strong transferability to a wide range of downstream tasks in both zero-shot and finetuning settings. Notably, it achieves (1) state-of-the-art results on open-vocabulary segmentation and referring segmentation on eight datasets; (2) better or competitive finetuned performance to other generalist and specialist models on segmentation and VL tasks; and (3) flexibility for efficient finetuning and novel task composition (e.g., referring captioning and image editing).

<div align=center>
<img src="https://github.com/open-mmlab/mmdetection/assets/17425982/cb126615-9402-4c19-8ea9-133722d7519c" width="70%"/>
</div>

## Installation

```shell
# if source
pip install -r requirements/multimodal.txt

# if wheel
mim install mmdet[multimodal]
```

## How to use it?

For convenience, you can download the weights to the `mmdetection` root dir

```shell
wget https://download.openmmlab.com/mmdetection/v3.0/xdecoder/xdecoder_focalt_last_novg.pt
wget https://download.openmmlab.com/mmdetection/v3.0/xdecoder/xdecoder_focalt_best_openseg.pt
```

The above two weights are directly copied from the official website without any modification. The specific source is https://github.com/microsoft/X-Decoder

For convenience of demonstration, please download [the folder](https://github.com/microsoft/X-Decoder/tree/main/images) and place it in the root directory of mmdetection.

**(1) Open Vocabulary Semantic Segmentation**

```shell
cd projects/XDecoder
python demo.py ../../images/animals.png configs/xdecoder-tiny_zeroshot_open-vocab-semseg_coco.py --weights ../../xdecoder_focalt_last_novg.pt --texts zebra.giraffe
```

<div align=center>
<img src="https://github.com/open-mmlab/mmdetection/assets/17425982/c397c0ed-859a-4004-8725-78a591742bc8" width="70%"/>
</div>

**(2) Open Vocabulary Instance Segmentation**

```shell
cd projects/XDecoder
python demo.py ../../images/owls.jpeg configs/xdecoder-tiny_zeroshot_open-vocab-instance_coco.py --weights ../../xdecoder_focalt_last_novg.pt --texts owl
```

<div align=center>
<img src="https://github.com/open-mmlab/mmdetection/assets/17425982/494b0b1c-4a42-4019-97ae-d33ee68af3d2" width="70%"/>
</div>

**(3) Open Vocabulary Panoptic Segmentation**

```shell
cd projects/XDecoder
python demo.py ../../images/street.jpg configs/xdecoder-tiny_zeroshot_open-vocab-panoptic_coco.py --weights ../../xdecoder_focalt_last_novg.pt  --text car.person --stuff-text tree.sky
```

<div align=center>
<img src="https://github.com/open-mmlab/mmdetection/assets/17425982/9ad1e0f4-75ce-4e37-a5cc-83e0e8a722ed" width="70%"/>
</div>

**(4) Referring Expression Segmentation**

```shell
cd projects/XDecoder
python demo.py ../../images/fruit.jpg configs/xdecoder-tiny_zeroshot_open-vocab-ref-seg_refcocog.py --weights ../../xdecoder_focalt_last_novg.pt  --text "The larger watermelon. The front white flower. White tea pot."
```

<div align=center>
<img src="https://github.com/open-mmlab/mmdetection/assets/17425982/f3ecdb50-20f0-4dc4-aa9c-90995ae04893" width="70%"/>
</div>

**(5) Image Caption**

```shell
cd projects/XDecoder
python demo.py ../../images/penguin.jpeg configs/xdecoder-tiny_zeroshot_caption_coco2014.py --weights ../../xdecoder_focalt_last_novg.pt
```

<div align=center>
<img src="https://github.com/open-mmlab/mmdetection/assets/17425982/7690ab79-791e-4011-ab0c-01f46c4a3d80" width="70%"/>
</div>

**(6) Referring Expression Image Caption**

```shell
cd projects/XDecoder
python demo.py ../../images/fruit.jpg configs/xdecoder-tiny_zeroshot_ref-caption.py --weights ../../xdecoder_focalt_last_novg.pt --text 'White tea pot'
```

<div align=center>
<img src="https://github.com/open-mmlab/mmdetection/assets/17425982/bae2fdba-0172-4fc8-8ad1-73b54c64ec30" width="70%"/>
</div>

**(7) Text Image Region Retrieval**

```shell
cd projects/XDecoder
python demo.py ../../images/coco configs/xdecoder-tiny_zeroshot_text-image-retrieval.py --weights ../../xdecoder_focalt_last_novg.pt --text 'pizza on the plate'
```

```text
The image that best matches the given text is ../../images/coco/000.jpg and probability is 0.998
```

<div align=center>
<img src="https://github.com/open-mmlab/mmdetection/assets/17425982/479de6b2-88e7-41f0-8228-4b9a48f52954" width="70%"/>
</div>

We have also prepared a gradio program in the `projects/gradio_demo` directory, which you can run interactively all the inference supported by mmdetection in your browser.

## Models and results

### Semantic segmentation on ADE20K

Prepare your dataset according to the [docs](../../docs/en/user_guides/dataset_prepare.md#ade20k-2016-dataset-preparation).

**Test Command**

Since semantic segmentation is a pixel-level task, we don't need to use a threshold to filter out low-confidence predictions. So we set `model.test_cfg.use_thr_for_mc=False` in the test command.

```shell
./tools/dist_test.sh projects/XDecoder/configs/xdecoder-tiny_zeroshot_open-vocab-semseg_ade20k.py xdecoder_focalt_best_openseg.pt 8 --cfg-options model.test_cfg.use_thr_for_mc=False
```

| Model                             | mIoU  | mIOU(official) |                                Config                                |
| :-------------------------------- | :---: | :------------: | :------------------------------------------------------------------: |
<<<<<<< HEAD
| `xdecoder_focalt_best_openseg.pt` | 25.13 |     25.13      | [config](configs/xdecoder-tiny_zeroshot_open-vocab-semseg_ade20k.py) |
=======
| `xdecoder_focalt_best_openseg.pt` | 25.24 |     25.13      | [config](configs/xdecoder-tiny_zeroshot_open-vocab-semseg_ade20k.py) |
>>>>>>> e0ef88a0

### Instance segmentation on ADE20K

Prepare your dataset according to the [docs](../../docs/en/user_guides/dataset_prepare.md#ade20k-2016-dataset-preparation).

```shell
./tools/dist_test.sh projects/XDecoder/configs/xdecoder-tiny_zeroshot_open-vocab-instance_ade20k.py xdecoder_focalt_best_openseg.pt 8
```

| Model                             | mIoU | mIOU(official) |                                 Config                                 |
| :-------------------------------- | :--: | :------------: | :--------------------------------------------------------------------: |
| `xdecoder_focalt_best_openseg.pt` | 10.1 |      10.1      | [config](configs/xdecoder-tiny_zeroshot_open-vocab-instance_ade20k.py) |

### Panoptic segmentation on ADE20K

Prepare your dataset according to the [docs](../../docs/en/user_guides/dataset_prepare.md#ade20k-2016-dataset-preparation).

```shell
./tools/dist_test.sh projects/XDecoder/configs/xdecoder-tiny_zeroshot_open-vocab-panoptic_ade20k.py xdecoder_focalt_best_openseg.pt 8
```

| Model                             | mIoU  | mIOU(official) |                                 Config                                 |
| :-------------------------------- | :---: | :------------: | :--------------------------------------------------------------------: |
<<<<<<< HEAD
| `xdecoder_focalt_best_openseg.pt` | 19.06 |     18.97      | [config](configs/xdecoder-tiny_zeroshot_open-vocab-panoptic_ade20k.py) |
=======
| `xdecoder_focalt_best_openseg.pt` | 19.11 |     18.97      | [config](configs/xdecoder-tiny_zeroshot_open-vocab-panoptic_ade20k.py) |
>>>>>>> e0ef88a0

### Semantic segmentation on COCO2017

Prepare your dataset according to the [docs](../../docs/en/user_guides/dataset_prepare.md#coco-semantic-dataset-preparation) of `(2) use panoptic dataset` part.

```shell
./tools/dist_test.sh projects/XDecoder/configs/xdecoder-tiny_zeroshot_open-vocab-semseg_coco.py xdecoder_focalt_last_novg.pt 8 --cfg-options model.test_cfg.use_thr_for_mc=False
```

| Model                                           | mIOU | mIOU(official) |                               Config                               |
| :---------------------------------------------- | :--: | :------------: | :----------------------------------------------------------------: |
| `xdecoder-tiny_zeroshot_open-vocab-semseg_coco` | 62.1 |      62.1      | [config](configs/xdecoder-tiny_zeroshot_open-vocab-semseg_coco.py) |

### Instance segmentation on COCO2017

Prepare your dataset according to the [docs](../../docs/en/user_guides/dataset_prepare.md#basic-detection-dataset-preparation).

```shell
./tools/dist_test.sh projects/XDecoder/configs/xdecoder-tiny_zeroshot_open-vocab-instance_coco.py xdecoder_focalt_last_novg.pt 8
```

| Model                                             | Mask mAP | Mask mAP(official) |                                Config                                |
| :------------------------------------------------ | :------: | :----------------: | :------------------------------------------------------------------: |
| `xdecoder-tiny_zeroshot_open-vocab-instance_coco` |   39.8   |        39.7        | [config](configs/xdecoder-tiny_zeroshot_open-vocab-instance_coco.py) |

### Panoptic segmentation on COCO2017

Prepare your dataset according to the [docs](../../docs/en/user_guides/dataset_prepare.md#basic-detection-dataset-preparation).

```shell
./tools/dist_test.sh projects/XDecoder/configs/xdecoder-tiny_zeroshot_open-vocab-panoptic_coco.py xdecoder_focalt_last_novg.pt 8
```

| Model                                             |  PQ   | PQ(official) |                                Config                                |
| :------------------------------------------------ | :---: | :----------: | :------------------------------------------------------------------: |
<<<<<<< HEAD
| `xdecoder-tiny_zeroshot_open-vocab-panoptic_coco` | 51.16 |    51.16     | [config](configs/xdecoder-tiny_zeroshot_open-vocab-panoptic_coco.py) |
=======
| `xdecoder-tiny_zeroshot_open-vocab-panoptic_coco` | 51.42 |    51.16     | [config](configs/xdecoder-tiny_zeroshot_open-vocab-panoptic_coco.py) |
>>>>>>> e0ef88a0

### Referring segmentation on RefCOCO

Prepare your dataset according to the [docs](../../docs/en/user_guides/dataset_prepare.md#refcoco-dataset-preparation).

```shell
./tools/dist_test.sh  projects/XDecoder/configs/xdecoder-tiny_zeroshot_open-vocab-ref-seg_refcocog.py xdecoder_focalt_last_novg.pt 8  --cfg-options test_dataloader.dataset.split='val'
```

<<<<<<< HEAD
| Model                          |  text mode   |  cIoU   | cIOU(official) |                                 Config                                  |
| :----------------------------- | :----------: | :-----: | :------------: | :---------------------------------------------------------------------: |
| `xdecoder_focalt_last_novg.pt` | select first | 58.8509 |     57.85      | [config](configs/xdecoder-tiny_zeroshot_open-vocab-ref-seg_refcocog.py) |
| `xdecoder_focalt_last_novg.pt` |   original   | 60.0576 |       -        | [config](configs/xdecoder-tiny_zeroshot_open-vocab-ref-seg_refcocog.py) |
| `xdecoder_focalt_last_novg.pt` |    concat    | 60.3031 |       -        | [config](configs/xdecoder-tiny_zeroshot_open-vocab-ref-seg_refcocog.py) |
=======
| Model                          | cIoU  | cIOU(official) |                                 Config                                  |
| :----------------------------- | :---: | :------------: | :---------------------------------------------------------------------: |
| `xdecoder_focalt_last_novg.pt` | 58.84 |     57.85      | [config](configs/xdecoder-tiny_zeroshot_open-vocab-ref-seg_refcocog.py) |
>>>>>>> e0ef88a0

**Note:** If you set the scale of `Resize` to (1024, 512), the result will be `57.69`. Text mode is `select first` by default, it means that the first text in the text list is used as the input of the model. If you want to use the original text, you can set `test_dataloader.dataset.text_mode='original'` in the config. If you want to use the concatenation of the text, you can set `test_dataloader.dataset.text_mode='concat'` in the config.

### Image Caption on COCO2014

Prepare your dataset according to the [docs](../../docs/en/user_guides/dataset_prepare.md#coco-caption-dataset-preparation).

Before testing, you need to install jdk 1.8, otherwise it will prompt that java does not exist during the evaluation process

```shell
./tools/dist_test.sh projects/XDecoder/configs/xdecoder-tiny_zeroshot_caption_coco2014.py xdecoder_focalt_last_novg.pt 8
```

| Model                                     | BLEU-4 | CIDER  |                            Config                            |
| :---------------------------------------- | :----: | :----: | :----------------------------------------------------------: |
| `xdecoder-tiny_zeroshot_caption_coco2014` | 35.26  | 116.81 | [config](configs/xdecoder-tiny_zeroshot_caption_coco2014.py) |

## Citation

```latex
@article{zou2022xdecoder,
  author      = {Zou*, Xueyan and Dou*, Zi-Yi and Yang*, Jianwei and Gan, Zhe and Li, Linjie and Li, Chunyuan and Dai, Xiyang and Wang, Jianfeng and Yuan, Lu and Peng, Nanyun and Wang, Lijuan and Lee*, Yong Jae and Gao*, Jianfeng},
  title       = {Generalized Decoding for Pixel, Image and Language},
  publisher   = {arXiv},
  year        = {2022},
}
```<|MERGE_RESOLUTION|>--- conflicted
+++ resolved
@@ -134,11 +134,7 @@
 
 | Model                             | mIoU  | mIOU(official) |                                Config                                |
 | :-------------------------------- | :---: | :------------: | :------------------------------------------------------------------: |
-<<<<<<< HEAD
-| `xdecoder_focalt_best_openseg.pt` | 25.13 |     25.13      | [config](configs/xdecoder-tiny_zeroshot_open-vocab-semseg_ade20k.py) |
-=======
 | `xdecoder_focalt_best_openseg.pt` | 25.24 |     25.13      | [config](configs/xdecoder-tiny_zeroshot_open-vocab-semseg_ade20k.py) |
->>>>>>> e0ef88a0
 
 ### Instance segmentation on ADE20K
 
@@ -162,11 +158,7 @@
 
 | Model                             | mIoU  | mIOU(official) |                                 Config                                 |
 | :-------------------------------- | :---: | :------------: | :--------------------------------------------------------------------: |
-<<<<<<< HEAD
-| `xdecoder_focalt_best_openseg.pt` | 19.06 |     18.97      | [config](configs/xdecoder-tiny_zeroshot_open-vocab-panoptic_ade20k.py) |
-=======
 | `xdecoder_focalt_best_openseg.pt` | 19.11 |     18.97      | [config](configs/xdecoder-tiny_zeroshot_open-vocab-panoptic_ade20k.py) |
->>>>>>> e0ef88a0
 
 ### Semantic segmentation on COCO2017
 
@@ -202,11 +194,7 @@
 
 | Model                                             |  PQ   | PQ(official) |                                Config                                |
 | :------------------------------------------------ | :---: | :----------: | :------------------------------------------------------------------: |
-<<<<<<< HEAD
-| `xdecoder-tiny_zeroshot_open-vocab-panoptic_coco` | 51.16 |    51.16     | [config](configs/xdecoder-tiny_zeroshot_open-vocab-panoptic_coco.py) |
-=======
 | `xdecoder-tiny_zeroshot_open-vocab-panoptic_coco` | 51.42 |    51.16     | [config](configs/xdecoder-tiny_zeroshot_open-vocab-panoptic_coco.py) |
->>>>>>> e0ef88a0
 
 ### Referring segmentation on RefCOCO
 
@@ -216,17 +204,11 @@
 ./tools/dist_test.sh  projects/XDecoder/configs/xdecoder-tiny_zeroshot_open-vocab-ref-seg_refcocog.py xdecoder_focalt_last_novg.pt 8  --cfg-options test_dataloader.dataset.split='val'
 ```
 
-<<<<<<< HEAD
 | Model                          |  text mode   |  cIoU   | cIOU(official) |                                 Config                                  |
 | :----------------------------- | :----------: | :-----: | :------------: | :---------------------------------------------------------------------: |
 | `xdecoder_focalt_last_novg.pt` | select first | 58.8509 |     57.85      | [config](configs/xdecoder-tiny_zeroshot_open-vocab-ref-seg_refcocog.py) |
 | `xdecoder_focalt_last_novg.pt` |   original   | 60.0576 |       -        | [config](configs/xdecoder-tiny_zeroshot_open-vocab-ref-seg_refcocog.py) |
 | `xdecoder_focalt_last_novg.pt` |    concat    | 60.3031 |       -        | [config](configs/xdecoder-tiny_zeroshot_open-vocab-ref-seg_refcocog.py) |
-=======
-| Model                          | cIoU  | cIOU(official) |                                 Config                                  |
-| :----------------------------- | :---: | :------------: | :---------------------------------------------------------------------: |
-| `xdecoder_focalt_last_novg.pt` | 58.84 |     57.85      | [config](configs/xdecoder-tiny_zeroshot_open-vocab-ref-seg_refcocog.py) |
->>>>>>> e0ef88a0
 
 **Note:** If you set the scale of `Resize` to (1024, 512), the result will be `57.69`. Text mode is `select first` by default, it means that the first text in the text list is used as the input of the model. If you want to use the original text, you can set `test_dataloader.dataset.text_mode='original'` in the config. If you want to use the concatenation of the text, you can set `test_dataloader.dataset.text_mode='concat'` in the config.
 
