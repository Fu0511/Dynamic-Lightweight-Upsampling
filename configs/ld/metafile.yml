--- conflicted
+++ resolved
@@ -31,11 +31,7 @@
       Metrics:
         box AP: 36.5
     Weights: https://download.openmmlab.com/mmdetection/v2.0/ld/ld_r18_gflv1_r101_fpn_coco_1x/ld_r18_gflv1_r101_fpn_coco_1x_20220702_062206-330e6332.pth
-<<<<<<< HEAD
-  - Name: ld_r34_gflv1_r101_fpn_coco_1x
-=======
   - Name: ld_r34-gflv1-r101_fpn_1x_coco
->>>>>>> ecac3a77
     In Collection: Localization Distillation
     Config: configs/ld/ld_r34-gflv1-r101_fpn_1x_coco.py
     Metadata:
@@ -47,11 +43,7 @@
       Metrics:
         box AP: 39.9
     Weights: https://download.openmmlab.com/mmdetection/v2.0/ld/ld_r34_gflv1_r101_fpn_coco_1x/ld_r34_gflv1_r101_fpn_coco_1x_20220630_134007-9bc69413.pth
-<<<<<<< HEAD
-  - Name: ld_r50_gflv1_r101_fpn_coco_1x
-=======
   - Name: ld_r50-gflv1-r101_fpn_1x_coco
->>>>>>> ecac3a77
     In Collection: Localization Distillation
     Config: configs/ld/ld_r50-gflv1-r101_fpn_1x_coco.py
     Metadata:
@@ -63,15 +55,9 @@
       Metrics:
         box AP: 41.0
     Weights: https://download.openmmlab.com/mmdetection/v2.0/ld/ld_r50_gflv1_r101_fpn_coco_1x/ld_r50_gflv1_r101_fpn_coco_1x_20220629_145355-8dc5bad8.pth
-<<<<<<< HEAD
-  - Name: ld_r101_gflv1_r101dcn_fpn_coco_2x
-    In Collection: Localization Distillation
-    Config: configs/ld/ld_r101_gflv1_r101dcn_fpn_coco_2x.py
-=======
   - Name: ld_r101-gflv1-r101-dcn_fpn_2x_coco
     In Collection: Localization Distillation
     Config: configs/ld/ld_r101-gflv1-r101-dcn_fpn_2x_coco.py
->>>>>>> ecac3a77
     Metadata:
       Training Memory (GB): 5.5
       Epochs: 24
