--- conflicted
+++ resolved
@@ -26,20 +26,13 @@
         feat_channels=256,
         octave_base_scale=8,
         scales_per_octave=1,
-<<<<<<< HEAD
         anchor_generator=dict(
             type='AnchorGenerator', ratios=[1.0], strides=[8, 16, 32, 64,
                                                            128]),
-        target_means=[.0, .0, .0, .0],
-        target_stds=[0.1, 0.1, 0.2, 0.2],
-=======
-        anchor_ratios=[1.0],
-        anchor_strides=[8, 16, 32, 64, 128],
         bbox_coder=dict(
             type='DeltaXYWHBBoxCoder',
             target_means=[.0, .0, .0, .0],
             target_stds=[0.1, 0.1, 0.2, 0.2]),
->>>>>>> a244af77
         loss_cls=dict(
             type='FocalLoss',
             use_sigmoid=True,
