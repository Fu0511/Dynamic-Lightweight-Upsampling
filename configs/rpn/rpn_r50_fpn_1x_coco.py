--- conflicted
+++ resolved
@@ -3,7 +3,6 @@
     '../_base_/schedules/schedule_1x.py', '../_base_/default_runtime.py'
 ]
 
-<<<<<<< HEAD
 # TODO: Delete
 # val_evaluator = dict(metric='proposal_fast')
 val_evaluator = dict(
@@ -12,9 +11,6 @@
     proposal_nums=(100, 300, 1000),
     use_legacy_coordinate=False,  # VOCDataset should set True, else False
 )
-test_evaluator = val_evaluator
-=======
-val_evaluator = dict(metric='proposal_fast')
 test_evaluator = val_evaluator
 
 # inference on val dataset and dump the proposals with evaluate metric
@@ -44,5 +40,4 @@
 #         type='DumpProposals',
 #         output_dir=data_root + 'proposals/',
 #         proposals_file='rpn_r50_fpn_1x_train2017.pkl'),
-# ]
->>>>>>> 95d4fc4d
+# ]