--- conflicted
+++ resolved
@@ -14,21 +14,13 @@
       Title: 'Weight Standardization'
     README: configs/gn+ws/README.md
     Code:
-<<<<<<< HEAD
-      URL: https://github.com/open-mmlab/mmdetection/blob/v2.0.0/configs/gn+ws/mask_rcnn_r50_fpn_gn_ws-all_2x_coco.py
-=======
       URL: https://github.com/open-mmlab/mmdetection/blob/v2.0.0/configs/gn%2Bws/mask-rcnn_r50_fpn_gn-ws-all_2x_coco.py
->>>>>>> ecac3a77
       Version: v2.0.0
 
 Models:
   - Name: faster-rcnn_r50_fpn_gn_ws-all_1x_coco
     In Collection: Weight Standardization
-<<<<<<< HEAD
-    Config: configs/gn+ws/faster_rcnn_r50_fpn_gn_ws-all_1x_coco.py
-=======
     Config: configs/gn%2Bws/faster-rcnn_r50_fpn_gn-ws-all_1x_coco.py
->>>>>>> ecac3a77
     Metadata:
       Training Memory (GB): 5.9
       inference time (ms/im):
@@ -48,11 +40,7 @@
 
   - Name: faster-rcnn_r101_fpn_gn-ws-all_1x_coco
     In Collection: Weight Standardization
-<<<<<<< HEAD
-    Config: configs/gn+ws/faster_rcnn_r101_fpn_gn_ws-all_1x_coco.py
-=======
     Config: configs/gn%2Bws/faster-rcnn_r101_fpn_gn-ws-all_1x_coco.py
->>>>>>> ecac3a77
     Metadata:
       Training Memory (GB): 8.9
       inference time (ms/im):
@@ -72,11 +60,7 @@
 
   - Name: faster-rcnn_x50-32x4d_fpn_gn-ws-all_1x_coco
     In Collection: Weight Standardization
-<<<<<<< HEAD
-    Config: configs/gn+ws/faster_rcnn_x50_32x4d_fpn_gn_ws-all_1x_coco.py
-=======
     Config: configs/gn%2Bws/faster-rcnn_x50-32x4d_fpn_gn-ws-all_1x_coco.py
->>>>>>> ecac3a77
     Metadata:
       Training Memory (GB): 7.0
       inference time (ms/im):
@@ -96,11 +80,7 @@
 
   - Name: faster-rcnn_x101-32x4d_fpn_gn-ws-all_1x_coco
     In Collection: Weight Standardization
-<<<<<<< HEAD
-    Config: configs/gn+ws/faster_rcnn_x101_32x4d_fpn_gn_ws-all_1x_coco.py
-=======
     Config: configs/gn%2Bws/faster-rcnn_x101-32x4d_fpn_gn-ws-all_1x_coco.py
->>>>>>> ecac3a77
     Metadata:
       Training Memory (GB): 10.8
       inference time (ms/im):
@@ -120,11 +100,7 @@
 
   - Name: mask-rcnn_r50_fpn_gn_ws-all_2x_coco
     In Collection: Weight Standardization
-<<<<<<< HEAD
-    Config: configs/gn+ws/mask_rcnn_r50_fpn_gn_ws-all_2x_coco.py
-=======
     Config: configs/gn%2Bws/mask-rcnn_r50_fpn_gn-ws-all_2x_coco.py
->>>>>>> ecac3a77
     Metadata:
       Training Memory (GB): 7.3
       inference time (ms/im):
@@ -148,11 +124,7 @@
 
   - Name: mask-rcnn_r101_fpn_gn-ws-all_2x_coco
     In Collection: Weight Standardization
-<<<<<<< HEAD
-    Config: configs/gn+ws/mask_rcnn_r101_fpn_gn_ws-all_2x_coco.py
-=======
     Config: configs/gn%2Bws/mask-rcnn_r101_fpn_gn-ws-all_2x_coco.py
->>>>>>> ecac3a77
     Metadata:
       Training Memory (GB): 10.3
       inference time (ms/im):
@@ -176,11 +148,7 @@
 
   - Name: mask-rcnn_x50-32x4d_fpn_gn-ws-all_2x_coco
     In Collection: Weight Standardization
-<<<<<<< HEAD
-    Config: configs/gn+ws/mask_rcnn_x50_32x4d_fpn_gn_ws-all_2x_coco.py
-=======
     Config: configs/gn%2Bws/mask-rcnn_x50-32x4d_fpn_gn-ws-all_2x_coco.py
->>>>>>> ecac3a77
     Metadata:
       Training Memory (GB): 8.4
       inference time (ms/im):
@@ -204,11 +172,7 @@
 
   - Name: mask-rcnn_x101-32x4d_fpn_gn-ws-all_2x_coco
     In Collection: Weight Standardization
-<<<<<<< HEAD
-    Config: configs/gn+ws/mask_rcnn_x101_32x4d_fpn_gn_ws-all_2x_coco.py
-=======
     Config: configs/gn%2Bws/mask-rcnn_x101-32x4d_fpn_gn-ws-all_2x_coco.py
->>>>>>> ecac3a77
     Metadata:
       Training Memory (GB): 12.2
       inference time (ms/im):
@@ -232,11 +196,7 @@
 
   - Name: mask-rcnn_r50_fpn_gn_ws-all_20_23_24e_coco
     In Collection: Weight Standardization
-<<<<<<< HEAD
-    Config: configs/gn+ws/mask_rcnn_r50_fpn_gn_ws-all_20_23_24e_coco.py
-=======
     Config: configs/gn%2Bws/mask-rcnn_r50_fpn_gn-ws-all_20-23-24e_coco.py
->>>>>>> ecac3a77
     Metadata:
       Training Memory (GB): 7.3
       Epochs: 24
@@ -253,11 +213,7 @@
 
   - Name: mask-rcnn_r101_fpn_gn-ws-all_20-23-24e_coco
     In Collection: Weight Standardization
-<<<<<<< HEAD
-    Config: configs/gn+ws/mask_rcnn_r101_fpn_gn_ws-all_20_23_24e_coco.py
-=======
     Config: configs/gn%2Bws/mask-rcnn_r101_fpn_gn-ws-all_20-23-24e_coco.py
->>>>>>> ecac3a77
     Metadata:
       Training Memory (GB): 10.3
       Epochs: 24
@@ -274,11 +230,7 @@
 
   - Name: mask-rcnn_x50-32x4d_fpn_gn-ws-all_20-23-24e_coco
     In Collection: Weight Standardization
-<<<<<<< HEAD
-    Config: configs/gn+ws/mask_rcnn_x50_32x4d_fpn_gn_ws-all_20_23_24e_coco.py
-=======
     Config: configs/gn%2Bws/mask-rcnn_x50-32x4d_fpn_gn-ws-all_20-23-24e_coco.py
->>>>>>> ecac3a77
     Metadata:
       Training Memory (GB): 8.4
       Epochs: 24
@@ -295,11 +247,7 @@
 
   - Name: mask-rcnn_x101-32x4d_fpn_gn-ws-all_20-23-24e_coco
     In Collection: Weight Standardization
-<<<<<<< HEAD
-    Config: configs/gn+ws/mask_rcnn_x101_32x4d_fpn_gn_ws-all_20_23_24e_coco.py
-=======
     Config: configs/gn%2Bws/mask-rcnn_x101-32x4d_fpn_gn-ws-all_20-23-24e_coco.py
->>>>>>> ecac3a77
     Metadata:
       Training Memory (GB): 12.2
       Epochs: 24
