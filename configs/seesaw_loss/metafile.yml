--- conflicted
+++ resolved
@@ -23,11 +23,7 @@
 Models:
   - Name: mask-rcnn_r50_fpn_random_seesaw_loss_mstrain_2x_lvis_v1
     In Collection: Seesaw Loss
-<<<<<<< HEAD
-    Config: configs/seesaw_loss/mask_rcnn_r50_fpn_random_seesaw_loss_mstrain_2x_lvis_v1.py
-=======
     Config: configs/seesaw_loss/mask-rcnn_r50_fpn_seesaw-loss_random-ms-2x_lvis-v1.py
->>>>>>> ecac3a77
     Metadata:
       Epochs: 24
     Results:
@@ -42,11 +38,7 @@
     Weights: https://download.openmmlab.com/mmdetection/v2.0/seesaw_loss/mask_rcnn_r50_fpn_random_seesaw_loss_mstrain_2x_lvis_v1-a698dd3d.pth
   - Name: mask-rcnn_r50_fpn_random_seesaw_loss_normed_mask_mstrain_2x_lvis_v1
     In Collection: Seesaw Loss
-<<<<<<< HEAD
-    Config: configs/seesaw_loss/mask_rcnn_r50_fpn_random_seesaw_loss_normed_mask_mstrain_2x_lvis_v1.py
-=======
     Config: configs/seesaw_loss/mask-rcnn_r50_fpn_seesaw-loss-normed-mask_random-ms-2x_lvis-v1.py
->>>>>>> ecac3a77
     Metadata:
       Epochs: 24
     Results:
@@ -61,11 +53,7 @@
     Weights: https://download.openmmlab.com/mmdetection/v2.0/seesaw_loss/mask_rcnn_r50_fpn_random_seesaw_loss_normed_mask_mstrain_2x_lvis_v1-a1c11314.pth
   - Name: mask-rcnn_r101_fpn_seesaw-loss_random-ms-2x_lvis-v1
     In Collection: Seesaw Loss
-<<<<<<< HEAD
-    Config: configs/seesaw_loss/mask_rcnn_r101_fpn_random_seesaw_loss_mstrain_2x_lvis_v1.py
-=======
     Config: configs/seesaw_loss/mask-rcnn_r101_fpn_seesaw-loss_random-ms-2x_lvis-v1.py
->>>>>>> ecac3a77
     Metadata:
       Epochs: 24
     Results:
@@ -80,11 +68,7 @@
     Weights: https://download.openmmlab.com/mmdetection/v2.0/seesaw_loss/mask_rcnn_r101_fpn_random_seesaw_loss_mstrain_2x_lvis_v1-8e6e6dd5.pth
   - Name: mask-rcnn_r101_fpn_seesaw-loss-normed-mask_random-ms-2x_lvis-v1
     In Collection: Seesaw Loss
-<<<<<<< HEAD
-    Config: configs/seesaw_loss/mask_rcnn_r101_fpn_random_seesaw_loss_normed_mask_mstrain_2x_lvis_v1.py
-=======
     Config: configs/seesaw_loss/mask-rcnn_r101_fpn_seesaw-loss-normed-mask_random-ms-2x_lvis-v1.py
->>>>>>> ecac3a77
     Metadata:
       Epochs: 24
     Results:
