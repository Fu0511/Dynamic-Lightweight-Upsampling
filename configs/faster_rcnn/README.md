--- conflicted
+++ resolved
@@ -16,18 +16,6 @@
 
 |    Backbone     |  Style  | Lr schd | Mem (GB) | Inf time (fps) | box AP | Download |
 | :-------------: | :-----: | :-----: | :------: | :------------: | :----: | :------: |
-<<<<<<< HEAD
-|    R-50-FPN     |  caffe  |   1x    |          |                |        | |
-|    R-50-FPN     | pytorch |   1x    | 4.0      | 18.2           | 37.4   | [model](https://open-mmlab.s3.ap-northeast-2.amazonaws.com/mmdetection/v2.0/faster_rcnn/faster_rcnn_r50_fpn_1x_coco/faster_rcnn_r50_fpn_1x_coco_20200130-047c8118.pth) &#124; [log](https://open-mmlab.s3.ap-northeast-2.amazonaws.com/mmdetection/v2.0/faster_rcnn/faster_rcnn_r50_fpn_1x_coco/faster_rcnn_r50_fpn_1x_coco_20200130_204655.log.json) |
-|    R-50-FPN     | pytorch |   2x    |          |                |        | |
-|    R-101-FPN    |  caffe  |   1x    |          |                |        | |
-|    R-101-FPN    | pytorch |   1x    | 6.0      | 14.6           | 39.4   | [model](https://open-mmlab.s3.ap-northeast-2.amazonaws.com/mmdetection/v2.0/faster_rcnn/faster_rcnn_r101_fpn_1x_coco/faster_rcnn_r101_fpn_1x_coco_20200130-f513f705.pth) &#124; [log](https://open-mmlab.s3.ap-northeast-2.amazonaws.com/mmdetection/v2.0/faster_rcnn/faster_rcnn_r101_fpn_1x_coco/faster_rcnn_r101_fpn_1x_coco_20200130_204655.log.json) |
-|    R-101-FPN    | pytorch |   2x    |          |                |        | |
-| X-101-32x4d-FPN | pytorch |   1x    | 7.2      | 11.1           | 41.2   | [model](https://open-mmlab.s3.ap-northeast-2.amazonaws.com/mmdetection/v2.0/faster_rcnn/faster_rcnn_x101_32x4d_fpn_1x_coco/faster_rcnn_x101_32x4d_fpn_1x_coco_20200203-cff10310.pth) &#124; [log](https://open-mmlab.s3.ap-northeast-2.amazonaws.com/mmdetection/v2.0/faster_rcnn/faster_rcnn_x101_32x4d_fpn_1x_coco/faster_rcnn_x101_32x4d_fpn_1x_coco_20200203_000520.log.json) |
-| X-101-32x4d-FPN | pytorch |   2x    |          |                |        | |
-| X-101-64x4d-FPN | pytorch |   1x    | 10.3     | 8.2            | 42.1   | [model](https://open-mmlab.s3.ap-northeast-2.amazonaws.com/mmdetection/v2.0/faster_rcnn/faster_rcnn_x101_64x4d_fpn_1x_coco/faster_rcnn_x101_64x4d_fpn_1x_coco_20200204-833ee192.pth) &#124; [log](https://open-mmlab.s3.ap-northeast-2.amazonaws.com/mmdetection/v2.0/faster_rcnn/faster_rcnn_x101_64x4d_fpn_1x_coco/faster_rcnn_x101_64x4d_fpn_1x_coco_20200204_134340.log.json) |
-| X-101-64x4d-FPN | pytorch |   2x    |  10.3    |                | 41.6   | |
-=======
 |    R-50-FPN     |  caffe  |   1x    | 3.8      |                | 37.8   | [model](https://open-mmlab.s3.ap-northeast-2.amazonaws.com/mmdetection/v2.0/faster_rcnn/faster_rcnn_r50_caffe_fpn_1x_coco/faster_rcnn_r50_caffe_fpn_1x_coco_bbox_mAP-0.378_20200504_180032-c5925ee5.pth) &#124; [log](https://open-mmlab.s3.ap-northeast-2.amazonaws.com/mmdetection/v2.0/faster_rcnn/faster_rcnn_r50_caffe_fpn_1x_coco/faster_rcnn_r50_caffe_fpn_1x_coco_20200504_180032.log.json) |
 |    R-50-FPN     | pytorch |   1x    | 4.0      | 21.4           | 37.4   | [model](https://open-mmlab.s3.ap-northeast-2.amazonaws.com/mmdetection/v2.0/faster_rcnn/faster_rcnn_r50_fpn_1x_coco/faster_rcnn_r50_fpn_1x_coco_20200130-047c8118.pth) &#124; [log](https://open-mmlab.s3.ap-northeast-2.amazonaws.com/mmdetection/v2.0/faster_rcnn/faster_rcnn_r50_fpn_1x_coco/faster_rcnn_r50_fpn_1x_coco_20200130_204655.log.json) |
 |    R-50-FPN     | pytorch |   2x    | -        | -              | 38.4   | [model](https://open-mmlab.s3.ap-northeast-2.amazonaws.com/mmdetection/v2.0/faster_rcnn/faster_rcnn_r50_fpn_2x_coco/faster_rcnn_r50_fpn_2x_coco_bbox_mAP-0.384_20200504_210434-a5d8aa15.pth) &#124; [log](https://open-mmlab.s3.ap-northeast-2.amazonaws.com/mmdetection/v2.0/faster_rcnn/faster_rcnn_r50_fpn_2x_coco/faster_rcnn_r50_fpn_2x_coco_20200504_210434.log.json) |
@@ -37,8 +25,7 @@
 | X-101-32x4d-FPN | pytorch |   1x    | 7.2      | 13.8           | 41.2   | [model](https://open-mmlab.s3.ap-northeast-2.amazonaws.com/mmdetection/v2.0/faster_rcnn/faster_rcnn_x101_32x4d_fpn_1x_coco/faster_rcnn_x101_32x4d_fpn_1x_coco_20200203-cff10310.pth) &#124; [log](https://open-mmlab.s3.ap-northeast-2.amazonaws.com/mmdetection/v2.0/faster_rcnn/faster_rcnn_x101_32x4d_fpn_1x_coco/faster_rcnn_x101_32x4d_fpn_1x_coco_20200203_000520.log.json) |
 | X-101-32x4d-FPN | pytorch |   2x    | -        | -              | 41.2   | [model](https://open-mmlab.s3.ap-northeast-2.amazonaws.com/mmdetection/v2.0/faster_rcnn/faster_rcnn_x101_32x4d_fpn_2x_coco/faster_rcnn_x101_32x4d_fpn_2x_coco_bbox_mAP-0.412_20200506_041400-64a12c0b.pth) &#124; [log](https://open-mmlab.s3.ap-northeast-2.amazonaws.com/mmdetection/v2.0/faster_rcnn/faster_rcnn_x101_32x4d_fpn_2x_coco/faster_rcnn_x101_32x4d_fpn_2x_coco_20200506_041400.log.json) |
 | X-101-64x4d-FPN | pytorch |   1x    | 10.3     | 9.4            | 42.1   | [model](https://open-mmlab.s3.ap-northeast-2.amazonaws.com/mmdetection/v2.0/faster_rcnn/faster_rcnn_x101_64x4d_fpn_1x_coco/faster_rcnn_x101_64x4d_fpn_1x_coco_20200204-833ee192.pth) &#124; [log](https://open-mmlab.s3.ap-northeast-2.amazonaws.com/mmdetection/v2.0/faster_rcnn/faster_rcnn_x101_64x4d_fpn_1x_coco/faster_rcnn_x101_64x4d_fpn_1x_coco_20200204_134340.log.json) |
-| X-101-64x4d-FPN | pytorch |   2x    |          |                |        | |
->>>>>>> 0367dd9c
+| X-101-64x4d-FPN | pytorch |   2x    | -        | -              | 41.6   | |
 
 ## Different regression loss
 We trained with R-50-FPN pytorch style backbone for 1x schedule.
