Collections:
  - Name: Mask R-CNN
    Metadata:
      Training Data: COCO
      Training Techniques:
        - SGD with Momentum
        - Weight Decay
      Training Resources: 8x V100 GPUs
      Architecture:
        - Softmax
        - RPN
        - Convolution
        - Dense Connections
        - FPN
        - ResNet
        - RoIAlign
    Paper:
      URL: https://arxiv.org/abs/1703.06870v3
      Title: "Mask R-CNN"
    README: configs/mask_rcnn/README.md
    Code:
      URL: https://github.com/open-mmlab/mmdetection/blob/v2.0.0/mmdet/models/detectors/mask_rcnn.py#L6
      Version: v2.0.0

Models:
  - Name: mask-rcnn_r50-caffe_fpn_1x_coco
    In Collection: Mask R-CNN
    Config: configs/mask_rcnn/mask-rcnn_r50-caffe_fpn_1x_coco.py
    Metadata:
      Training Memory (GB): 4.3
      Epochs: 12
    Results:
      - Task: Object Detection
        Dataset: COCO
        Metrics:
          box AP: 38.0
      - Task: Instance Segmentation
        Dataset: COCO
        Metrics:
          mask AP: 34.4
    Weights: https://download.openmmlab.com/mmdetection/v2.0/mask_rcnn/mask_rcnn_r50_caffe_fpn_1x_coco/mask_rcnn_r50_caffe_fpn_1x_coco_bbox_mAP-0.38__segm_mAP-0.344_20200504_231812-0ebd1859.pth

  - Name: mask-rcnn_r50_fpn_1x_coco
    In Collection: Mask R-CNN
    Config: configs/mask_rcnn/mask-rcnn_r50_fpn_1x_coco.py
    Metadata:
      Training Memory (GB): 4.4
      inference time (ms/im):
        - value: 62.11
          hardware: V100
          backend: PyTorch
          batch size: 1
          mode: FP32
          resolution: (800, 1333)
      Epochs: 12
    Results:
      - Task: Object Detection
        Dataset: COCO
        Metrics:
          box AP: 38.2
      - Task: Instance Segmentation
        Dataset: COCO
        Metrics:
          mask AP: 34.7
    Weights: https://download.openmmlab.com/mmdetection/v2.0/mask_rcnn/mask_rcnn_r50_fpn_1x_coco/mask_rcnn_r50_fpn_1x_coco_20200205-d4b0c5d6.pth

  - Name: mask-rcnn_r50_fpn_fp16_1x_coco
    In Collection: Mask R-CNN
    Config: configs/mask_rcnn/mask-rcnn_r50_fpn_amp-1x_coco.py
    Metadata:
      Training Memory (GB): 3.6
      Training Techniques:
        - SGD with Momentum
        - Weight Decay
        - Mixed Precision Training
      inference time (ms/im):
        - value: 41.49
          hardware: V100
          backend: PyTorch
          batch size: 1
          mode: FP16
          resolution: (800, 1333)
      Epochs: 12
    Results:
      - Task: Object Detection
        Dataset: COCO
        Metrics:
          box AP: 38.1
      - Task: Instance Segmentation
        Dataset: COCO
        Metrics:
          mask AP: 34.7
    Weights: https://download.openmmlab.com/mmdetection/v2.0/fp16/mask_rcnn_r50_fpn_fp16_1x_coco/mask_rcnn_r50_fpn_fp16_1x_coco_20200205-59faf7e4.pth

  - Name: mask-rcnn_r50_fpn_2x_coco
    In Collection: Mask R-CNN
    Config: configs/mask_rcnn/mask-rcnn_r50_fpn_2x_coco.py
    Metadata:
      Training Memory (GB): 4.4
      inference time (ms/im):
        - value: 62.11
          hardware: V100
          backend: PyTorch
          batch size: 1
          mode: FP32
          resolution: (800, 1333)
      Epochs: 24
    Results:
      - Task: Object Detection
        Dataset: COCO
        Metrics:
          box AP: 39.2
      - Task: Instance Segmentation
        Dataset: COCO
        Metrics:
          mask AP: 35.4
    Weights: https://download.openmmlab.com/mmdetection/v2.0/mask_rcnn/mask_rcnn_r50_fpn_2x_coco/mask_rcnn_r50_fpn_2x_coco_bbox_mAP-0.392__segm_mAP-0.354_20200505_003907-3e542a40.pth

  - Name: mask-rcnn_r101-caffe_fpn_1x_coco
    In Collection: Mask R-CNN
    Config: configs/mask_rcnn/mask-rcnn_r101-caffe_fpn_1x_coco.py
    Metadata:
      Epochs: 12
    Results:
      - Task: Object Detection
        Dataset: COCO
        Metrics:
          box AP: 40.4
      - Task: Instance Segmentation
        Dataset: COCO
        Metrics:
          mask AP: 36.4
    Weights: https://download.openmmlab.com/mmdetection/v2.0/mask_rcnn/mask_rcnn_r101_caffe_fpn_1x_coco/mask_rcnn_r101_caffe_fpn_1x_coco_20200601_095758-805e06c1.pth

  - Name: mask-rcnn_r101_fpn_1x_coco
    In Collection: Mask R-CNN
    Config: configs/mask_rcnn/mask-rcnn_r101_fpn_1x_coco.py
    Metadata:
      Training Memory (GB): 6.4
      inference time (ms/im):
        - value: 74.07
          hardware: V100
          backend: PyTorch
          batch size: 1
          mode: FP32
          resolution: (800, 1333)
      Epochs: 12
    Results:
      - Task: Object Detection
        Dataset: COCO
        Metrics:
          box AP: 40.0
      - Task: Instance Segmentation
        Dataset: COCO
        Metrics:
          mask AP: 36.1
    Weights: https://download.openmmlab.com/mmdetection/v2.0/mask_rcnn/mask_rcnn_r101_fpn_1x_coco/mask_rcnn_r101_fpn_1x_coco_20200204-1efe0ed5.pth

  - Name: mask-rcnn_r101_fpn_2x_coco
    In Collection: Mask R-CNN
    Config: configs/mask_rcnn/mask-rcnn_r101_fpn_2x_coco.py
    Metadata:
      Training Memory (GB): 6.4
      inference time (ms/im):
        - value: 74.07
          hardware: V100
          backend: PyTorch
          batch size: 1
          mode: FP32
          resolution: (800, 1333)
      Epochs: 24
    Results:
      - Task: Object Detection
        Dataset: COCO
        Metrics:
          box AP: 40.8
      - Task: Instance Segmentation
        Dataset: COCO
        Metrics:
          mask AP: 36.6
    Weights: https://download.openmmlab.com/mmdetection/v2.0/mask_rcnn/mask_rcnn_r101_fpn_2x_coco/mask_rcnn_r101_fpn_2x_coco_bbox_mAP-0.408__segm_mAP-0.366_20200505_071027-14b391c7.pth

  - Name: mask-rcnn_x101-32x4d_fpn_1x_coco
    In Collection: Mask R-CNN
    Config: configs/mask_rcnn/mask-rcnn_x101-32x4d_fpn_1x_coco.py
    Metadata:
      Training Memory (GB): 7.6
      inference time (ms/im):
        - value: 88.5
          hardware: V100
          backend: PyTorch
          batch size: 1
          mode: FP32
          resolution: (800, 1333)
      Epochs: 12
    Results:
      - Task: Object Detection
        Dataset: COCO
        Metrics:
          box AP: 41.9
      - Task: Instance Segmentation
        Dataset: COCO
        Metrics:
          mask AP: 37.5
    Weights: https://download.openmmlab.com/mmdetection/v2.0/mask_rcnn/mask_rcnn_x101_32x4d_fpn_1x_coco/mask_rcnn_x101_32x4d_fpn_1x_coco_20200205-478d0b67.pth

  - Name: mask-rcnn_x101-32x4d_fpn_2x_coco
    In Collection: Mask R-CNN
    Config: configs/mask_rcnn/mask-rcnn_x101-32x4d_fpn_2x_coco.py
    Metadata:
      Training Memory (GB): 7.6
      inference time (ms/im):
        - value: 88.5
          hardware: V100
          backend: PyTorch
          batch size: 1
          mode: FP32
          resolution: (800, 1333)
      Epochs: 24
    Results:
      - Task: Object Detection
        Dataset: COCO
        Metrics:
          box AP: 42.2
      - Task: Instance Segmentation
        Dataset: COCO
        Metrics:
          mask AP: 37.8
    Weights: https://download.openmmlab.com/mmdetection/v2.0/mask_rcnn/mask_rcnn_x101_32x4d_fpn_2x_coco/mask_rcnn_x101_32x4d_fpn_2x_coco_bbox_mAP-0.422__segm_mAP-0.378_20200506_004702-faef898c.pth

  - Name: mask-rcnn_x101-64x4d_fpn_1x_coco
    In Collection: Mask R-CNN
    Config: configs/mask_rcnn/mask-rcnn_x101-64x4d_fpn_1x_coco.py
    Metadata:
      Training Memory (GB): 10.7
      inference time (ms/im):
        - value: 125
          hardware: V100
          backend: PyTorch
          batch size: 1
          mode: FP32
          resolution: (800, 1333)
      Epochs: 12
    Results:
      - Task: Object Detection
        Dataset: COCO
        Metrics:
          box AP: 42.8
      - Task: Instance Segmentation
        Dataset: COCO
        Metrics:
          mask AP: 38.4
    Weights: https://download.openmmlab.com/mmdetection/v2.0/mask_rcnn/mask_rcnn_x101_64x4d_fpn_1x_coco/mask_rcnn_x101_64x4d_fpn_1x_coco_20200201-9352eb0d.pth

  - Name: mask-rcnn_x101-64x4d_fpn_2x_coco
    In Collection: Mask R-CNN
    Config: configs/mask_rcnn/mask-rcnn_x101-64x4d_fpn_2x_coco.py
    Metadata:
      Training Memory (GB): 10.7
      inference time (ms/im):
        - value: 125
          hardware: V100
          backend: PyTorch
          batch size: 1
          mode: FP32
          resolution: (800, 1333)
      Epochs: 24
    Results:
      - Task: Object Detection
        Dataset: COCO
        Metrics:
          box AP: 42.7
      - Task: Instance Segmentation
        Dataset: COCO
        Metrics:
          mask AP: 38.1
    Weights: https://download.openmmlab.com/mmdetection/v2.0/mask_rcnn/mask_rcnn_x101_64x4d_fpn_2x_coco/mask_rcnn_x101_64x4d_fpn_2x_coco_20200509_224208-39d6f70c.pth

  - Name: mask-rcnn_x101-32x8d_fpn_1x_coco
    In Collection: Mask R-CNN
    Config: configs/mask_rcnn/mask-rcnn_x101-32x8d_fpn_1x_coco.py
    Metadata:
      Training Memory (GB): 10.6
      Epochs: 12
    Results:
    - Task: Object Detection
      Dataset: COCO
      Metrics:
        box AP: 42.8
    - Task: Instance Segmentation
      Dataset: COCO
      Metrics:
        mask AP: 38.3
    Weights: https://download.openmmlab.com/mmdetection/v2.0/mask_rcnn/mask_rcnn_x101_32x8d_fpn_1x_coco/mask_rcnn_x101_32x8d_fpn_1x_coco_20220630_173841-0aaf329e.pth

  - Name: mask-rcnn_r50-caffe_fpn_ms-poly-2x_coco
    In Collection: Mask R-CNN
    Config: configs/mask_rcnn/mask-rcnn_r50-caffe_fpn_ms-poly-2x_coco.py
    Metadata:
      Training Memory (GB): 4.3
      Epochs: 24
    Results:
      - Task: Object Detection
        Dataset: COCO
        Metrics:
          box AP: 40.3
      - Task: Instance Segmentation
        Dataset: COCO
        Metrics:
          mask AP: 36.5
    Weights: https://download.openmmlab.com/mmdetection/v2.0/mask_rcnn/mask_rcnn_r50_caffe_fpn_mstrain-poly_2x_coco/mask_rcnn_r50_caffe_fpn_mstrain-poly_2x_coco_bbox_mAP-0.403__segm_mAP-0.365_20200504_231822-a75c98ce.pth

  - Name: mask-rcnn_r50-caffe_fpn_ms-poly-3x_coco
    In Collection: Mask R-CNN
    Config: configs/mask_rcnn/mask-rcnn_r50-caffe_fpn_ms-poly-3x_coco.py
    Metadata:
      Training Memory (GB): 4.3
      Epochs: 36
    Results:
      - Task: Object Detection
        Dataset: COCO
        Metrics:
          box AP: 40.8
      - Task: Instance Segmentation
        Dataset: COCO
        Metrics:
          mask AP: 37.0
    Weights: https://download.openmmlab.com/mmdetection/v2.0/mask_rcnn/mask_rcnn_r50_caffe_fpn_mstrain-poly_3x_coco/mask_rcnn_r50_caffe_fpn_mstrain-poly_3x_coco_bbox_mAP-0.408__segm_mAP-0.37_20200504_163245-42aa3d00.pth

  - Name: mask-rcnn_r50_fpn_mstrain-poly_3x_coco
    In Collection: Mask R-CNN
    Config: configs/mask_rcnn/mask-rcnn_r50_fpn_ms-poly-3x_coco.py
    Metadata:
      Training Memory (GB): 4.1
      Epochs: 36
    Results:
      - Task: Object Detection
        Dataset: COCO
        Metrics:
          box AP: 40.9
      - Task: Instance Segmentation
        Dataset: COCO
        Metrics:
          mask AP: 37.1
    Weights: https://download.openmmlab.com/mmdetection/v2.0/mask_rcnn/mask_rcnn_r50_fpn_mstrain-poly_3x_coco/mask_rcnn_r50_fpn_mstrain-poly_3x_coco_20210524_201154-21b550bb.pth

  - Name: mask-rcnn_r101_fpn_ms-poly-3x_coco
    In Collection: Mask R-CNN
    Config: configs/mask_rcnn/mask-rcnn_r101_fpn_ms-poly-3x_coco.py
    Metadata:
      Training Memory (GB): 6.1
      Epochs: 36
    Results:
      - Task: Object Detection
        Dataset: COCO
        Metrics:
          box AP: 42.7
      - Task: Instance Segmentation
        Dataset: COCO
        Metrics:
          mask AP: 38.5
    Weights: https://download.openmmlab.com/mmdetection/v2.0/mask_rcnn/mask_rcnn_r101_fpn_mstrain-poly_3x_coco/mask_rcnn_r101_fpn_mstrain-poly_3x_coco_20210524_200244-5675c317.pth

  - Name: mask-rcnn_r101-caffe_fpn_ms-poly-3x_coco
    In Collection: Mask R-CNN
    Config: configs/mask_rcnn/mask-rcnn_r101-caffe_fpn_ms-poly-3x_coco.py
    Metadata:
      Training Memory (GB): 5.9
      Epochs: 36
    Results:
      - Task: Object Detection
        Dataset: COCO
        Metrics:
          box AP: 42.9
      - Task: Instance Segmentation
        Dataset: COCO
        Metrics:
          mask AP: 38.5
    Weights: https://download.openmmlab.com/mmdetection/v2.0/mask_rcnn/mask_rcnn_r101_caffe_fpn_mstrain-poly_3x_coco/mask_rcnn_r101_caffe_fpn_mstrain-poly_3x_coco_20210526_132339-3c33ce02.pth

  - Name: mask-rcnn_x101-32x4d_fpn_ms-poly-3x_coco
    In Collection: Mask R-CNN
    Config: configs/mask_rcnn/mask-rcnn_x101-32x4d_fpn_ms-poly-3x_coco.py
    Metadata:
      Training Memory (GB): 7.3
      Epochs: 36
    Results:
      - Task: Object Detection
        Dataset: COCO
        Metrics:
          box AP: 43.6
      - Task: Instance Segmentation
        Dataset: COCO
        Metrics:
          mask AP: 39.0
    Weights: https://download.openmmlab.com/mmdetection/v2.0/mask_rcnn/mask_rcnn_x101_32x4d_fpn_mstrain-poly_3x_coco/mask_rcnn_x101_32x4d_fpn_mstrain-poly_3x_coco_20210524_201410-abcd7859.pth

  - Name: mask-rcnn_x101-32x8d_fpn_ms-poly-1x_coco
    In Collection: Mask R-CNN
    Config: configs/mask_rcnn/mask-rcnn_x101-32x8d_fpn_ms-poly-1x_coco.py
    Metadata:
      Training Memory (GB): 10.4
      Epochs: 12
    Results:
    - Task: Object Detection
      Dataset: COCO
      Metrics:
        box AP: 43.4
    - Task: Instance Segmentation
      Dataset: COCO
      Metrics:
        mask AP: 39.0
    Weights: https://download.openmmlab.com/mmdetection/v2.0/mask_rcnn/mask_rcnn_x101_32x8d_fpn_mstrain-poly_1x_coco/mask_rcnn_x101_32x8d_fpn_mstrain-poly_1x_coco_20220630_170346-b4637974.pth

  - Name: mask-rcnn_x101-32x8d_fpn_ms-poly-3x_coco
    In Collection: Mask R-CNN
<<<<<<< HEAD
    Config: configs/mask_rcnn/mask_rcnn_x101_32x8d_fpn_mstrain-poly_3x_coco.py
=======
    Config: configs/mask_rcnn/mask-rcnn_x101-32x8d_fpn_ms-poly-3x_coco.py
>>>>>>> ecac3a77
    Metadata:
      Training Memory (GB): 10.3
      Epochs: 36
    Results:
      - Task: Object Detection
        Dataset: COCO
        Metrics:
          box AP: 44.3
    Weights: https://download.openmmlab.com/mmdetection/v2.0/mask_rcnn/mask_rcnn_x101_32x8d_fpn_mstrain-poly_3x_coco/mask_rcnn_x101_32x8d_fpn_mstrain-poly_3x_coco_20210607_161042-8bd2c639.pth

  - Name: mask-rcnn_x101-64x4d_fpn_ms-poly_3x_coco
    In Collection: Mask R-CNN
    Config: configs/mask_rcnn/mask-rcnn_x101-64x4d_fpn_ms-poly_3x_coco.py
    Metadata:
      Epochs: 36
      Training Memory (GB): 10.4
    Results:
      - Task: Object Detection
        Dataset: COCO
        Metrics:
          box AP: 44.5
      - Task: Instance Segmentation
        Dataset: COCO
        Metrics:
          mask AP: 39.7
    Weights: https://download.openmmlab.com/mmdetection/v2.0/mask_rcnn/mask_rcnn_x101_64x4d_fpn_mstrain-poly_3x_coco/mask_rcnn_x101_64x4d_fpn_mstrain-poly_3x_coco_20210526_120447-c376f129.pth<|MERGE_RESOLUTION|>--- conflicted
+++ resolved
@@ -414,11 +414,7 @@
 
   - Name: mask-rcnn_x101-32x8d_fpn_ms-poly-3x_coco
     In Collection: Mask R-CNN
-<<<<<<< HEAD
-    Config: configs/mask_rcnn/mask_rcnn_x101_32x8d_fpn_mstrain-poly_3x_coco.py
-=======
     Config: configs/mask_rcnn/mask-rcnn_x101-32x8d_fpn_ms-poly-3x_coco.py
->>>>>>> ecac3a77
     Metadata:
       Training Memory (GB): 10.3
       Epochs: 36
