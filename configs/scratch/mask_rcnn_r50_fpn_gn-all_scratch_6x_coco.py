_base_ = [
    '../_base_/models/mask_rcnn_r50_fpn.py',
    '../_base_/datasets/coco_instance.py',
    '../_base_/schedules/schedule_1x.py', '../_base_/default_runtime.py'
]
norm_cfg = dict(type='GN', num_groups=32, requires_grad=True)
model = dict(
    pretrained=None,
    backbone=dict(
        frozen_stages=-1, zero_init_residual=False, norm_cfg=norm_cfg),
    neck=dict(norm_cfg=norm_cfg),
    roi_head=dict(
        bbox_head=dict(
            type='Shared4Conv1FCBBoxHead',
            conv_out_channels=256,
            norm_cfg=norm_cfg),
        mask_head=dict(norm_cfg=norm_cfg)))
# optimizer
<<<<<<< HEAD
optimizer = dict(
    type='SGD',
    lr=0.02,
    momentum=0.9,
    weight_decay=0.0001,
    paramwise_cfg=dict(norm_decay_mult=0))
=======
optimizer = dict(paramwise_cfg=dict(norm_decay_mult=0))
>>>>>>> d522281a
optimizer_config = dict(_delete_=True, grad_clip=None)
# learning policy
lr_config = dict(warmup_ratio=0.1, step=[65, 71])
total_epochs = 73<|MERGE_RESOLUTION|>--- conflicted
+++ resolved
@@ -16,16 +16,7 @@
             norm_cfg=norm_cfg),
         mask_head=dict(norm_cfg=norm_cfg)))
 # optimizer
-<<<<<<< HEAD
-optimizer = dict(
-    type='SGD',
-    lr=0.02,
-    momentum=0.9,
-    weight_decay=0.0001,
-    paramwise_cfg=dict(norm_decay_mult=0))
-=======
 optimizer = dict(paramwise_cfg=dict(norm_decay_mult=0))
->>>>>>> d522281a
 optimizer_config = dict(_delete_=True, grad_clip=None)
 # learning policy
 lr_config = dict(warmup_ratio=0.1, step=[65, 71])
