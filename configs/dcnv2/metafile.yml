Collections:
  - Name: Deformable Convolutional Networks v2
    Metadata:
      Training Data: COCO
      Training Techniques:
        - SGD with Momentum
        - Weight Decay
      Training Resources: 8x V100 GPUs
      Architecture:
        - Deformable Convolution
    Paper:
      URL: https://arxiv.org/abs/1811.11168
      Title: "Deformable ConvNets v2: More Deformable, Better Results"
    README: configs/dcnv2/README.md
    Code:
      URL: https://github.com/open-mmlab/mmdetection/blob/v2.0.0/mmdet/ops/dcn/deform_conv.py#L15
      Version: v2.0.0

Models:
  - Name: faster-rcnn_r50_fpn_mdconv_c3-c5_1x_coco
    In Collection: Deformable Convolutional Networks v2
<<<<<<< HEAD
    Config: configs/dcnv2/faster_rcnn_r50_fpn_mdconv_c3-c5_1x_coco.py
=======
    Config: configs/dcnv2/faster-rcnn_r50-mdconv-c3-c5_fpn_1x_coco.py
>>>>>>> ecac3a77
    Metadata:
      Training Memory (GB): 4.1
      inference time (ms/im):
        - value: 56.82
          hardware: V100
          backend: PyTorch
          batch size: 1
          mode: FP32
          resolution: (800, 1333)
      Epochs: 12
    Results:
      - Task: Object Detection
        Dataset: COCO
        Metrics:
          box AP: 41.4
    Weights: https://download.openmmlab.com/mmdetection/v2.0/dcn/faster_rcnn_r50_fpn_mdconv_c3-c5_1x_coco/faster_rcnn_r50_fpn_mdconv_c3-c5_1x_coco_20200130-d099253b.pth

  - Name: faster-rcnn_r50_fpn_mdconv_c3-c5_group4_1x_coco
    In Collection: Deformable Convolutional Networks v2
<<<<<<< HEAD
    Config: configs/dcnv2/faster_rcnn_r50_fpn_mdconv_c3-c5_group4_1x_coco.py
=======
    Config: configs/dcnv2/faster-rcnn_r50-mdconv-group4-c3-c5_fpn_1x_coco.py
>>>>>>> ecac3a77
    Metadata:
      Training Memory (GB): 4.2
      inference time (ms/im):
        - value: 57.47
          hardware: V100
          backend: PyTorch
          batch size: 1
          mode: FP32
          resolution: (800, 1333)
      Epochs: 12
    Results:
      - Task: Object Detection
        Dataset: COCO
        Metrics:
          box AP: 41.5
    Weights: https://download.openmmlab.com/mmdetection/v2.0/dcn/faster_rcnn_r50_fpn_mdconv_c3-c5_group4_1x_coco/faster_rcnn_r50_fpn_mdconv_c3-c5_group4_1x_coco_20200130-01262257.pth

  - Name: faster-rcnn_r50_fpn_mdpool_1x_coco
    In Collection: Deformable Convolutional Networks v2
<<<<<<< HEAD
    Config: configs/dcnv2/faster_rcnn_r50_fpn_mdpool_1x_coco.py
=======
    Config: configs/dcnv2/faster-rcnn_r50_fpn_mdpool_1x_coco.py
>>>>>>> ecac3a77
    Metadata:
      Training Memory (GB): 5.8
      inference time (ms/im):
        - value: 60.24
          hardware: V100
          backend: PyTorch
          batch size: 1
          mode: FP32
          resolution: (800, 1333)
      Epochs: 12
    Results:
      - Task: Object Detection
        Dataset: COCO
        Metrics:
          box AP: 38.7
    Weights: https://download.openmmlab.com/mmdetection/v2.0/dcn/faster_rcnn_r50_fpn_mdpool_1x_coco/faster_rcnn_r50_fpn_mdpool_1x_coco_20200307-c0df27ff.pth

  - Name: mask-rcnn_r50_fpn_mdconv_c3-c5_1x_coco
    In Collection: Deformable Convolutional Networks v2
<<<<<<< HEAD
    Config: configs/dcnv2/mask_rcnn_r50_fpn_mdconv_c3-c5_1x_coco.py
=======
    Config: configs/dcnv2/mask-rcnn_r50-mdconv-c3-c5_fpn_1x_coco.py
>>>>>>> ecac3a77
    Metadata:
      Training Memory (GB): 4.5
      inference time (ms/im):
        - value: 66.23
          hardware: V100
          backend: PyTorch
          batch size: 1
          mode: FP32
          resolution: (800, 1333)
      Epochs: 12
    Results:
      - Task: Object Detection
        Dataset: COCO
        Metrics:
          box AP: 41.5
      - Task: Instance Segmentation
        Dataset: COCO
        Metrics:
          mask AP: 37.1
    Weights: https://download.openmmlab.com/mmdetection/v2.0/dcn/mask_rcnn_r50_fpn_mdconv_c3-c5_1x_coco/mask_rcnn_r50_fpn_mdconv_c3-c5_1x_coco_20200203-ad97591f.pth

  - Name: mask-rcnn_r50_fpn_fp16_mdconv_c3-c5_1x_coco
    In Collection: Deformable Convolutional Networks v2
<<<<<<< HEAD
    Config: configs/dcnv2/mask_rcnn_r50_fpn_fp16_mdconv_c3-c5_1x_coco.py
=======
    Config: configs/dcnv2/mask-rcnn_r50-mdconv-c3-c5_fpn_amp-1x_coco.py
>>>>>>> ecac3a77
    Metadata:
      Training Memory (GB): 3.1
      Training Techniques:
        - SGD with Momentum
        - Weight Decay
        - Mixed Precision Training
      Epochs: 12
    Results:
      - Task: Object Detection
        Dataset: COCO
        Metrics:
          box AP: 42.0
      - Task: Instance Segmentation
        Dataset: COCO
        Metrics:
          mask AP: 37.6
    Weights: https://download.openmmlab.com/mmdetection/v2.0/fp16/mask_rcnn_r50_fpn_fp16_mdconv_c3-c5_1x_coco/mask_rcnn_r50_fpn_fp16_mdconv_c3-c5_1x_coco_20210520_180434-cf8fefa5.pth<|MERGE_RESOLUTION|>--- conflicted
+++ resolved
@@ -19,11 +19,7 @@
 Models:
   - Name: faster-rcnn_r50_fpn_mdconv_c3-c5_1x_coco
     In Collection: Deformable Convolutional Networks v2
-<<<<<<< HEAD
-    Config: configs/dcnv2/faster_rcnn_r50_fpn_mdconv_c3-c5_1x_coco.py
-=======
     Config: configs/dcnv2/faster-rcnn_r50-mdconv-c3-c5_fpn_1x_coco.py
->>>>>>> ecac3a77
     Metadata:
       Training Memory (GB): 4.1
       inference time (ms/im):
@@ -43,11 +39,7 @@
 
   - Name: faster-rcnn_r50_fpn_mdconv_c3-c5_group4_1x_coco
     In Collection: Deformable Convolutional Networks v2
-<<<<<<< HEAD
-    Config: configs/dcnv2/faster_rcnn_r50_fpn_mdconv_c3-c5_group4_1x_coco.py
-=======
     Config: configs/dcnv2/faster-rcnn_r50-mdconv-group4-c3-c5_fpn_1x_coco.py
->>>>>>> ecac3a77
     Metadata:
       Training Memory (GB): 4.2
       inference time (ms/im):
@@ -67,11 +59,7 @@
 
   - Name: faster-rcnn_r50_fpn_mdpool_1x_coco
     In Collection: Deformable Convolutional Networks v2
-<<<<<<< HEAD
-    Config: configs/dcnv2/faster_rcnn_r50_fpn_mdpool_1x_coco.py
-=======
     Config: configs/dcnv2/faster-rcnn_r50_fpn_mdpool_1x_coco.py
->>>>>>> ecac3a77
     Metadata:
       Training Memory (GB): 5.8
       inference time (ms/im):
@@ -91,11 +79,7 @@
 
   - Name: mask-rcnn_r50_fpn_mdconv_c3-c5_1x_coco
     In Collection: Deformable Convolutional Networks v2
-<<<<<<< HEAD
-    Config: configs/dcnv2/mask_rcnn_r50_fpn_mdconv_c3-c5_1x_coco.py
-=======
     Config: configs/dcnv2/mask-rcnn_r50-mdconv-c3-c5_fpn_1x_coco.py
->>>>>>> ecac3a77
     Metadata:
       Training Memory (GB): 4.5
       inference time (ms/im):
@@ -119,11 +103,7 @@
 
   - Name: mask-rcnn_r50_fpn_fp16_mdconv_c3-c5_1x_coco
     In Collection: Deformable Convolutional Networks v2
-<<<<<<< HEAD
-    Config: configs/dcnv2/mask_rcnn_r50_fpn_fp16_mdconv_c3-c5_1x_coco.py
-=======
     Config: configs/dcnv2/mask-rcnn_r50-mdconv-c3-c5_fpn_amp-1x_coco.py
->>>>>>> ecac3a77
     Metadata:
       Training Memory (GB): 3.1
       Training Techniques:
