_base_ = [
    '../_base_/models/centernet2_cascade_r50_fpn.py',
    '../_base_/datasets/coco_detection.py', #change your path to dataset
    '../_base_/schedules/schedule_1x.py', '../_base_/default_runtime.py'
]
optimizer_config = dict(
    _delete_=True, grad_clip=dict(max_norm=35, norm_type=2))

optimizer = dict(type='SGD', lr=0.01, momentum=0.9, weight_decay=0.0001)

<<<<<<< HEAD
lr_config = dict(
    policy='step',
    warmup='linear',
    warmup_iters=500,
    warmup_ratio=0.001,
    step=[7, 10])
runner = dict(type='EpochBasedRunner', max_epochs=12)
=======
# # lr_config = dict(
# #     policy='step',
# #     warmup='linear',
# #     warmup_iters=5000,
# #     warmup_ratio=0.00001,
# #     step=[18])
# # runner = dict(type='EpochBasedRunner', max_epochs=20)
>>>>>>> b98047e3

find_unused_parameters=True

workflow = [('train', 1),('val', 1)]<|MERGE_RESOLUTION|>--- conflicted
+++ resolved
@@ -8,15 +8,6 @@
 
 optimizer = dict(type='SGD', lr=0.01, momentum=0.9, weight_decay=0.0001)
 
-<<<<<<< HEAD
-lr_config = dict(
-    policy='step',
-    warmup='linear',
-    warmup_iters=500,
-    warmup_ratio=0.001,
-    step=[7, 10])
-runner = dict(type='EpochBasedRunner', max_epochs=12)
-=======
 # # lr_config = dict(
 # #     policy='step',
 # #     warmup='linear',
@@ -24,7 +15,6 @@
 # #     warmup_ratio=0.00001,
 # #     step=[18])
 # # runner = dict(type='EpochBasedRunner', max_epochs=20)
->>>>>>> b98047e3
 
 find_unused_parameters=True
 
