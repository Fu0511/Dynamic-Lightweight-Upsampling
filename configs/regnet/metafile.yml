Collections:
  - Name: RegNet
    Metadata:
      Training Data: COCO
      Training Techniques:
        - SGD with Momentum
        - Weight Decay
      Training Resources: 8x NVIDIA V100 GPUs
      Architecture:
        - RegNet
    Paper: https://arxiv.org/abs/2003.13678
    README: configs/regnet/README.md

Models:
  - Name: mask_rcnn_regnetx-3.2GF_fpn_1x_coco
    In Collection: RegNet
    Config: configs/regnet/mask_rcnn_regnetx-3.2GF_fpn_1x_coco.py
    Metadata:
      Training Memory (GB): 5.0
      Epochs: 12
    Results:
      - Task: Object Detection
        Dataset: COCO
        Metrics:
          box AP: 40.3
      - Task: Instance Segmentation
        Dataset: COCO
        Metrics:
          mask AP: 36.6
    Weights: https://download.openmmlab.com/mmdetection/v2.0/regnet/mask_rcnn_regnetx-3.2GF_fpn_1x_coco/mask_rcnn_regnetx-3.2GF_fpn_1x_coco_20200520_163141-2a9d1814.pth

  - Name: mask_rcnn_regnetx-4GF_fpn_1x_coco
    In Collection: RegNet
    Config: configs/regnet/mask_rcnn_regnetx-4GF_fpn_1x_coco.py
    Metadata:
      Training Memory (GB): 5.5
      Epochs: 12
    Results:
      - Task: Object Detection
        Dataset: COCO
        Metrics:
          box AP: 41.5
      - Task: Instance Segmentation
        Dataset: COCO
        Metrics:
          mask AP: 37.4
    Weights: https://download.openmmlab.com/mmdetection/v2.0/regnet/mask_rcnn_regnetx-4GF_fpn_1x_coco/mask_rcnn_regnetx-4GF_fpn_1x_coco_20200517_180217-32e9c92d.pth

  - Name: mask_rcnn_regnetx-6.4GF_fpn_1x_coco
    In Collection: RegNet
    Config: configs/regnet/mask_rcnn_regnetx-6.4GF_fpn_1x_coco.py
    Metadata:
      Training Memory (GB): 6.1
      Epochs: 12
    Results:
      - Task: Object Detection
        Dataset: COCO
        Metrics:
          box AP: 41.0
      - Task: Instance Segmentation
        Dataset: COCO
        Metrics:
          mask AP: 37.1
    Weights: https://download.openmmlab.com/mmdetection/v2.0/regnet/mask_rcnn_regnetx-6.4GF_fpn_1x_coco/mask_rcnn_regnetx-6.4GF_fpn_1x_coco_20200517_180439-3a7aae83.pth

  - Name: mask_rcnn_regnetx-8GF_fpn_1x_coco
    In Collection: RegNet
    Config: configs/regnet/mask_rcnn_regnetx-8GF_fpn_1x_coco.py
    Metadata:
      Training Memory (GB): 6.4
      Epochs: 12
    Results:
      - Task: Object Detection
        Dataset: COCO
        Metrics:
          box AP: 41.7
      - Task: Instance Segmentation
        Dataset: COCO
        Metrics:
          mask AP: 37.5
    Weights: https://download.openmmlab.com/mmdetection/v2.0/regnet/mask_rcnn_regnetx-8GF_fpn_1x_coco/mask_rcnn_regnetx-8GF_fpn_1x_coco_20200517_180515-09daa87e.pth

  - Name: mask_rcnn_regnetx-12GF_fpn_1x_coco
    In Collection: RegNet
    Config: configs/regnet/mask_rcnn_regnetx-12GF_fpn_1x_coco.py
    Metadata:
      Training Memory (GB): 7.4
      Epochs: 12
    Results:
      - Task: Object Detection
        Dataset: COCO
        Metrics:
          box AP: 42.2
      - Task: Instance Segmentation
        Dataset: COCO
        Metrics:
          mask AP: 38
    Weights: https://download.openmmlab.com/mmdetection/v2.0/regnet/mask_rcnn_regnetx-12GF_fpn_1x_coco/mask_rcnn_regnetx-12GF_fpn_1x_coco_20200517_180552-b538bd8b.pth

  - Name: mask_rcnn_regnetx-3.2GF_fpn_mdconv_c3-c5_1x_coco
    In Collection: RegNet
    Config: configs/regnet/mask_rcnn_regnetx-3.2GF_fpn_mdconv_c3-c5_1x_coco.py
    Metadata:
      Training Memory (GB): 5.0
      Epochs: 12
    Results:
      - Task: Object Detection
        Dataset: COCO
        Metrics:
          box AP: 40.3
      - Task: Instance Segmentation
        Dataset: COCO
        Metrics:
          mask AP: 36.6
    Weights: https://download.openmmlab.com/mmdetection/v2.0/regnet/mask_rcnn_regnetx-3.2GF_fpn_mdconv_c3-c5_1x_coco/mask_rcnn_regnetx-3.2GF_fpn_mdconv_c3-c5_1x_coco_20200520_172726-75f40794.pth

  - Name: faster_rcnn_regnetx-3.2GF_fpn_1x_coco
    In Collection: RegNet
    Config: configs/regnet/faster_rcnn_regnetx-3.2GF_fpn_1x_coco.py
    Metadata:
      Training Memory (GB): 4.5
      Epochs: 12
    Results:
      - Task: Object Detection
        Dataset: COCO
        Metrics:
          box AP: 39.9
    Weights: https://download.openmmlab.com/mmdetection/v2.0/regnet/faster_rcnn_regnetx-3.2GF_fpn_1x_coco/faster_rcnn_regnetx-3.2GF_fpn_1x_coco_20200517_175927-126fd9bf.pth

  - Name: faster_rcnn_regnetx-3.2GF_fpn_2x_coco
    In Collection: RegNet
    Config: configs/regnet/faster_rcnn_regnetx-3.2GF_fpn_2x_coco.py
    Metadata:
      Training Memory (GB): 4.5
      Epochs: 24
    Results:
      - Task: Object Detection
        Dataset: COCO
        Metrics:
          box AP: 41.1
    Weights: https://download.openmmlab.com/mmdetection/v2.0/regnet/faster_rcnn_regnetx-3.2GF_fpn_2x_coco/faster_rcnn_regnetx-3.2GF_fpn_2x_coco_20200520_223955-e2081918.pth

  - Name: retinanet_regnetx-800MF_fpn_1x_coco
    In Collection: RegNet
    Config: configs/regnet/retinanet_regnetx-800MF_fpn_1x_coco.py
    Metadata:
      Training Memory (GB): 2.5
      Epochs: 12
    Results:
      - Task: Object Detection
        Dataset: COCO
        Metrics:
          box AP: 35.6
    Weights: https://download.openmmlab.com/mmdetection/v2.0/regnet/retinanet_regnetx-800MF_fpn_1x_coco/retinanet_regnetx-800MF_fpn_1x_coco_20200517_191403-f6f91d10.pth

  - Name: retinanet_regnetx-1.6GF_fpn_1x_coco
    In Collection: RegNet
    Config: configs/regnet/retinanet_regnetx-1.6GF_fpn_1x_coco.py
    Metadata:
      Training Memory (GB): 3.3
      Epochs: 12
    Results:
      - Task: Object Detection
        Dataset: COCO
        Metrics:
          box AP: 37.3
    Weights: https://download.openmmlab.com/mmdetection/v2.0/regnet/retinanet_regnetx-1.6GF_fpn_1x_coco/retinanet_regnetx-1.6GF_fpn_1x_coco_20200517_191403-37009a9d.pth

  - Name: retinanet_regnetx-3.2GF_fpn_1x_coco
    In Collection: RegNet
    Config: configs/regnet/retinanet_regnetx-3.2GF_fpn_1x_coco.py
    Metadata:
      Training Memory (GB): 4.2
      Epochs: 12
    Results:
      - Task: Object Detection
        Dataset: COCO
        Metrics:
          box AP: 39.1
    Weights: https://download.openmmlab.com/mmdetection/v2.0/regnet/retinanet_regnetx-3.2GF_fpn_1x_coco/retinanet_regnetx-3.2GF_fpn_1x_coco_20200520_163141-cb1509e8.pth

  - Name: faster_rcnn_regnetx-400MF_fpn_mstrain_3x_coco
    In Collection: RegNet
    Config: configs/regnet/faster_rcnn_regnetx-400MF_fpn_mstrain_3x_coco.py
    Metadata:
      Training Memory (GB): 2.3
      Epochs: 36
    Results:
      - Task: Object Detection
        Dataset: COCO
        Metrics:
          box AP: 37.1
    Weights: http://download.openmmlab.com/mmdetection/v2.0/regnet/faster_rcnn_regnetx-400MF_fpn_mstrain_3x_coco/faster_rcnn_regnetx-400MF_fpn_mstrain_3x_coco_20210526_095112-e1967c37.pth

  - Name: faster_rcnn_regnetx-800MF_fpn_mstrain_3x_coco
    In Collection: RegNet
    Config: configs/regnet/faster_rcnn_regnetx-800MF_fpn_mstrain_3x_coco.py
    Metadata:
      Training Memory (GB): 2.8
      Epochs: 36
    Results:
      - Task: Object Detection
        Dataset: COCO
        Metrics:
          box AP: 38.8
    Weights: http://download.openmmlab.com/mmdetection/v2.0/regnet/faster_rcnn_regnetx-800MF_fpn_mstrain_3x_coco/faster_rcnn_regnetx-800MF_fpn_mstrain_3x_coco_20210526_095118-a2c70b20.pth

  - Name: faster_rcnn_regnetx-1.6GF_fpn_mstrain_3x_coco
    In Collection: RegNet
    Config: configs/regnet/faster_rcnn_regnetx-1.6GF_fpn_mstrain_3x_coco.py
    Metadata:
      Training Memory (GB): 3.4
      Epochs: 36
    Results:
      - Task: Object Detection
        Dataset: COCO
        Metrics:
          box AP: 40.5
    Weights: http://download.openmmlab.com/mmdetection/v2.0/regnet/faster_rcnn_regnetx-1.6GF_fpn_mstrain_3x_coco/faster_rcnn_regnetx-1_20210526_095325-94aa46cc.pth

  - Name: faster_rcnn_regnetx-3.2GF_fpn_mstrain_3x_coco
    In Collection: RegNet
    Config: configs/regnet/faster_rcnn_regnetx-3.2GF_fpn_mstrain_3x_coco.py
    Metadata:
      Training Memory (GB): 4.4
      Epochs: 36
    Results:
      - Task: Object Detection
        Dataset: COCO
        Metrics:
<<<<<<< HEAD
          box AP: 42.3
    Weights: http://download.openmmlab.com/mmdetection/v2.0/regnet/faster_rcnn_regnetx-3.2GF_fpn_mstrain_3x_coco/faster_rcnn_regnetx-3_20210526_095152-e16a5227.pth

  - Name: faster_rcnn_regnetx-4GF_fpn_mstrain_3x_coco
    In Collection: RegNet
    Config: configs/regnet/faster_rcnn_regnetx-4GF_fpn_mstrain_3x_coco.py
    Metadata:
      Training Memory (GB): 4.9
      Epochs: 36
    Results:
      - Task: Object Detection
        Dataset: COCO
        Metrics:
          box AP: 42.8
    Weights: http://download.openmmlab.com/mmdetection/v2.0/regnet/faster_rcnn_regnetx-4GF_fpn_mstrain_3x_coco/faster_rcnn_regnetx-4GF_fpn_mstrain_3x_coco_20210526_095201-65eaf841.pth
=======
          box AP: 42.2
    Weights: https://download.openmmlab.com/mmdetection/v2.0/regnet/faster_rcnn_regnetx-3.2GF_fpn_mstrain_3x_coco/faster_rcnn_regnetx-3.2GF_fpn_mstrain_3x_coco_20200520_224253-bf85ae3e.pth
>>>>>>> e0cb8666

  - Name: mask_rcnn_regnetx-3.2GF_fpn_mstrain_3x_coco
    In Collection: RegNet
    Config: configs/regnet/mask_rcnn_regnetx-3.2GF_fpn_mstrain_3x_coco.py
    Metadata:
      Training Memory (GB): 5.0
      Epochs: 36
    Results:
      - Task: Object Detection
        Dataset: COCO
        Metrics:
          box AP: 43.1
      - Task: Instance Segmentation
        Dataset: COCO
        Metrics:
          mask AP: 38.7
    Weights: https://download.openmmlab.com/mmdetection/v2.0/regnet/mask_rcnn_regnetx-3.2GF_fpn_mstrain_3x_coco/mask_rcnn_regnetx-3.2GF_fpn_mstrain_3x_coco_20200521_202221-99879813.pth<|MERGE_RESOLUTION|>--- conflicted
+++ resolved
@@ -190,7 +190,7 @@
         Dataset: COCO
         Metrics:
           box AP: 37.1
-    Weights: http://download.openmmlab.com/mmdetection/v2.0/regnet/faster_rcnn_regnetx-400MF_fpn_mstrain_3x_coco/faster_rcnn_regnetx-400MF_fpn_mstrain_3x_coco_20210526_095112-e1967c37.pth
+    Weights: https://download.openmmlab.com/mmdetection/v2.0/regnet/faster_rcnn_regnetx-400MF_fpn_mstrain_3x_coco/faster_rcnn_regnetx-400MF_fpn_mstrain_3x_coco_20210526_095112-e1967c37.pth
 
   - Name: faster_rcnn_regnetx-800MF_fpn_mstrain_3x_coco
     In Collection: RegNet
@@ -203,7 +203,7 @@
         Dataset: COCO
         Metrics:
           box AP: 38.8
-    Weights: http://download.openmmlab.com/mmdetection/v2.0/regnet/faster_rcnn_regnetx-800MF_fpn_mstrain_3x_coco/faster_rcnn_regnetx-800MF_fpn_mstrain_3x_coco_20210526_095118-a2c70b20.pth
+    Weights: https://download.openmmlab.com/mmdetection/v2.0/regnet/faster_rcnn_regnetx-800MF_fpn_mstrain_3x_coco/faster_rcnn_regnetx-800MF_fpn_mstrain_3x_coco_20210526_095118-a2c70b20.pth
 
   - Name: faster_rcnn_regnetx-1.6GF_fpn_mstrain_3x_coco
     In Collection: RegNet
@@ -216,7 +216,7 @@
         Dataset: COCO
         Metrics:
           box AP: 40.5
-    Weights: http://download.openmmlab.com/mmdetection/v2.0/regnet/faster_rcnn_regnetx-1.6GF_fpn_mstrain_3x_coco/faster_rcnn_regnetx-1_20210526_095325-94aa46cc.pth
+    Weights: https://download.openmmlab.com/mmdetection/v2.0/regnet/faster_rcnn_regnetx-1.6GF_fpn_mstrain_3x_coco/faster_rcnn_regnetx-1_20210526_095325-94aa46cc.pth
 
   - Name: faster_rcnn_regnetx-3.2GF_fpn_mstrain_3x_coco
     In Collection: RegNet
@@ -228,9 +228,8 @@
       - Task: Object Detection
         Dataset: COCO
         Metrics:
-<<<<<<< HEAD
           box AP: 42.3
-    Weights: http://download.openmmlab.com/mmdetection/v2.0/regnet/faster_rcnn_regnetx-3.2GF_fpn_mstrain_3x_coco/faster_rcnn_regnetx-3_20210526_095152-e16a5227.pth
+    Weights: https://download.openmmlab.com/mmdetection/v2.0/regnet/faster_rcnn_regnetx-3.2GF_fpn_mstrain_3x_coco/faster_rcnn_regnetx-3_20210526_095152-e16a5227.pth
 
   - Name: faster_rcnn_regnetx-4GF_fpn_mstrain_3x_coco
     In Collection: RegNet
@@ -243,11 +242,7 @@
         Dataset: COCO
         Metrics:
           box AP: 42.8
-    Weights: http://download.openmmlab.com/mmdetection/v2.0/regnet/faster_rcnn_regnetx-4GF_fpn_mstrain_3x_coco/faster_rcnn_regnetx-4GF_fpn_mstrain_3x_coco_20210526_095201-65eaf841.pth
-=======
-          box AP: 42.2
-    Weights: https://download.openmmlab.com/mmdetection/v2.0/regnet/faster_rcnn_regnetx-3.2GF_fpn_mstrain_3x_coco/faster_rcnn_regnetx-3.2GF_fpn_mstrain_3x_coco_20200520_224253-bf85ae3e.pth
->>>>>>> e0cb8666
+    Weights: https://download.openmmlab.com/mmdetection/v2.0/regnet/faster_rcnn_regnetx-4GF_fpn_mstrain_3x_coco/faster_rcnn_regnetx-4GF_fpn_mstrain_3x_coco_20210526_095201-65eaf841.pth
 
   - Name: mask_rcnn_regnetx-3.2GF_fpn_mstrain_3x_coco
     In Collection: RegNet
