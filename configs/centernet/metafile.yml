--- conflicted
+++ resolved
@@ -5,11 +5,7 @@
       Training Techniques:
         - SGD with Momentum
         - Weight Decay
-<<<<<<< HEAD
-      Training Resources: 8x NVIDIA TITANXP GPUs
-=======
-      Training Resources: 8x V100 GPUs
->>>>>>> 595b5171
+      Training Resources: 8x TITANXP GPUs
       Architecture:
         - ResNet
     Paper: https://arxiv.org/abs/1904.07850
