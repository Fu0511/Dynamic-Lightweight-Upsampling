--- conflicted
+++ resolved
@@ -10,16 +10,8 @@
         octave_base_scale=4,
         scales_per_octave=3,
         octave_ratios=[0.5, 1.0, 2.0],
-<<<<<<< HEAD
         anchor_generator=dict(
             type='AnchorGenerator', strides=[4, 8, 16, 32, 64]),
-        anchoring_means=[.0, .0, .0, .0],
-        anchoring_stds=[1.0, 1.0, 1.0, 1.0],
-        target_means=(.0, .0, .0, .0),
-        target_stds=[1.0, 1.0, 1.0, 1.0],
-=======
-        anchor_strides=[8, 16, 32, 64, 128],
-        anchor_base_sizes=None,
         anchor_coder=dict(
             type='DeltaXYWHBBoxCoder',
             target_means=[.0, .0, .0, .0],
@@ -28,7 +20,6 @@
             type='DeltaXYWHBBoxCoder',
             target_means=[.0, .0, .0, .0],
             target_stds=[1.0, 1.0, 1.0, 1.0]),
->>>>>>> a244af77
         loc_filter_thr=0.01,
         loss_loc=dict(
             type='FocalLoss',
