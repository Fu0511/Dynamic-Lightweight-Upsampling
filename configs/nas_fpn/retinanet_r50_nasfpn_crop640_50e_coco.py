_base_ = [
    '../_base_/models/retinanet_r50_fpn.py',
    '../_base_/datasets/coco_detection.py', '../_base_/default_runtime.py'
]
cudnn_benchmark = True
# model settings
norm_cfg = dict(type='BN', requires_grad=True)
model = dict(
    type='RetinaNet',
    pretrained='torchvision://resnet50',
    backbone=dict(
        type='ResNet',
        depth=50,
        num_stages=4,
        out_indices=(0, 1, 2, 3),
        frozen_stages=1,
        norm_cfg=norm_cfg,
        norm_eval=False,
        style='pytorch'),
    neck=dict(type='NASFPN', stack_times=7, norm_cfg=norm_cfg),
    bbox_head=dict(type='RetinaSepBNHead', num_ins=5, norm_cfg=norm_cfg))
# training and testing settings
train_cfg = dict(assigner=dict(neg_iou_thr=0.5))
# dataset settings
img_norm_cfg = dict(
    mean=[123.675, 116.28, 103.53], std=[58.395, 57.12, 57.375], to_rgb=True)
train_pipeline = [
    dict(type='LoadImageFromFile'),
    dict(type='LoadAnnotations', with_bbox=True),
    dict(
        type='Resize',
        img_scale=(640, 640),
        ratio_range=(0.8, 1.2),
        keep_ratio=True),
    dict(type='RandomCrop', crop_size=(640, 640)),
    dict(type='RandomFlip', flip_ratio=0.5),
    dict(type='Normalize', **img_norm_cfg),
    dict(type='Pad', size=(640, 640)),
    dict(type='DefaultFormatBundle'),
    dict(type='Collect', keys=['img', 'gt_bboxes', 'gt_labels']),
]
test_pipeline = [
    dict(type='LoadImageFromFile'),
    dict(
        type='MultiScaleFlipAug',
        img_scale=(640, 640),
        flip=False,
        transforms=[
            dict(type='Resize', keep_ratio=True),
            dict(type='RandomFlip'),
            dict(type='Normalize', **img_norm_cfg),
            dict(type='Pad', size_divisor=128),
            dict(type='ImageToTensor', keys=['img']),
            dict(type='Collect', keys=['img']),
        ])
]
data = dict(
    samples_per_gpu=8,
    workers_per_gpu=4,
    train=dict(pipeline=train_pipeline),
    val=dict(pipeline=test_pipeline),
    test=dict(pipeline=test_pipeline))
# optimizer
optimizer = dict(
    type='SGD',
    lr=0.08,
    momentum=0.9,
    weight_decay=0.0001,
<<<<<<< HEAD
    paramwise_cfg=dict(norm_decay_mult=0))
=======
    paramwise_cfg=dict(norm_decay_mult=0, bypass_duplicate=True))
>>>>>>> d522281a
optimizer_config = dict(grad_clip=None)
# learning policy
lr_config = dict(
    policy='step',
    warmup='linear',
    warmup_iters=1000,
    warmup_ratio=0.1,
    step=[30, 40])
# runtime settings
total_epochs = 50<|MERGE_RESOLUTION|>--- conflicted
+++ resolved
@@ -66,11 +66,7 @@
     lr=0.08,
     momentum=0.9,
     weight_decay=0.0001,
-<<<<<<< HEAD
-    paramwise_cfg=dict(norm_decay_mult=0))
-=======
     paramwise_cfg=dict(norm_decay_mult=0, bypass_duplicate=True))
->>>>>>> d522281a
 optimizer_config = dict(grad_clip=None)
 # learning policy
 lr_config = dict(
