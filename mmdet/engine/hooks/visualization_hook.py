# Copyright (c) OpenMMLab. All rights reserved.
import os.path as osp
import warnings
from typing import Optional, Sequence

import mmcv
from mmengine.fileio import FileClient, get
from mmengine.hooks import Hook
from mmengine.runner import Runner
from mmengine.utils import mkdir_or_exist
from mmengine.visualization import Visualizer

from mmdet.datasets.samplers import ImgQuotaSampler
from mmdet.registry import HOOKS
from mmdet.structures import DetDataSample, TrackDataSample


@HOOKS.register_module()
class DetVisualizationHook(Hook):
    """Detection Visualization Hook. Used to visualize validation and testing
    process prediction results.

    In the testing phase:

    1. If ``show`` is True, it means that only the prediction results are
        visualized without storing data, so ``vis_backends`` needs to
        be excluded.
    2. If ``test_out_dir`` is specified, it means that the prediction results
        need to be saved to ``test_out_dir``. In order to avoid vis_backends
        also storing data, so ``vis_backends`` needs to be excluded.
    3. ``vis_backends`` takes effect if the user does not specify ``show``
        and `test_out_dir``. You can set ``vis_backends`` to WandbVisBackend or
        TensorboardVisBackend to store the prediction result in Wandb or
        Tensorboard.

    Args:
        draw (bool): whether to draw prediction results. If it is False,
            it means that no drawing will be done. Defaults to False.
        interval (int): The interval of visualization. Defaults to 50.
        score_thr (float): The threshold to visualize the bboxes
            and masks. Defaults to 0.3.
        show (bool): Whether to display the drawn image. Default to False.
        wait_time (float): The interval of show (s). Defaults to 0.
        test_out_dir (str, optional): directory where painted images
            will be saved in testing process.
        file_client_args (dict): Arguments to instantiate a FileClient.
            See :class:`mmengine.fileio.FileClient` for details.
            Defaults to ``dict(backend='disk')``.
    """

    def __init__(self,
                 draw: bool = False,
                 interval: int = 50,
                 score_thr: float = 0.3,
                 show: bool = False,
                 wait_time: float = 0.,
                 test_out_dir: Optional[str] = None,
                 file_client_args: dict = dict(backend='disk')):
        self._visualizer: Visualizer = Visualizer.get_current_instance()
        self.interval = interval
        self.score_thr = score_thr
        self.show = show
        if self.show:
            # No need to think about vis backends.
            self._visualizer._vis_backends = {}
            warnings.warn('The show is True, it means that only '
                          'the prediction results are visualized '
                          'without storing data, so vis_backends '
                          'needs to be excluded.')

        self.wait_time = wait_time
        self.file_client_args = file_client_args.copy()
        self.file_client = None
        self.draw = draw
        self.test_out_dir = test_out_dir
        self._test_index = 0

    def after_val_iter(self, runner: Runner, batch_idx: int, data_batch: dict,
                       outputs: Sequence[DetDataSample]) -> None:
        """Run after every ``self.interval`` validation iterations.

        Args:
            runner (:obj:`Runner`): The runner of the validation process.
            batch_idx (int): The index of the current batch in the val loop.
            data_batch (dict): Data from dataloader.
            outputs (Sequence[:obj:`DetDataSample`]]): A batch of data samples
                that contain annotations and predictions.
        """
        if self.draw is False:
            return

        # TODO: video level track visualization
        # now only support frame level visualization
        if self.file_client is None:
            self.file_client = FileClient(**self.file_client_args)

        # There is no guarantee that the same batch of images
        # is visualized for each evaluation.
        total_curr_iter = runner.iter + batch_idx

        # Visualize only the first data
        img_path = outputs[0].img_path
        img_bytes = self.file_client.get(img_path)
        img = mmcv.imfrombytes(img_bytes, channel_order='rgb')

        if total_curr_iter % self.interval == 0:
            self._visualizer.add_datasample(
                osp.basename(img_path) if self.show else 'val_img',
                img,
                data_sample=outputs[0],
                show=self.show,
                wait_time=self.wait_time,
                pred_score_thr=self.score_thr,
                step=total_curr_iter)

    def after_test_iter(self, runner: Runner, batch_idx: int, data_batch: dict,
                        outputs: Sequence[DetDataSample]) -> None:
        """Run after every testing iterations.

        Args:
            runner (:obj:`Runner`): The runner of the testing process.
            batch_idx (int): The index of the current batch in the val loop.
            data_batch (dict): Data from dataloader.
            outputs (Sequence[:obj:`DetDataSample`]): A batch of data samples
                that contain annotations and predictions.
        """
        if self.draw is False:
            return

        if self.test_out_dir is not None:
            self.test_out_dir = osp.join(runner.work_dir, runner.timestamp,
                                         self.test_out_dir)
            mkdir_or_exist(self.test_out_dir)

        if self.file_client is None:
            self.file_client = FileClient(**self.file_client_args)

        for data_sample in outputs:
            self._test_index += 1

            img_path = data_sample.img_path
            img_bytes = self.file_client.get(img_path)
            img = mmcv.imfrombytes(img_bytes, channel_order='rgb')

            out_file = None
            if self.test_out_dir is not None:
                out_file = osp.basename(img_path)
                out_file = osp.join(self.test_out_dir, out_file)

            self._visualizer.add_datasample(
                osp.basename(img_path) if self.show else 'test_img',
                img,
                data_sample=data_sample,
                show=self.show,
                wait_time=self.wait_time,
                pred_score_thr=self.score_thr,
                out_file=out_file,
                step=self._test_index)


@HOOKS.register_module()
class TrackVisualizationHook(Hook):
    """Tracking Visualization Hook. Used to visualize validation and testing
    process prediction results.

    In the testing phase:

    1. If ``show`` is True, it means that only the prediction results are
        visualized without storing data, so ``vis_backends`` needs to
        be excluded.
    2. If ``test_out_dir`` is specified, it means that the prediction results
        need to be saved to ``test_out_dir``. In order to avoid vis_backends
        also storing data, so ``vis_backends`` needs to be excluded.
    3. ``vis_backends`` takes effect if the user does not specify ``show``
        and `test_out_dir``. You can set ``vis_backends`` to WandbVisBackend or
        TensorboardVisBackend to store the prediction result in Wandb or
        Tensorboard.

    Args:
        draw (bool): whether to draw prediction results. If it is False,
            it means that no drawing will be done. Defaults to False.
        interval (int): The interval of visualization. Defaults to 30.
        score_thr (float): The threshold to visualize the bboxes
            and masks. Defaults to 0.3.
        show (bool): Whether to display the drawn image. Default to False.
        wait_time (float): The interval of show (s). Defaults to 0.
        test_out_dir (str, optional): directory where painted images
            will be saved in testing process.
        backend_args (dict): Arguments to instantiate a file client.
            Defaults to ``None``.
    """

    def __init__(self,
                 draw: bool = False,
<<<<<<< HEAD
                 interval: int = 1,
=======
                 interval: int = 30,
>>>>>>> 1971cdc6
                 score_thr: float = 0.3,
                 show: bool = False,
                 wait_time: float = 0.,
                 test_out_dir: Optional[str] = None,
                 backend_args: dict = None):
        self._visualizer: Visualizer = Visualizer.get_current_instance()
        self.interval = interval
        self.score_thr = score_thr
        self.show = show
        if self.show:
            # No need to think about vis backends.
            self._visualizer._vis_backends = {}
            warnings.warn('The show is True, it means that only '
                          'the prediction results are visualized '
                          'without storing data, so vis_backends '
                          'needs to be excluded.')

        self.wait_time = wait_time
        self.backend_args = backend_args
        self.draw = draw
        self.test_out_dir = test_out_dir
<<<<<<< HEAD
        self.image_idx = 0
=======
>>>>>>> 1971cdc6

    def after_val_iter(self, runner: Runner, batch_idx: int, data_batch: dict,
                       outputs: Sequence[TrackDataSample]) -> None:
        """Run after every ``self.interval`` validation iteration.

        Args:
            runner (:obj:`Runner`): The runner of the validation process.
            batch_idx (int): The index of the current batch in the val loop.
            data_batch (dict): Data from dataloader.
            outputs (Sequence[:obj:`TrackDataSample`]): Outputs from model.
        """
        if self.draw is False:
            return

        assert len(outputs) == 1,\
            'only batch_size=1 is supported while validating.'
<<<<<<< HEAD

        sampler = runner.val_dataloader.sampler
        if isinstance(sampler, ImgQuotaSampler):
            if self.every_n_inner_iters(batch_idx, self.interval):
                track_data_sample = outputs[0]
                self.visualize_single_image(track_data_sample[0], batch_idx)
        else:
            # video visualization DefaultSampler
            if self.every_n_inner_iters(batch_idx, 1):
                track_data_sample = outputs[0]
                video_length = len(track_data_sample)

                for frame_id in range(video_length):
                    img_data_sample = track_data_sample[frame_id]
                    self.visualize_single_image(img_data_sample,
                                                self.image_idx + frame_id)
                self.image_idx = self.image_idx + video_length
=======
        sampler = runner.val_dataloader.sampler
        assert isinstance(sampler, ImgQuotaSampler), \
            f'visualization only support ImgQuotaSampler,' \
            f'but get {sampler.__class__.__name__}'
        total_curr_iter = runner.iter + batch_idx

        if self.every_n_inner_iters(batch_idx, self.interval):
            track_data_sample = outputs[0]
            img_path = track_data_sample[0].img_path
            img_bytes = get(img_path, backend_args=self.backend_args)
            img = mmcv.imfrombytes(img_bytes, channel_order='rgb')
            self._visualizer.add_datasample(
                osp.basename(img_path) if self.show else 'val_img',
                img,
                data_sample=track_data_sample,
                show=self.show,
                wait_time=self.wait_time,
                pred_score_thr=self.score_thr,
                step=total_curr_iter)
>>>>>>> 1971cdc6

    def after_test_iter(self, runner: Runner, batch_idx: int, data_batch: dict,
                        outputs: Sequence[TrackDataSample]) -> None:
        """Run after every testing iteration.

        Args:
            runner (:obj:`Runner`): The runner of the testing process.
<<<<<<< HEAD
            batch_idx (int): The index of the current batch in the test loop.
=======
            batch_idx (int): The index of the current batch in the val loop.
>>>>>>> 1971cdc6
            data_batch (dict): Data from dataloader.
            outputs (Sequence[:obj:`TrackDataSample`]): Outputs from model.
        """
        if self.draw is False:
            return

<<<<<<< HEAD
        assert len(outputs) == 1, \
            'only batch_size=1 is supported while testing.'

=======
>>>>>>> 1971cdc6
        if self.test_out_dir is not None:
            self.test_out_dir = osp.join(runner.work_dir, runner.timestamp,
                                         self.test_out_dir)
            mkdir_or_exist(self.test_out_dir)

<<<<<<< HEAD
        sampler = runner.test_dataloader.sampler
        if isinstance(sampler, ImgQuotaSampler):
            if self.every_n_inner_iters(batch_idx, self.interval):
                track_data_sample = outputs[0]
                self.visualize_single_image(track_data_sample[0], batch_idx)
        else:
            # video visualization DefaultSampler
            if self.every_n_inner_iters(batch_idx, 1):
                track_data_sample = outputs[0]
                video_length = len(track_data_sample)

                for frame_id in range(video_length):
                    img_data_sample = track_data_sample[frame_id]
                    self.visualize_single_image(img_data_sample,
                                                self.image_idx + frame_id)
                self.image_idx = self.image_idx + video_length

    def visualize_single_image(self, img_data_sample: DetDataSample,
                               step: int):
        """
        Args:
            img_data_sample (DetDataSample): single image output.
            step (int): The index of the current image.
        """
        img_path = img_data_sample.img_path
        img_bytes = get(img_path, backend_args=self.backend_args)
        img = mmcv.imfrombytes(img_bytes, channel_order='rgb')

        out_file = None
        if self.test_out_dir is not None:
            video_name = img_path.split('/')[-3]
            mkdir_or_exist(osp.join(self.test_out_dir, video_name))
            out_file = osp.join(self.test_out_dir, video_name,
                                osp.basename(img_path))

        self._visualizer.add_datasample(
            osp.basename(img_path) if self.show else 'test_img',
            img,
            data_sample=img_data_sample,
            show=self.show,
            wait_time=self.wait_time,
            pred_score_thr=self.score_thr,
            out_file=out_file,
            step=step)
=======
        assert len(outputs) == 1, \
            'only batch_size=1 is supported while testing.'
        sampler = runner.test_dataloader.sampler
        assert isinstance(sampler, ImgQuotaSampler), \
            f'visualization only support ImgQuotaSampler,' \
            f'but get {sampler.__class__.__name__}'

        if self.every_n_inner_iters(batch_idx, self.interval):
            track_data_sample = outputs[0]
            img_path = track_data_sample[0].img_path
            img_bytes = get(img_path, backend_args=self.backend_args)
            img = mmcv.imfrombytes(img_bytes, channel_order='rgb')

            out_file = None
            if self.test_out_dir is not None:
                video_name = img_path.split('/')[-3]
                mkdir_or_exist(osp.join(self.test_out_dir, video_name))
                out_file = osp.basename(img_path)
                out_file = osp.join(self.test_out_dir, video_name, out_file)

            self._visualizer.add_datasample(
                osp.basename(img_path) if self.show else 'test_img',
                img,
                data_sample=track_data_sample,
                show=self.show,
                wait_time=self.wait_time,
                pred_score_thr=self.score_thr,
                out_file=out_file,
                step=batch_idx)
>>>>>>> 1971cdc6
<|MERGE_RESOLUTION|>--- conflicted
+++ resolved
@@ -192,11 +192,7 @@
 
     def __init__(self,
                  draw: bool = False,
-<<<<<<< HEAD
-                 interval: int = 1,
-=======
                  interval: int = 30,
->>>>>>> 1971cdc6
                  score_thr: float = 0.3,
                  show: bool = False,
                  wait_time: float = 0.,
@@ -218,10 +214,7 @@
         self.backend_args = backend_args
         self.draw = draw
         self.test_out_dir = test_out_dir
-<<<<<<< HEAD
         self.image_idx = 0
-=======
->>>>>>> 1971cdc6
 
     def after_val_iter(self, runner: Runner, batch_idx: int, data_batch: dict,
                        outputs: Sequence[TrackDataSample]) -> None:
@@ -238,7 +231,6 @@
 
         assert len(outputs) == 1,\
             'only batch_size=1 is supported while validating.'
-<<<<<<< HEAD
 
         sampler = runner.val_dataloader.sampler
         if isinstance(sampler, ImgQuotaSampler):
@@ -256,27 +248,6 @@
                     self.visualize_single_image(img_data_sample,
                                                 self.image_idx + frame_id)
                 self.image_idx = self.image_idx + video_length
-=======
-        sampler = runner.val_dataloader.sampler
-        assert isinstance(sampler, ImgQuotaSampler), \
-            f'visualization only support ImgQuotaSampler,' \
-            f'but get {sampler.__class__.__name__}'
-        total_curr_iter = runner.iter + batch_idx
-
-        if self.every_n_inner_iters(batch_idx, self.interval):
-            track_data_sample = outputs[0]
-            img_path = track_data_sample[0].img_path
-            img_bytes = get(img_path, backend_args=self.backend_args)
-            img = mmcv.imfrombytes(img_bytes, channel_order='rgb')
-            self._visualizer.add_datasample(
-                osp.basename(img_path) if self.show else 'val_img',
-                img,
-                data_sample=track_data_sample,
-                show=self.show,
-                wait_time=self.wait_time,
-                pred_score_thr=self.score_thr,
-                step=total_curr_iter)
->>>>>>> 1971cdc6
 
     def after_test_iter(self, runner: Runner, batch_idx: int, data_batch: dict,
                         outputs: Sequence[TrackDataSample]) -> None:
@@ -284,29 +255,21 @@
 
         Args:
             runner (:obj:`Runner`): The runner of the testing process.
-<<<<<<< HEAD
             batch_idx (int): The index of the current batch in the test loop.
-=======
-            batch_idx (int): The index of the current batch in the val loop.
->>>>>>> 1971cdc6
             data_batch (dict): Data from dataloader.
             outputs (Sequence[:obj:`TrackDataSample`]): Outputs from model.
         """
         if self.draw is False:
             return
 
-<<<<<<< HEAD
         assert len(outputs) == 1, \
             'only batch_size=1 is supported while testing.'
 
-=======
->>>>>>> 1971cdc6
         if self.test_out_dir is not None:
             self.test_out_dir = osp.join(runner.work_dir, runner.timestamp,
                                          self.test_out_dir)
             mkdir_or_exist(self.test_out_dir)
 
-<<<<<<< HEAD
         sampler = runner.test_dataloader.sampler
         if isinstance(sampler, ImgQuotaSampler):
             if self.every_n_inner_iters(batch_idx, self.interval):
@@ -350,35 +313,4 @@
             wait_time=self.wait_time,
             pred_score_thr=self.score_thr,
             out_file=out_file,
-            step=step)
-=======
-        assert len(outputs) == 1, \
-            'only batch_size=1 is supported while testing.'
-        sampler = runner.test_dataloader.sampler
-        assert isinstance(sampler, ImgQuotaSampler), \
-            f'visualization only support ImgQuotaSampler,' \
-            f'but get {sampler.__class__.__name__}'
-
-        if self.every_n_inner_iters(batch_idx, self.interval):
-            track_data_sample = outputs[0]
-            img_path = track_data_sample[0].img_path
-            img_bytes = get(img_path, backend_args=self.backend_args)
-            img = mmcv.imfrombytes(img_bytes, channel_order='rgb')
-
-            out_file = None
-            if self.test_out_dir is not None:
-                video_name = img_path.split('/')[-3]
-                mkdir_or_exist(osp.join(self.test_out_dir, video_name))
-                out_file = osp.basename(img_path)
-                out_file = osp.join(self.test_out_dir, video_name, out_file)
-
-            self._visualizer.add_datasample(
-                osp.basename(img_path) if self.show else 'test_img',
-                img,
-                data_sample=track_data_sample,
-                show=self.show,
-                wait_time=self.wait_time,
-                pred_score_thr=self.score_thr,
-                out_file=out_file,
-                step=batch_idx)
->>>>>>> 1971cdc6
+            step=step)