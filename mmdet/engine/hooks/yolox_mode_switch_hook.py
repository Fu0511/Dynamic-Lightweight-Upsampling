# Copyright (c) OpenMMLab. All rights reserved.
from typing import Sequence

from mmengine.hooks import Hook
from mmengine.model import is_model_wrapper

from mmdet.registry import HOOKS


@HOOKS.register_module()
class YOLOXModeSwitchHook(Hook):
    """Switch the mode of YOLOX during training.

    This hook turns off the mosaic and mixup data augmentation and switches
    to use L1 loss in bbox_head.

    Args:
        num_last_epochs (int): The number of latter epochs in the end of the
            training to close the data augmentation and switch to L1 loss.
            Defaults to 15.
       skip_type_keys (Sequence[str], optional): Sequence of type string to be
            skip pipeline. Defaults to ('Mosaic', 'RandomAffine', 'MixUp').
    """

    def __init__(
        self,
        num_last_epochs: int = 15,
        skip_type_keys: Sequence[str] = ('Mosaic', 'RandomAffine', 'MixUp')
    ) -> None:
        self.num_last_epochs = num_last_epochs
        self.skip_type_keys = skip_type_keys
        self._restart_dataloader = False
        self._has_switched = False

    def before_train_epoch(self, runner) -> None:
        """Close mosaic and mixup augmentation and switches to use L1 loss."""
        epoch = runner.epoch
        train_loader = runner.train_dataloader
        model = runner.model
        # TODO: refactor after mmengine using model wrapper
        if is_model_wrapper(model):
            model = model.module
        epoch_to_be_switched = ((epoch + 1) >=
                                runner.max_epochs - self.num_last_epochs)
        if epoch_to_be_switched and not self._has_switched:
            runner.logger.info('No mosaic and mixup aug now!')
            # The dataset pipeline cannot be updated when persistent_workers
            # is True, so we need to force the dataloader's multi-process
            # restart. This is a very hacky approach.
            train_loader.dataset.update_skip_type_keys(self.skip_type_keys)
            if hasattr(train_loader, 'persistent_workers'
                       ) and train_loader.persistent_workers is True:
                train_loader._DataLoader__initialized = False
                train_loader._iterator = None
                self._restart_dataloader = True
            runner.logger.info('Add additional L1 loss now!')
<<<<<<< HEAD
            if hasattr(model, 'detector'):
                model.detector.bbox_head.use_l1 = True
            else:
                model.bbox_head.use_l1 = True
=======
            model.bbox_head.use_l1 = True
            self._has_switched = True
>>>>>>> a815cc26
        else:
            # Once the restart is complete, we need to restore
            # the initialization flag.
            if self._restart_dataloader:
                train_loader._DataLoader__initialized = True<|MERGE_RESOLUTION|>--- conflicted
+++ resolved
@@ -54,15 +54,11 @@
                 train_loader._iterator = None
                 self._restart_dataloader = True
             runner.logger.info('Add additional L1 loss now!')
-<<<<<<< HEAD
             if hasattr(model, 'detector'):
                 model.detector.bbox_head.use_l1 = True
             else:
                 model.bbox_head.use_l1 = True
-=======
-            model.bbox_head.use_l1 = True
             self._has_switched = True
->>>>>>> a815cc26
         else:
             # Once the restart is complete, we need to restore
             # the initialization flag.
