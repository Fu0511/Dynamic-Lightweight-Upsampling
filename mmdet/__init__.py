import mmcv

from .version import __version__, short_version


def digit_version(version_str):
    digit_version = []
    for x in version_str.split('.'):
        if x.isdigit():
            digit_version.append(int(x))
        elif x.find('rc') != -1:
            patch_version = x.split('rc')
            digit_version.append(int(patch_version[0]) - 1)
            digit_version.append(int(patch_version[1]))
    return digit_version


<<<<<<< HEAD
mmcv_minimum_version = '1.1.4'
=======
mmcv_minimum_version = '1.1.5'
>>>>>>> 547eb8d1
mmcv_maximum_version = '1.2'
mmcv_version = digit_version(mmcv.__version__)


assert (mmcv_version >= digit_version(mmcv_minimum_version)
        and mmcv_version <= digit_version(mmcv_maximum_version)), \
    f'MMCV=={mmcv.__version__} is used but incompatible. ' \
    f'Please install mmcv>={mmcv_minimum_version}, <={mmcv_maximum_version}.'

__all__ = ['__version__', 'short_version']<|MERGE_RESOLUTION|>--- conflicted
+++ resolved
@@ -15,11 +15,7 @@
     return digit_version
 
 
-<<<<<<< HEAD
-mmcv_minimum_version = '1.1.4'
-=======
 mmcv_minimum_version = '1.1.5'
->>>>>>> 547eb8d1
 mmcv_maximum_version = '1.2'
 mmcv_version = digit_version(mmcv.__version__)
 
