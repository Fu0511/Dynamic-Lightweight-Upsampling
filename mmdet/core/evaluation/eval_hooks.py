--- conflicted
+++ resolved
@@ -7,7 +7,8 @@
 class EvalHook(Hook):
     """Evaluation hook.
 
-    Note that if new arguments are added for EvalHook, tools/test.py may be
+    Notes:
+        If new arguments are added for EvalHook, tools/test.py may be
     effected.
 
     Attributes:
@@ -17,12 +18,8 @@
             If None, whether to evaluate is merely decided by ``interval``.
             Default: None.
         interval (int): Evaluation interval (by epochs). Default: 1.
-<<<<<<< HEAD
         **eval_kwargs: Evaluation arguments fed into the evaluate function of
             the dataset.
-=======
-        eval_kwargs (dict): Evaluation arguments of :func:`dataset.evaluate()`.
->>>>>>> 31fb4fbb
     """
 
     def __init__(self, dataloader, start=None, interval=1, **eval_kwargs):
@@ -82,6 +79,9 @@
 class DistEvalHook(EvalHook):
     """Distributed evaluation hook.
 
+    Notes:
+        If new arguments are added, tools/test.py may be effected.
+
     Attributes:
         dataloader (DataLoader): A PyTorch dataloader.
         start (int, optional): Evaluation starting epoch. It enables evaluation
