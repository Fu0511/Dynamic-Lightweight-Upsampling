--- conflicted
+++ resolved
@@ -14,10 +14,6 @@
     'coco_classes', 'cityscapes_classes', 'dataset_aliases', 'get_classes',
     'DistEvalHook', 'EvalHook', 'average_precision', 'eval_map',
     'print_map_summary', 'eval_recalls', 'print_recall_summary',
-<<<<<<< HEAD
     'plot_num_recall', 'plot_iou_recall', 'oid_v6_classes',
-    'oid_challenge_classes'
-=======
-    'plot_num_recall', 'plot_iou_recall', 'INSTANCE_OFFSET'
->>>>>>> 78b1e71f
+    'oid_challenge_classes', 'INSTANCE_OFFSET'
 ]