from .losses import (weighted_nll_loss, weighted_cross_entropy,
                     weighted_binary_cross_entropy, sigmoid_focal_loss,
                     py_sigmoid_focal_loss, weighted_sigmoid_focal_loss,
                     mask_cross_entropy, smooth_l1_loss, weighted_smoothl1,
<<<<<<< HEAD
                     bounded_iou_loss, weighted_iou_loss, iou_loss, accuracy,
                     select_iou_loss)
=======
                     balanced_l1_loss, weighted_balanced_l1_loss, iou_loss,
                     bounded_iou_loss, weighted_iou_loss, accuracy)
>>>>>>> 32afa752

__all__ = [
    'weighted_nll_loss', 'weighted_cross_entropy',
    'weighted_binary_cross_entropy', 'sigmoid_focal_loss',
    'py_sigmoid_focal_loss', 'weighted_sigmoid_focal_loss',
    'mask_cross_entropy', 'smooth_l1_loss', 'weighted_smoothl1',
<<<<<<< HEAD
    'bounded_iou_loss', 'weighted_iou_loss', 'iou_loss', 'accuracy',
    'select_iou_loss'
=======
    'balanced_l1_loss', 'weighted_balanced_l1_loss', 'bounded_iou_loss',
    'weighted_iou_loss', 'iou_loss', 'accuracy'
>>>>>>> 32afa752
]<|MERGE_RESOLUTION|>--- conflicted
+++ resolved
@@ -2,24 +2,15 @@
                      weighted_binary_cross_entropy, sigmoid_focal_loss,
                      py_sigmoid_focal_loss, weighted_sigmoid_focal_loss,
                      mask_cross_entropy, smooth_l1_loss, weighted_smoothl1,
-<<<<<<< HEAD
-                     bounded_iou_loss, weighted_iou_loss, iou_loss, accuracy,
-                     select_iou_loss)
-=======
                      balanced_l1_loss, weighted_balanced_l1_loss, iou_loss,
-                     bounded_iou_loss, weighted_iou_loss, accuracy)
->>>>>>> 32afa752
+                     bounded_iou_loss, weighted_iou_loss, select_iou_loss,
+                     accuracy)
 
 __all__ = [
     'weighted_nll_loss', 'weighted_cross_entropy',
     'weighted_binary_cross_entropy', 'sigmoid_focal_loss',
     'py_sigmoid_focal_loss', 'weighted_sigmoid_focal_loss',
     'mask_cross_entropy', 'smooth_l1_loss', 'weighted_smoothl1',
-<<<<<<< HEAD
-    'bounded_iou_loss', 'weighted_iou_loss', 'iou_loss', 'accuracy',
-    'select_iou_loss'
-=======
     'balanced_l1_loss', 'weighted_balanced_l1_loss', 'bounded_iou_loss',
-    'weighted_iou_loss', 'iou_loss', 'accuracy'
->>>>>>> 32afa752
+    'weighted_iou_loss', 'iou_loss', 'select_iou_loss', 'accuracy'
 ]