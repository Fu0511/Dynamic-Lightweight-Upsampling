# TODO merge naive and weighted loss.
import torch
import torch.nn.functional as F

from ...ops import sigmoid_focal_loss


def weighted_nll_loss(pred, label, weight, avg_factor=None):
    if avg_factor is None:
        avg_factor = max(torch.sum(weight > 0).float().item(), 1.)
    raw = F.nll_loss(pred.float(), label, reduction='none')
    return torch.sum(raw * weight)[None] / avg_factor


def weighted_cross_entropy(pred, label, weight, avg_factor=None, reduce=True):
    if avg_factor is None:
        avg_factor = max(torch.sum(weight > 0).float().item(), 1.)
    raw = F.cross_entropy(pred.float(), label, reduction='none')
    if reduce:
        return torch.sum(raw * weight)[None] / avg_factor
    else:
        return raw * weight / avg_factor


def weighted_binary_cross_entropy(pred, label, weight, avg_factor=None):
    if pred.dim() != label.dim():
        label, weight = _expand_binary_labels(label, weight, pred.size(-1))
    if avg_factor is None:
        avg_factor = max(torch.sum(weight > 0).float().item(), 1.)
    return F.binary_cross_entropy_with_logits(
        pred.float(), label.float(), weight.float(),
        reduction='sum')[None] / avg_factor


<<<<<<< HEAD
def sigmoid_focal_loss(pred,
                       target,
                       weight,
                       gamma=2.0,
                       alpha=0.25,
                       reduction='mean'):
    pred_sigmoid = pred.float().sigmoid()
    target = target.type_as(pred_sigmoid)
=======
def py_sigmoid_focal_loss(pred,
                          target,
                          weight,
                          gamma=2.0,
                          alpha=0.25,
                          reduction='mean'):
    pred_sigmoid = pred.sigmoid()
    target = target.type_as(pred)
>>>>>>> a9e21cf7
    pt = (1 - pred_sigmoid) * target + pred_sigmoid * (1 - target)
    weight = (alpha * target + (1 - alpha) * (1 - target)) * weight
    weight = weight * pt.pow(gamma)
    loss = F.binary_cross_entropy_with_logits(
        pred.float(), target, reduction='none') * weight
    reduction_enum = F._Reduction.get_enum(reduction)
    # none: 0, mean:1, sum: 2
    if reduction_enum == 0:
        return loss
    elif reduction_enum == 1:
        return loss.mean()
    elif reduction_enum == 2:
        return loss.sum()


def weighted_sigmoid_focal_loss(pred,
                                target,
                                weight,
                                gamma=2.0,
                                alpha=0.25,
                                avg_factor=None,
                                num_classes=80):
    if avg_factor is None:
        avg_factor = torch.sum(weight > 0).float().item() / num_classes + 1e-6
    return torch.sum(
        sigmoid_focal_loss(pred, target, gamma, alpha, 'none') * weight.view(
            -1, 1))[None] / avg_factor


def mask_cross_entropy(pred, target, label):
    num_rois = pred.size()[0]
    inds = torch.arange(0, num_rois, dtype=torch.long, device=pred.device)
    pred_slice = pred[inds, label].squeeze(1).float()
    return F.binary_cross_entropy_with_logits(
        pred_slice, target, reduction='mean')[None]


def smooth_l1_loss(pred, target, beta=1.0, reduction='mean'):
    assert beta > 0
    assert pred.size() == target.size() and target.numel() > 0
    diff = torch.abs(pred.float() - target)
    loss = torch.where(diff < beta, 0.5 * diff * diff / beta,
                       diff - 0.5 * beta)
    reduction_enum = F._Reduction.get_enum(reduction)
    # none: 0, mean:1, sum: 2
    if reduction_enum == 0:
        return loss
    elif reduction_enum == 1:
        return loss.sum() / pred.numel()
    elif reduction_enum == 2:
        return loss.sum()


def weighted_smoothl1(pred, target, weight, beta=1.0, avg_factor=None):
    if avg_factor is None:
        avg_factor = torch.sum(weight > 0).float().item() / 4 + 1e-6
    loss = smooth_l1_loss(pred, target, beta, reduction='none')
    return torch.sum(loss * weight)[None] / avg_factor


def accuracy(pred, target, topk=1):
    if isinstance(topk, int):
        topk = (topk, )
        return_single = True
    else:
        return_single = False

    maxk = max(topk)
    _, pred_label = pred.topk(maxk, 1, True, True)
    pred_label = pred_label.t()
    correct = pred_label.eq(target.view(1, -1).expand_as(pred_label))

    res = []
    for k in topk:
        correct_k = correct[:k].view(-1).float().sum(0, keepdim=True)
        res.append(correct_k.mul_(100.0 / pred.size(0)))
    return res[0] if return_single else res


def _expand_binary_labels(labels, label_weights, label_channels):
    bin_labels = labels.new_full((labels.size(0), label_channels), 0)
    inds = torch.nonzero(labels >= 1).squeeze()
    if inds.numel() > 0:
        bin_labels[inds, labels[inds] - 1] = 1
    bin_label_weights = label_weights.view(-1, 1).expand(
        label_weights.size(0), label_channels)
    return bin_labels, bin_label_weights<|MERGE_RESOLUTION|>--- conflicted
+++ resolved
@@ -32,25 +32,14 @@
         reduction='sum')[None] / avg_factor
 
 
-<<<<<<< HEAD
-def sigmoid_focal_loss(pred,
-                       target,
-                       weight,
-                       gamma=2.0,
-                       alpha=0.25,
-                       reduction='mean'):
-    pred_sigmoid = pred.float().sigmoid()
-    target = target.type_as(pred_sigmoid)
-=======
 def py_sigmoid_focal_loss(pred,
                           target,
                           weight,
                           gamma=2.0,
                           alpha=0.25,
                           reduction='mean'):
-    pred_sigmoid = pred.sigmoid()
+    pred_sigmoid = pred.float().sigmoid()
     target = target.type_as(pred)
->>>>>>> a9e21cf7
     pt = (1 - pred_sigmoid) * target + pred_sigmoid * (1 - target)
     weight = (alpha * target + (1 - alpha) * (1 - target)) * weight
     weight = weight * pt.pow(gamma)
@@ -76,8 +65,8 @@
     if avg_factor is None:
         avg_factor = torch.sum(weight > 0).float().item() / num_classes + 1e-6
     return torch.sum(
-        sigmoid_focal_loss(pred, target, gamma, alpha, 'none') * weight.view(
-            -1, 1))[None] / avg_factor
+        sigmoid_focal_loss(pred.float(), target, gamma, alpha, 'none') *
+        weight.view(-1, 1))[None] / avg_factor
 
 
 def mask_cross_entropy(pred, target, label):
