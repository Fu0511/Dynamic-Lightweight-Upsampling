# TODO merge naive and weighted loss.
import numpy as np
import torch
import torch.nn.functional as F

from ..bbox import bbox_overlaps
from ...ops import sigmoid_focal_loss


def weighted_nll_loss(pred, label, weight, avg_factor=None):
    if avg_factor is None:
        avg_factor = max(torch.sum(weight > 0).float().item(), 1.)
    raw = F.nll_loss(pred, label, reduction='none')
    return torch.sum(raw * weight)[None] / avg_factor


def weighted_cross_entropy(pred, label, weight, avg_factor=None, reduce=True):
    if avg_factor is None:
        avg_factor = max(torch.sum(weight > 0).float().item(), 1.)
    raw = F.cross_entropy(pred, label, reduction='none')
    if reduce:
        return torch.sum(raw * weight)[None] / avg_factor
    else:
        return raw * weight / avg_factor


def weighted_binary_cross_entropy(pred, label, weight, avg_factor=None):
    if pred.dim() != label.dim():
        label, weight = _expand_binary_labels(label, weight, pred.size(-1))
    if avg_factor is None:
        avg_factor = max(torch.sum(weight > 0).float().item(), 1.)
    return F.binary_cross_entropy_with_logits(
        pred, label.float(), weight.float(),
        reduction='sum')[None] / avg_factor


def py_sigmoid_focal_loss(pred,
                          target,
                          weight,
                          gamma=2.0,
                          alpha=0.25,
                          reduction='mean'):
    pred_sigmoid = pred.sigmoid()
    target = target.type_as(pred)
    pt = (1 - pred_sigmoid) * target + pred_sigmoid * (1 - target)
    weight = (alpha * target + (1 - alpha) * (1 - target)) * weight
    weight = weight * pt.pow(gamma)
    loss = F.binary_cross_entropy_with_logits(pred, target,
                                              reduction='none') * weight
    reduction_enum = F._Reduction.get_enum(reduction)
    # none: 0, mean:1, sum: 2
    if reduction_enum == 0:
        return loss
    elif reduction_enum == 1:
        return loss.mean()
    elif reduction_enum == 2:
        return loss.sum()


def weighted_sigmoid_focal_loss(pred,
                                target,
                                weight,
                                gamma=2.0,
                                alpha=0.25,
                                avg_factor=None,
                                num_classes=80):
    if avg_factor is None:
        avg_factor = torch.sum(weight > 0).float().item() / num_classes + 1e-6
    return torch.sum(
        sigmoid_focal_loss(pred, target, gamma, alpha, 'none') *
        weight.view(-1, 1))[None] / avg_factor


def mask_cross_entropy(pred, target, label):
    num_rois = pred.size()[0]
    inds = torch.arange(0, num_rois, dtype=torch.long, device=pred.device)
    pred_slice = pred[inds, label].squeeze(1)
    return F.binary_cross_entropy_with_logits(pred_slice,
                                              target,
                                              reduction='mean')[None]


def smooth_l1_loss(pred, target, beta=1.0, reduction='mean'):
    assert beta > 0
    assert pred.size() == target.size() and target.numel() > 0
    diff = torch.abs(pred - target)
    loss = torch.where(diff < beta, 0.5 * diff * diff / beta,
                       diff - 0.5 * beta)
    reduction_enum = F._Reduction.get_enum(reduction)
    # none: 0, mean:1, sum: 2
    if reduction_enum == 0:
        return loss
    elif reduction_enum == 1:
        return loss.sum() / pred.numel()
    elif reduction_enum == 2:
        return loss.sum()


def weighted_smoothl1(pred, target, weight, beta=1.0, avg_factor=None):
    if avg_factor is None:
        avg_factor = torch.sum(weight > 0).float().item() / 4 + 1e-6
    loss = smooth_l1_loss(pred, target, beta, reduction='none')
    return torch.sum(loss * weight)[None] / avg_factor


<<<<<<< HEAD
def balanced_l1_loss(pred,
                     target,
                     weight=None,
                     alpha=0.5,
                     gamma=1.5,
                     beta=1.0,
                     avg_factor=None,
                     reduction='none'):
    assert beta > 0
    assert pred.size() == target.size() and target.numel() > 0

    diff = torch.abs(pred - target)
    b = np.e**(gamma / alpha) - 1
    loss = torch.where(
        diff < beta, alpha / b *
        (b * diff + 1) * torch.log(b * diff / beta + 1) - alpha * diff,
        gamma * diff + gamma / b - alpha * beta)

    reduction = F._Reduction.get_enum(reduction)
    # none: 0, elementwise_mean:1, sum: 2
    if reduction == 1:
        loss = loss.sum() / pred.numel()
    elif reduction == 2:
        loss = loss.sum()

    if weight is not None:
        loss = torch.sum(loss * weight)[None]
        if avg_factor is None:
            avg_factor = torch.sum(weight > 0).float().item() / 4 + 1e-6

    if avg_factor is not None:
        loss /= avg_factor

=======
def bounded_iou_loss(pred, target, beta=0.2, eps=1e-3, reduction='mean'):
    """Improving Object Localization with Fitness NMS and Bounded IoU Loss,
    https://arxiv.org/abs/1711.00164.

    Args:
        pred (tensor): Predicted bboxes.
        target (tensor): Target bboxes.
        beta (float): beta parameter in smoothl1.
        eps (float): eps to avoid NaN.
        reduction (str): Reduction type.
    """
    pred_ctrx = (pred[:, 0] + pred[:, 2]) * 0.5
    pred_ctry = (pred[:, 1] + pred[:, 3]) * 0.5
    pred_w = pred[:, 2] - pred[:, 0] + 1
    pred_h = pred[:, 3] - pred[:, 1] + 1
    with torch.no_grad():
        target_ctrx = (target[:, 0] + target[:, 2]) * 0.5
        target_ctry = (target[:, 1] + target[:, 3]) * 0.5
        target_w = target[:, 2] - target[:, 0] + 1
        target_h = target[:, 3] - target[:, 1] + 1

    dx = target_ctrx - pred_ctrx
    dy = target_ctry - pred_ctry

    loss_dx = 1 - torch.max(
        (target_w - 2 * dx.abs()) /
        (target_w + 2 * dx.abs() + eps), torch.zeros_like(dx))
    loss_dy = 1 - torch.max(
        (target_h - 2 * dy.abs()) /
        (target_h + 2 * dy.abs() + eps), torch.zeros_like(dy))
    loss_dw = 1 - torch.min(target_w / (pred_w + eps), pred_w /
                            (target_w + eps))
    loss_dh = 1 - torch.min(target_h / (pred_h + eps), pred_h /
                            (target_h + eps))
    loss_comb = torch.stack([loss_dx, loss_dy, loss_dw, loss_dh],
                            dim=-1).view(loss_dx.size(0), -1)

    loss = torch.where(loss_comb < beta, 0.5 * loss_comb * loss_comb / beta,
                       loss_comb - 0.5 * beta)
    reduction_enum = F._Reduction.get_enum(reduction)
    # none: 0, mean:1, sum: 2
    if reduction_enum == 0:
        return loss
    elif reduction_enum == 1:
        return loss.sum() / pred.numel()
    elif reduction_enum == 2:
        return loss.sum()


def weighted_iou_loss(pred,
                      target,
                      weight,
                      style='naive',
                      beta=0.2,
                      eps=1e-3,
                      avg_factor=None):
    if style not in ['bounded', 'naive']:
        raise ValueError('Only support bounded iou loss and naive iou loss.')
    inds = torch.nonzero(weight[:, 0] > 0)
    if avg_factor is None:
        avg_factor = inds.numel() + 1e-6

    if inds.numel() > 0:
        inds = inds.squeeze(1)
    else:
        return (pred * weight).sum()[None] / avg_factor

    if style == 'bounded':
        loss = bounded_iou_loss(pred[inds],
                                target[inds],
                                beta=beta,
                                eps=eps,
                                reduction='sum')
    else:
        loss = iou_loss(pred[inds], target[inds], reduction='sum')
    loss = loss[None] / avg_factor
>>>>>>> 60501860
    return loss


def accuracy(pred, target, topk=1):
    if isinstance(topk, int):
        topk = (topk, )
        return_single = True
    else:
        return_single = False

    maxk = max(topk)
    _, pred_label = pred.topk(maxk, 1, True, True)
    pred_label = pred_label.t()
    correct = pred_label.eq(target.view(1, -1).expand_as(pred_label))

    res = []
    for k in topk:
        correct_k = correct[:k].view(-1).float().sum(0, keepdim=True)
        res.append(correct_k.mul_(100.0 / pred.size(0)))
    return res[0] if return_single else res


def _expand_binary_labels(labels, label_weights, label_channels):
    bin_labels = labels.new_full((labels.size(0), label_channels), 0)
    inds = torch.nonzero(labels >= 1).squeeze()
    if inds.numel() > 0:
        bin_labels[inds, labels[inds] - 1] = 1
    bin_label_weights = label_weights.view(-1,
                                           1).expand(label_weights.size(0),
                                                     label_channels)
    return bin_labels, bin_label_weights


def iou_loss(pred_bboxes, target_bboxes, reduction='mean'):
    ious = bbox_overlaps(pred_bboxes, target_bboxes, is_aligned=True)
    loss = -ious.log()

    reduction_enum = F._Reduction.get_enum(reduction)
    if reduction_enum == 0:
        return loss
    elif reduction_enum == 1:
        return loss.mean()
    elif reduction_enum == 2:
        return loss.sum()<|MERGE_RESOLUTION|>--- conflicted
+++ resolved
@@ -103,7 +103,6 @@
     return torch.sum(loss * weight)[None] / avg_factor
 
 
-<<<<<<< HEAD
 def balanced_l1_loss(pred,
                      target,
                      weight=None,
@@ -137,7 +136,6 @@
     if avg_factor is not None:
         loss /= avg_factor
 
-=======
 def bounded_iou_loss(pred, target, beta=0.2, eps=1e-3, reduction='mean'):
     """Improving Object Localization with Fitness NMS and Bounded IoU Loss,
     https://arxiv.org/abs/1711.00164.
@@ -214,7 +212,6 @@
     else:
         loss = iou_loss(pred[inds], target[inds], reduction='sum')
     loss = loss[None] / avg_factor
->>>>>>> 60501860
     return loss
 
 
