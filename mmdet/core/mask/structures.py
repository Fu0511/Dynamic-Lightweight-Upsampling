from abc import ABCMeta, abstractmethod

import mmcv
import numpy as np
import pycocotools.mask as maskUtils
import torch

from mmdet.ops.roi_align import roi_align


class BaseInstanceMasks(metaclass=ABCMeta):

    @abstractmethod
    def rescale(self, scale, interpolation='nearest'):
        pass

    @abstractmethod
    def resize(self, out_shape, interpolation='nearest'):
        pass

    @abstractmethod
    def flip(self, flip_direction='horizontal'):
        pass

    @abstractmethod
    def pad(self, out_shape, pad_val):
        pass

    @abstractmethod
    def crop(self, bbox):
        pass

    @abstractmethod
    def crop_and_resize(self,
                        bboxes,
                        out_shape,
                        inds,
                        interpolation='bilinear'):
        pass

    @abstractmethod
    def expand(self, expanded_h, expanded_w, top, left):
        pass

    @property
    @abstractmethod
    def areas(self):
        pass

    @abstractmethod
    def to_ndarray(self):
        pass

    @abstractmethod
    def to_tensor(self, dtype, device):
        pass


class BitmapMasks(BaseInstanceMasks):
    """This class represents masks in the form of bitmaps.

    Args:
        masks (ndarray): ndarray of masks in shape (N, H, W), where N is
            the number of objects.
        height (int): height of masks
        width (int): width of masks
    """

    def __init__(self, masks, height, width):
        self.height = height
        self.width = width
        if len(masks) == 0:
            self.masks = np.empty((0, self.height, self.width), dtype=np.uint8)
        else:
            assert isinstance(masks, (list, np.ndarray))
            if isinstance(masks, list):
                assert isinstance(masks[0], np.ndarray)
                assert masks[0].ndim == 2  # (H, W)
            else:
                assert masks.ndim == 3  # (N, H, W)

            self.masks = np.stack(masks).reshape(-1, height, width)
            assert self.masks.shape[1] == self.height
            assert self.masks.shape[2] == self.width

    def __getitem__(self, index):
        masks = self.masks[index].reshape(-1, self.height, self.width)
        return BitmapMasks(masks, self.height, self.width)

    def __iter__(self):
        return iter(self.masks)

    def __len__(self):
        return len(self.masks)

    def rescale(self, scale, interpolation='nearest'):
        """Rescale masks as large as possible while keeping the aspect ratio.
        For details can refer to `mmcv.imrescale`

        Args:
            scale (tuple[int]): the maximum size (h, w) of rescaled mask
            interpolation (str): same as :func:`mmcv.imrescale`

        Returns:
            BitmapMasks: the rescaled masks
        """
        if len(self.masks) == 0:
            new_w, new_h = mmcv.rescale_size((self.width, self.height), scale)
            rescaled_masks = np.empty((0, new_h, new_w), dtype=np.uint8)
        else:
            rescaled_masks = np.stack([
                mmcv.imrescale(mask, scale, interpolation=interpolation)
                for mask in self.masks
            ])
        height, width = rescaled_masks.shape[1:]
        return BitmapMasks(rescaled_masks, height, width)

    def resize(self, out_shape, interpolation='nearest'):
        """Resize masks to the given out_shape.

        Args:
            out_shape: target (h, w) of resized mask
            interpolation (str): see `mmcv.imresize`

        Returns:
            BitmapMasks: the resized masks
        """
        if len(self.masks) == 0:
            resized_masks = np.empty((0, *out_shape), dtype=np.uint8)
        else:
            resized_masks = np.stack([
                mmcv.imresize(mask, out_shape, interpolation=interpolation)
                for mask in self.masks
            ])
        return BitmapMasks(resized_masks, *out_shape)

    def flip(self, flip_direction='horizontal'):
        """flip masks alone the given direction.

        Args:
            flip_direction (str): either 'horizontal' or 'vertical'

        Returns:
            BitmapMasks: the flipped masks
        """
        assert flip_direction in ('horizontal', 'vertical')

        if len(self.masks) == 0:
            flipped_masks = self.masks
        else:
            flipped_masks = np.stack([
                mmcv.imflip(mask, direction=flip_direction)
                for mask in self.masks
            ])
        return BitmapMasks(flipped_masks, self.height, self.width)

    def pad(self, out_shape, pad_val=0):
        """Pad masks to the given size of (h, w).

        Args:
            out_shape (tuple[int]): target (h, w) of padded mask
            pad_val (int): the padded value

        Returns:
            BitmapMasks: the padded masks
        """
        if len(self.masks) == 0:
            padded_masks = np.empty((0, *out_shape), dtype=np.uint8)
        else:
            padded_masks = np.stack([
                mmcv.impad(mask, out_shape, pad_val=pad_val)
                for mask in self.masks
            ])
        return BitmapMasks(padded_masks, *out_shape)

    def crop(self, bbox):
        """Crop each mask by the given bbox.

        Args:
            bbox (ndarray): bbox in format [x1, y1, x2, y2], shape (4, )

        Return:
            BitmapMasks: the cropped masks.
        """
        assert isinstance(bbox, np.ndarray)
        assert bbox.ndim == 1

        # clip the boundary
        bbox = bbox.copy()
        bbox[0::2] = np.clip(bbox[0::2], 0, self.width)
        bbox[1::2] = np.clip(bbox[1::2], 0, self.height)
        x1, y1, x2, y2 = bbox
        w = np.maximum(x2 - x1, 1)
        h = np.maximum(y2 - y1, 1)

        if len(self.masks) == 0:
            cropped_masks = np.empty((0, h, w), dtype=np.uint8)
        else:
            cropped_masks = self.masks[:, y1:y1 + h, x1:x1 + w]
        return BitmapMasks(cropped_masks, h, w)

    def crop_and_resize(self,
                        bboxes,
                        out_shape,
                        inds,
                        device='cpu',
                        interpolation='bilinear'):
        """Crop and resize masks by the given bboxes.

        This function is mainly used in mask targets computation.
        It firstly align mask to bboxes by assigned_inds, then crop mask by the
        assigned bbox and resize to the size of (mask_h, mask_w)

        Args:
            bboxes (Tensor): bboxes in format [x1, y1, x2, y2], shape (N, 4)
            out_shape (tuple[int]): target (h, w) of resized mask
            inds (ndarray): indexes to assign masks to each bbox
            device (str): device of bboxes
            interpolation (str): see `mmcv.imresize`

        Return:
            ndarray: the cropped and resized masks.
        """
        if len(self.masks) == 0:
            empty_masks = np.empty((0, *out_shape), dtype=np.uint8)
            return BitmapMasks(empty_masks, *out_shape)

<<<<<<< HEAD
        # convert bboxes to tensor
        if isinstance(bboxes, np.ndarray):
            bboxes = torch.from_numpy(bboxes).to(device=device)
        if isinstance(inds, np.ndarray):
            inds = torch.from_numpy(inds).to(device=device)

        num_bbox = bboxes.shape[0]
        fake_inds = torch.arange(
            num_bbox, device=device).to(dtype=bboxes.dtype)[:, None]
        rois = torch.cat([fake_inds, bboxes], dim=1)  # Nx5
        rois = rois.to(device=device)
        if num_bbox > 0:
            gt_masks_th = torch.from_numpy(self.masks).to(device).index_select(
                0, inds).to(dtype=rois.dtype)
            targets = roi_align(gt_masks_th[:, None, :, :], rois, out_shape,
                                1.0, 0, True).squeeze(1)
            resized_masks = (targets >= 0.5).cpu().numpy()
        else:
            resized_masks = []
        return BitMapMasks(resized_masks, *out_shape)
=======
        resized_masks = []
        for i in range(len(bboxes)):
            mask = self.masks[inds[i]]
            bbox = bboxes[i, :].astype(np.int32)
            x1, y1, x2, y2 = bbox
            w = np.maximum(x2 - x1 + 1, 1)
            h = np.maximum(y2 - y1 + 1, 1)
            resized_masks.append(
                mmcv.imresize(
                    mask[y1:y1 + h, x1:x1 + w],
                    out_shape,
                    interpolation=interpolation))
        return BitmapMasks(np.stack(resized_masks), *out_shape)
>>>>>>> 5db9b2e3

    def expand(self, expanded_h, expanded_w, top, left):
        """see `transforms.Expand`."""
        if len(self.masks) == 0:
            expanded_mask = np.empty((0, expanded_h, expanded_w),
                                     dtype=np.uint8)
        else:
            expanded_mask = np.zeros((len(self), expanded_h, expanded_w),
                                     dtype=np.uint8)
            expanded_mask[:, top:top + self.height,
                          left:left + self.width] = self.masks
        return BitmapMasks(expanded_mask, expanded_h, expanded_w)

    @property
    def areas(self):
        """Compute area of each instance

        Return:
            ndarray: areas of each instance
        """
        return self.masks.sum((1, 2))

    def to_ndarray(self):
        return self.masks

    def to_tensor(self, dtype, device):
        return torch.tensor(self.masks, dtype=dtype, device=device)


class PolygonMasks(BaseInstanceMasks):
    """This class represents masks in the form of polygons.

    Polygons is a list of three levels. The first level of the list
    corresponds to objects, the second level to the polys that compose the
    object, the third level to the poly coordinates

    Args:
        masks (list[list[ndarray]]): The first level of the list
            corresponds to objects, the second level to the polys that
            compose the object, the third level to the poly coordinates
        height (int): height of masks
        width (int): width of masks
    """

    def __init__(self, masks, height, width):
        assert isinstance(masks, list)
        if len(masks) > 0:
            assert isinstance(masks[0], list)
            assert isinstance(masks[0][0], np.ndarray)

        self.height = height
        self.width = width
        self.masks = masks

    def __getitem__(self, index):
        if isinstance(index, np.ndarray):
            index = index.tolist()
        if isinstance(index, list):
            masks = [self.masks[i] for i in index]
        else:
            try:
                masks = self.masks[index]
            except Exception:
                raise ValueError(
                    'Unsupported input of type {} for indexing!'.format(
                        type(index)))
        if isinstance(masks[0], np.ndarray):
            masks = [masks]  # ensure a list of three levels
        return PolygonMasks(masks, self.height, self.width)

    def __iter__(self):
        return iter(self.masks)

    def __len__(self):
        return len(self.masks)

    def rescale(self, scale, interpolation=None):
        """see BitmapMasks.rescale"""
        new_w, new_h = mmcv.rescale_size((self.width, self.height), scale)
        if len(self.masks) == 0:
            rescaled_masks = PolygonMasks([], new_h, new_w)
        else:
            rescaled_masks = self.resize((new_h, new_w))
        return rescaled_masks

    def resize(self, out_shape, interpolation=None):
        """see BitmapMasks.resize"""
        if len(self.masks) == 0:
            resized_masks = PolygonMasks([], *out_shape)
        else:
            h_scale = out_shape[0] / self.height
            w_scale = out_shape[1] / self.width
            resized_masks = []
            for poly_per_obj in self.masks:
                resized_poly = []
                for p in poly_per_obj:
                    p = p.copy()
                    p[0::2] *= w_scale
                    p[1::2] *= h_scale
                    resized_poly.append(p)
                resized_masks.append(resized_poly)
            resized_masks = PolygonMasks(resized_masks, *out_shape)
        return resized_masks

    def flip(self, flip_direction='horizontal'):
        """see BitmapMasks.flip"""
        assert flip_direction in ('horizontal', 'vertical')
        if len(self.masks) == 0:
            flipped_masks = PolygonMasks([], self.height, self.width)
        else:
            if flip_direction == 'horizontal':
                dim = self.width
                idx = 0
            else:
                dim = self.height
                idx = 1
            flipped_masks = []
            for poly_per_obj in self.masks:
                flipped_poly_per_obj = []
                for p in poly_per_obj:
                    p = p.copy()
                    p[idx::2] = dim - p[idx::2]
                    flipped_poly_per_obj.append(p)
                flipped_masks.append(flipped_poly_per_obj)
            flipped_masks = PolygonMasks(flipped_masks, self.height,
                                         self.width)
        return flipped_masks

    def crop(self, bbox):
        """see BitmapMasks.crop"""
        assert isinstance(bbox, np.ndarray)
        assert bbox.ndim == 1

        # clip the boundary
        bbox = bbox.copy()
        bbox[0::2] = np.clip(bbox[0::2], 0, self.width)
        bbox[1::2] = np.clip(bbox[1::2], 0, self.height)
        x1, y1, x2, y2 = bbox
        w = np.maximum(x2 - x1, 1)
        h = np.maximum(y2 - y1, 1)

        if len(self.masks) == 0:
            cropped_masks = PolygonMasks([], h, w)
        else:
            cropped_masks = []
            for poly_per_obj in self.masks:
                cropped_poly_per_obj = []
                for p in poly_per_obj:
                    # pycocotools will clip the boundary
                    p = p.copy()
                    p[0::2] -= bbox[0]
                    p[1::2] -= bbox[1]
                    cropped_poly_per_obj.append(p)
                cropped_masks.append(cropped_poly_per_obj)
            cropped_masks = PolygonMasks(cropped_masks, h, w)
        return cropped_masks

    def pad(self, out_shape, pad_val=0):
        """padding has no effect on polygons"""
        return PolygonMasks(self.masks, *out_shape)

    def expand(self, *args, **kwargs):
        raise NotImplementedError

    def crop_and_resize(self,
                        bboxes,
                        out_shape,
                        inds,
                        device='cpu',
                        interpolation='bilinear'):
        """see BitmapMasks.crop_and_resize"""
        out_h, out_w = out_shape
        if len(self.masks) == 0:
            return PolygonMasks([], out_h, out_w)

        resized_masks = []
        for i in range(len(bboxes)):
            mask = self.masks[inds[i]]
            bbox = bboxes[i, :].astype(np.int32)
            x1, y1, x2, y2 = bbox
            w = np.maximum(x2 - x1, 1)
            h = np.maximum(y2 - y1, 1)
            h_scale = out_h / h
            w_scale = out_w / w

            resized_mask = []
            for p in mask:
                p = p.copy()
                # crop
                # pycocotools will clip the boundary
                p[0::2] -= bbox[0]
                p[1::2] -= bbox[1]

                # resize
                p[0::2] *= w_scale
                p[1::2] *= h_scale
                resized_mask.append(p)
            resized_masks.append(resized_mask)
        return PolygonMasks(resized_masks, *out_shape)

    def to_bitmap(self):
        """convert polygon masks to bitmap masks"""
        bitmap_masks = self.to_ndarray()
        return BitmapMasks(bitmap_masks, self.height, self.width)

    @property
    def areas(self):
        """Compute areas of masks.

        This func is modified from
        https://github.com/facebookresearch/detectron2/blob/ffff8acc35ea88ad1cb1806ab0f00b4c1c5dbfd9/detectron2/structures/masks.py#L387
        Only works with Polygons, using the shoelace formula

        Return:
            ndarray: areas of each instance
        """  # noqa: W501
        area = []
        for polygons_per_obj in self.masks:
            area_per_obj = 0
            for p in polygons_per_obj:
                area_per_obj += self._polygon_area(p[0::2], p[1::2])
            area.append(area_per_obj)
        return np.asarray(area)

    def _polygon_area(self, x, y):
        """Compute the area of a component of a polygon.

        Using the shoelace formula:
        https://stackoverflow.com/questions/24467972/calculate-area-of-polygon-given-x-y-coordinates

        Args:
            x (ndarray): x coordinates of the component
            y (ndarray): y coordinates of the component

        Return:
            float: the are of the component
        """  # noqa: 501
        return 0.5 * np.abs(
            np.dot(x, np.roll(y, 1)) - np.dot(y, np.roll(x, 1)))

    def to_ndarray(self):
        if len(self.masks) == 0:
            return np.empty((0, self.height, self.width), dtype=np.uint8)
        bitmap_masks = []
        for poly_per_obj in self.masks:
            bitmap_masks.append(
                polygon_to_bitmap(poly_per_obj, self.height, self.width))
        return np.stack(bitmap_masks)

    def to_tensor(self, dtype, device):
        if len(self.masks) == 0:
            return torch.empty((0, self.height, self.width),
                               dtype=dtype,
                               device=device)
        ndarray_masks = self.to_ndarray()
        return torch.tensor(ndarray_masks, dtype=dtype, device=device)


def polygon_to_bitmap(polygons, height, width):
    """Convert masks from the form of polygons to bitmaps.

        Args:
            polygons (list[ndarray]): masks in polygon representation
            height (int): mask height
            width (int): mask width

        Return:
            ndarray: the converted masks in bitmap representation
    """
    rles = maskUtils.frPyObjects(polygons, height, width)
    rle = maskUtils.merge(rles)
    bitmap_mask = maskUtils.decode(rle).astype(np.bool)
    return bitmap_mask<|MERGE_RESOLUTION|>--- conflicted
+++ resolved
@@ -225,7 +225,6 @@
             empty_masks = np.empty((0, *out_shape), dtype=np.uint8)
             return BitmapMasks(empty_masks, *out_shape)
 
-<<<<<<< HEAD
         # convert bboxes to tensor
         if isinstance(bboxes, np.ndarray):
             bboxes = torch.from_numpy(bboxes).to(device=device)
@@ -245,22 +244,7 @@
             resized_masks = (targets >= 0.5).cpu().numpy()
         else:
             resized_masks = []
-        return BitMapMasks(resized_masks, *out_shape)
-=======
-        resized_masks = []
-        for i in range(len(bboxes)):
-            mask = self.masks[inds[i]]
-            bbox = bboxes[i, :].astype(np.int32)
-            x1, y1, x2, y2 = bbox
-            w = np.maximum(x2 - x1 + 1, 1)
-            h = np.maximum(y2 - y1 + 1, 1)
-            resized_masks.append(
-                mmcv.imresize(
-                    mask[y1:y1 + h, x1:x1 + w],
-                    out_shape,
-                    interpolation=interpolation))
-        return BitmapMasks(np.stack(resized_masks), *out_shape)
->>>>>>> 5db9b2e3
+        return BitmapMasks(resized_masks, *out_shape)
 
     def expand(self, expanded_h, expanded_w, top, left):
         """see `transforms.Expand`."""
