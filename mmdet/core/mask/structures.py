--- conflicted
+++ resolved
@@ -134,7 +134,6 @@
         pass
 
     @abstractmethod
-<<<<<<< HEAD
     def translate(self,
                   out_shape,
                   offset,
@@ -153,7 +152,9 @@
 
         Returns:
             Translated masks.
-=======
+        """
+        pass
+
     def shear(self,
               out_shape,
               magnitude,
@@ -192,7 +193,6 @@
 
         Returns:
             Rotated masks.
->>>>>>> 8e29b954
         """
         pass
 
@@ -361,7 +361,6 @@
                           left:left + self.width] = self.masks
         return BitmapMasks(expanded_mask, expanded_h, expanded_w)
 
-<<<<<<< HEAD
     def translate(self,
                   out_shape,
                   offset,
@@ -395,7 +394,7 @@
             translated_masks = translated_masks.transpose(
                 (2, 0, 1)).astype(self.masks.dtype)
         return BitmapMasks(translated_masks, *out_shape)
-=======
+
     def shear(self,
               out_shape,
               magnitude,
@@ -462,7 +461,6 @@
             rotated_masks = rotated_masks.transpose(
                 (2, 0, 1)).astype(self.masks.dtype)
         return BitmapMasks(rotated_masks, *out_shape)
->>>>>>> 8e29b954
 
     @property
     def areas(self):
@@ -665,7 +663,6 @@
             resized_masks.append(resized_mask)
         return PolygonMasks(resized_masks, *out_shape)
 
-<<<<<<< HEAD
     def translate(self,
                   out_shape,
                   offset,
@@ -689,7 +686,7 @@
                 translated_masks.append(translated_poly_per_obj)
             translated_masks = PolygonMasks(translated_masks, *out_shape)
         return translated_masks
-=======
+
     def shear(self,
               out_shape,
               magnitude,
@@ -750,7 +747,6 @@
                 rotated_masks.append(rotated_poly)
             rotated_masks = PolygonMasks(rotated_masks, *out_shape)
         return rotated_masks
->>>>>>> 8e29b954
 
     def to_bitmap(self):
         """convert polygon masks to bitmap masks."""
