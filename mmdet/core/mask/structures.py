--- conflicted
+++ resolved
@@ -134,7 +134,6 @@
         pass
 
     @abstractmethod
-<<<<<<< HEAD
     def rotate(self, out_shape, angle, center=None, scale=1.0, fill_val=0):
         """Rotate the masks.
 
@@ -150,27 +149,6 @@
 
         Returns:
             Rotated masks.
-=======
-    def shear(self,
-              out_shape,
-              magnitude,
-              direction='horizontal',
-              border_value=0,
-              interpolation='bilinear'):
-        """Shear the masks.
-
-        Args:
-            out_shape (tuple[int]): Shape for output mask, format (h, w).
-            magnitude (int | float): The magnitude used for shear.
-            direction (str): The shear direction, either "horizontal"
-                or "vertical".
-            border_value (int | tuple[int]): Value used in case of a
-                constant border. Default 0.
-            interpolation (str): Same as in :func:`mmcv.imshear`.
-
-        Returns:
-            ndarray: Sheared masks.
->>>>>>> 868f7e57
         """
         pass
 
@@ -339,7 +317,6 @@
                           left:left + self.width] = self.masks
         return BitmapMasks(expanded_mask, expanded_h, expanded_w)
 
-<<<<<<< HEAD
     def rotate(self, out_shape, angle, center=None, scale=1.0, fill_val=0):
         """Rotate the BitmapMasks.
 
@@ -371,42 +348,6 @@
             rotated_masks = rotated_masks.transpose(
                 (2, 0, 1)).astype(self.masks.dtype)
         return BitmapMasks(rotated_masks, *out_shape)
-=======
-    def shear(self,
-              out_shape,
-              magnitude,
-              direction='horizontal',
-              border_value=0,
-              interpolation='bilinear'):
-        """Shear the BitmapMasks.
-
-        Args:
-            out_shape (tuple[int]): Shape for output mask, format (h, w).
-            magnitude (int | float): The magnitude used for shear.
-            direction (str): The shear direction, either "horizontal"
-                or "vertical".
-            border_value (int | tuple[int]): Value used in case of a
-                constant border.
-            interpolation (str): Same as in :func:`mmcv.imshear`.
-
-        Returns:
-            BitmapMasks: The sheared masks.
-        """
-        if len(self.masks) == 0:
-            sheared_masks = np.empty((0, *out_shape), dtype=np.uint8)
-        else:
-            sheared_masks = mmcv.imshear(
-                self.masks.transpose((1, 2, 0)),
-                magnitude,
-                direction,
-                border_value=border_value,
-                interpolation=interpolation)
-            if sheared_masks.ndim == 2:
-                sheared_masks = sheared_masks[:, :, None]
-            sheared_masks = sheared_masks.transpose(
-                (2, 0, 1)).astype(self.masks.dtype)
-        return BitmapMasks(sheared_masks, *out_shape)
->>>>>>> 868f7e57
 
     @property
     def areas(self):
@@ -609,7 +550,6 @@
             resized_masks.append(resized_mask)
         return PolygonMasks(resized_masks, *out_shape)
 
-<<<<<<< HEAD
     def rotate(self, out_shape, angle, center=None, scale=1.0, fill_val=0):
         """See :func:`BaseInstanceMasks.rotate`."""
         if len(self.masks) == 0:
@@ -638,39 +578,6 @@
                 rotated_masks.append(rotated_poly)
             rotated_masks = PolygonMasks(rotated_masks, *out_shape)
         return rotated_masks
-=======
-    def shear(self,
-              out_shape,
-              magnitude,
-              direction='horizontal',
-              border_value=0,
-              interpolation='bilinear'):
-        """See :func:`BaseInstanceMasks.shear`."""
-        if len(self.masks) == 0:
-            sheared_masks = PolygonMasks([], *out_shape)
-        else:
-            sheared_masks = []
-            if direction == 'horizontal':
-                shear_matrix = np.stack([[1, magnitude],
-                                         [0, 1]]).astype(np.float32)
-            elif direction == 'vertical':
-                shear_matrix = np.stack([[1, 0], [magnitude,
-                                                  1]]).astype(np.float32)
-            for poly_per_obj in self.masks:
-                sheared_poly = []
-                for p in poly_per_obj:
-                    p = np.stack([p[0::2], p[1::2]], axis=0)  # [2, n]
-                    new_coords = np.matmul(shear_matrix, p)  # [2, n]
-                    new_coords[0, :] = np.clip(new_coords[0, :], 0,
-                                               out_shape[1])
-                    new_coords[1, :] = np.clip(new_coords[1, :], 0,
-                                               out_shape[0])
-                    sheared_poly.append(
-                        new_coords.transpose((1, 0)).reshape(-1))
-                sheared_masks.append(sheared_poly)
-            sheared_masks = PolygonMasks(sheared_masks, *out_shape)
-        return sheared_masks
->>>>>>> 868f7e57
 
     def to_bitmap(self):
         """convert polygon masks to bitmap masks."""
@@ -679,12 +586,10 @@
 
     @property
     def areas(self):
-        """Compute areas of masks.
-
-        This func is modified from `detectron2
+        """Compute areas of masks. This func is modified from `detectron2.
+
         <https://github.com/facebookresearch/detectron2/blob/ffff8acc35ea88ad1cb1806ab0f00b4c1c5dbfd9/detectron2/structures/masks.py#L387>`_.
         The function only works with Polygons using the shoelace formula.
-
         Return:
             ndarray: areas of each instance
         """  # noqa: W501
@@ -701,11 +606,9 @@
 
         Using the shoelace formula:
         https://stackoverflow.com/questions/24467972/calculate-area-of-polygon-given-x-y-coordinates
-
         Args:
             x (ndarray): x coordinates of the component
             y (ndarray): y coordinates of the component
-
         Return:
             float: the are of the component
         """  # noqa: 501
@@ -739,7 +642,6 @@
         polygons (list[ndarray]): masks in polygon representation
         height (int): mask height
         width (int): mask width
-
     Return:
         ndarray: the converted masks in bitmap representation
     """
