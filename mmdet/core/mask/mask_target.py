--- conflicted
+++ resolved
@@ -1,108 +1,35 @@
-<<<<<<< HEAD
-import copy
-
-=======
->>>>>>> da09e7e5
 import numpy as np
-import pycocotools.mask as mask_utils
 import torch
 from torch.nn.modules.utils import _pair
-
-from mmdet.ops import roi_align
 
 
 def mask_target(pos_proposals_list, pos_assigned_gt_inds_list, gt_masks_list,
                 cfg):
     cfg_list = [cfg for _ in range(len(pos_proposals_list))]
-    if isinstance(gt_masks_list[0], np.ndarray):
-        mask_target_single = mask_target_single_bitmaps
-    elif isinstance(gt_masks_list[0], list):
-        mask_target_single = mask_target_single_polygons
-    else:
-        raise NotImplementedError
     mask_targets = map(mask_target_single, pos_proposals_list,
                        pos_assigned_gt_inds_list, gt_masks_list, cfg_list)
     mask_targets = torch.cat(list(mask_targets))
     return mask_targets
 
 
-def mask_target_single_polygons(pos_proposals, pos_assigned_gt_inds, gt_masks,
-                                cfg):
-    mask_size = cfg.mask_size
-    boxes = pos_proposals.to(torch.device('cpu')).numpy()
-    num_pos = pos_proposals.size(0)
-
-    if num_pos > 0:
-        gt_masks = [gt_masks[i] for i in pos_assigned_gt_inds]
-        mask_targets = []
-        for polygons, box in zip(gt_masks, boxes):
-            # 1. Shift the polygons w.r.t the boxes
-            polygons = copy.deepcopy(polygons)
-            for p in polygons:
-                p[0::2] = p[0::2] - box[0]
-                p[1::2] = p[1::2] - box[1]
-
-            # 2. Rescale the polygons to the new box size
-            w, h = box[2] - box[0], box[3] - box[1]
-            ratio_h = mask_size / max(h, 0.1)
-            ratio_w = mask_size / max(w, 0.1)
-            if ratio_h == ratio_w:
-                for p in polygons:
-                    p *= ratio_h
-            else:
-                for p in polygons:
-                    p[0::2] *= ratio_w
-                    p[1::2] *= ratio_h
-
-            # 3. Rasterize the polygons with coco api
-            rles = mask_utils.frPyObjects(polygons, mask_size, mask_size)
-            rle = mask_utils.merge(rles)
-            mask = mask_utils.decode(rle).astype(np.bool)
-            mask_targets.append(torch.from_numpy(mask))
-        mask_targets = torch.stack(mask_targets).to(
-            device=pos_proposals.device).float()
-    else:
-        mask_targets = pos_proposals.new_zeros((0, mask_size, mask_size))
-    return mask_targets
-
-
-def mask_target_single_bitmaps(pos_proposals, pos_assigned_gt_inds, gt_masks,
-                               cfg):
+def mask_target_single(pos_proposals, pos_assigned_gt_inds, gt_masks, cfg):
     device = pos_proposals.device
     mask_size = _pair(cfg.mask_size)
     num_pos = pos_proposals.size(0)
-<<<<<<< HEAD
-    fake_inds = (
-        torch.arange(num_pos,
-                     device=device).to(dtype=pos_proposals.dtype)[:, None])
-    rois = torch.cat([fake_inds, pos_proposals], dim=1)  # Nx5
-    rois = rois.to(device=device)
-    if num_pos > 0:
-        gt_masks_th = (
-            torch.from_numpy(gt_masks).to(device).index_select(
-                0, pos_assigned_gt_inds).to(dtype=rois.dtype))
-        # Use RoIAlign could apparently accelerate the training (~0.1s/iter)
-        targets = (
-            roi_align(gt_masks_th[:, None, :, :], rois, mask_size[::-1], 1.0,
-                      0, True).squeeze(1))
-        # It is important to set the target > threshold rather
-        # than >= (~0.5mAP)
-        mask_targets = (targets >= 0.5).float()
-=======
     if num_pos > 0:
         proposals_np = pos_proposals.cpu().numpy()
         maxh, maxw = gt_masks.height, gt_masks.width
-        proposals_np[:, [0, 2]] = np.clip(proposals_np[:, [0, 2]], 0, maxw - 1)
-        proposals_np[:, [1, 3]] = np.clip(proposals_np[:, [1, 3]], 0, maxh - 1)
+        proposals_np[:, [0, 2]] = np.clip(proposals_np[:, [0, 2]], 0, maxw)
+        proposals_np[:, [1, 3]] = np.clip(proposals_np[:, [1, 3]], 0, maxh)
         proposals_np = proposals_np.astype(np.int32)
         pos_assigned_gt_inds = pos_assigned_gt_inds.cpu().numpy()
 
         mask_targets = gt_masks.crop_and_resize(
-            proposals_np, mask_size, inds=pos_assigned_gt_inds).to_ndarray()
+            proposals_np, mask_size, device=device,
+            inds=pos_assigned_gt_inds).to_ndarray()
 
-        mask_targets = torch.from_numpy(np.stack(mask_targets)).float().to(
-            pos_proposals.device)
->>>>>>> da09e7e5
+        mask_targets = torch.from_numpy(
+            np.stack(mask_targets)).float().to(device)
     else:
         mask_targets = pos_proposals.new_zeros((0, ) + mask_size)
 
