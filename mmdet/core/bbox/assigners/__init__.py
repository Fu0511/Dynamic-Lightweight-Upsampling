from .approx_max_iou_assigner import ApproxMaxIoUAssigner
from .assign_result import AssignResult
from .atss_assigner import ATSSAssigner
from .base_assigner import BaseAssigner
from .center_region_assigner import CenterRegionAssigner
from .grid_assigner import GridAssigner
from .hungarian_assigner import HungarianAssigner
from .max_iou_assigner import MaxIoUAssigner
from .point_assigner import PointAssigner
from .region_assigner import RegionAssigner

__all__ = [
    'BaseAssigner', 'MaxIoUAssigner', 'ApproxMaxIoUAssigner', 'AssignResult',
    'PointAssigner', 'ATSSAssigner', 'CenterRegionAssigner', 'GridAssigner',
<<<<<<< HEAD
    'RegionAssigner'
=======
    'HungarianAssigner'
>>>>>>> 43b19092
]<|MERGE_RESOLUTION|>--- conflicted
+++ resolved
@@ -12,9 +12,5 @@
 __all__ = [
     'BaseAssigner', 'MaxIoUAssigner', 'ApproxMaxIoUAssigner', 'AssignResult',
     'PointAssigner', 'ATSSAssigner', 'CenterRegionAssigner', 'GridAssigner',
-<<<<<<< HEAD
-    'RegionAssigner'
-=======
-    'HungarianAssigner'
->>>>>>> 43b19092
+    'HungarianAssigner', 'RegionAssigner'
 ]