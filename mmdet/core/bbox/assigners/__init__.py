# Copyright (c) OpenMMLab. All rights reserved.
from .approx_max_iou_assigner import ApproxMaxIoUAssigner
from .assign_result import AssignResult
from .atss_assigner import ATSSAssigner
from .base_assigner import BaseAssigner
from .center_region_assigner import CenterRegionAssigner
from .grid_assigner import GridAssigner
from .hungarian_assigner import HungarianAssigner
from .mask_hungarian_assigner import MaskHungarianAssigner
from .max_iou_assigner import MaxIoUAssigner
from .point_assigner import PointAssigner
from .region_assigner import RegionAssigner
from .sim_ota_assigner import SimOTAAssigner
from .task_aligned_assigner import TaskAlignedAssigner
from .uniform_assigner import UniformAssigner
from .atss_cost_assigner import ATSSCostAssigner

__all__ = [
    'BaseAssigner', 'MaxIoUAssigner', 'ApproxMaxIoUAssigner', 'AssignResult',
    'PointAssigner', 'ATSSAssigner', 'CenterRegionAssigner', 'GridAssigner',
    'HungarianAssigner', 'RegionAssigner', 'UniformAssigner', 'SimOTAAssigner',
<<<<<<< HEAD
    'TaskAlignedAssigner', 'ATSSCostAssigner'
=======
    'TaskAlignedAssigner', 'MaskHungarianAssigner'
>>>>>>> cac35638
]<|MERGE_RESOLUTION|>--- conflicted
+++ resolved
@@ -19,9 +19,5 @@
     'BaseAssigner', 'MaxIoUAssigner', 'ApproxMaxIoUAssigner', 'AssignResult',
     'PointAssigner', 'ATSSAssigner', 'CenterRegionAssigner', 'GridAssigner',
     'HungarianAssigner', 'RegionAssigner', 'UniformAssigner', 'SimOTAAssigner',
-<<<<<<< HEAD
-    'TaskAlignedAssigner', 'ATSSCostAssigner'
-=======
-    'TaskAlignedAssigner', 'MaskHungarianAssigner'
->>>>>>> cac35638
+    'TaskAlignedAssigner', 'MaskHungarianAssigner', 'ATSSCostAssigner'
 ]