--- conflicted
+++ resolved
@@ -1,11 +1,7 @@
 import torch
 
-<<<<<<< HEAD
 from ..iou_calculators import build_iou_calculator
-=======
-from ..geometry import bbox_overlaps
 from ..registry import BBOX_ASSIGNERS
->>>>>>> c64a80df
 from .max_iou_assigner import MaxIoUAssigner
 
 
