import mmcv
import numpy as np
import torch
from torch.onnx import is_in_onnx_export

from ..utils.misc import to_numpy


<<<<<<< HEAD
def bbox2delta(proposals, gt, means=[0, 0, 0, 0], stds=[1, 1, 1, 1]):
    assert proposals.size() == gt.size()

    proposals = proposals.float()
    gt = gt.float()
    px = (proposals[..., 0] + proposals[..., 2]) * 0.5
    py = (proposals[..., 1] + proposals[..., 3]) * 0.5
    pw = proposals[..., 2] - proposals[..., 0] + 1.0
    ph = proposals[..., 3] - proposals[..., 1] + 1.0

    gx = (gt[..., 0] + gt[..., 2]) * 0.5
    gy = (gt[..., 1] + gt[..., 3]) * 0.5
    gw = gt[..., 2] - gt[..., 0] + 1.0
    gh = gt[..., 3] - gt[..., 1] + 1.0

    dx = (gx - px) / pw
    dy = (gy - py) / ph
    dw = torch.log(gw / pw)
    dh = torch.log(gh / ph)
    deltas = torch.stack([dx, dy, dw, dh], dim=-1)

    means = deltas.new_tensor(means).unsqueeze(0)
    stds = deltas.new_tensor(stds).unsqueeze(0)
    deltas = deltas.sub_(means).div_(stds)

    return deltas


def clamp(x, min, max):
    if is_in_onnx_export():
        is_min_tensor = isinstance(min, torch.Tensor)
        is_max_tensor = isinstance(max, torch.Tensor)

        if is_min_tensor and is_max_tensor:
            y = x.clamp(min=min, max=max)
        else:
            device = x.device
            dtype = x.dtype

            y = x
            d = len(y.shape)

            min_val = torch.as_tensor(min, dtype=dtype, device=device)
            y = torch.stack(
                [y, min_val.view([1, ] * y.dim()).expand_as(y)], dim=d)
            y = torch.max(y, dim=d, keepdim=False)[0]

            max_val = torch.as_tensor(max, dtype=dtype, device=device)
            y = torch.stack(
                [y, max_val.view([1, ] * y.dim()).expand_as(y)], dim=d)
            y = torch.min(y, dim=d, keepdim=False)[0]
    else:
        y = x.clamp(min=min, max=max)

    return y


def delta2bbox(rois,
               deltas,
               means=(0, 0, 0, 0),
               stds=(1, 1, 1, 1),
               max_shape=None,
               wh_ratio_clip=16 / 1000):
    """
    Apply deltas to shift/scale base boxes.

    Typically the rois are anchor or proposed bounding boxes and the deltas are
    network outputs used to shift/scale those boxes.

    Args:
        rois (Tensor): boxes to be transformed. Has shape (N, 4)
        deltas (Tensor): encoded offsets with respect to each roi.
            Has shape (N, 4). Note N = num_anchors * W * H when rois is a grid
            of anchors. Offset encoding follows [1]_.
        means (list): denormalizing means for delta coordinates
        stds (list): denormalizing standard deviation for delta coordinates
        max_shape (tuple[int, int]): maximum bounds for boxes. specifies (H, W)
        wh_ratio_clip (float): maximum aspect ratio for boxes.

    Returns:
        Tensor: boxes with shape (N, 4), where columns represent
            tl_x, tl_y, br_x, br_y.

    References:
        .. [1] https://arxiv.org/abs/1311.2524

    Example:
        >>> rois = torch.Tensor([[ 0.,  0.,  1.,  1.],
        >>>                      [ 0.,  0.,  1.,  1.],
        >>>                      [ 0.,  0.,  1.,  1.],
        >>>                      [ 5.,  5.,  5.,  5.]])
        >>> deltas = torch.Tensor([[  0.,   0.,   0.,   0.],
        >>>                        [  1.,   1.,   1.,   1.],
        >>>                        [  0.,   0.,   2.,  -1.],
        >>>                        [ 0.7, -1.9, -0.5,  0.3]])
        >>> delta2bbox(rois, deltas, max_shape=(32, 32))
        tensor([[0.0000, 0.0000, 1.0000, 1.0000],
                [0.2817, 0.2817, 4.7183, 4.7183],
                [0.0000, 0.6321, 7.3891, 0.3679],
                [5.8967, 2.9251, 5.5033, 3.2749]])
    """
    means = deltas.new_tensor(means).view(1, -1).repeat(1, deltas.size(1) // 4)
    stds = deltas.new_tensor(stds).view(1, -1).repeat(1, deltas.size(1) // 4)
    denorm_deltas = deltas * stds + means
    dx = denorm_deltas[:, 0::4]
    dy = denorm_deltas[:, 1::4]
    dw = denorm_deltas[:, 2::4]
    dh = denorm_deltas[:, 3::4]
    max_ratio = np.abs(np.log(wh_ratio_clip))
    dw = dw.clamp(min=-max_ratio, max=max_ratio)
    dh = dh.clamp(min=-max_ratio, max=max_ratio)
    # Compute center of each roi
    px = ((rois[:, 0] + rois[:, 2]) * 0.5).unsqueeze(1).expand_as(dx)
    py = ((rois[:, 1] + rois[:, 3]) * 0.5).unsqueeze(1).expand_as(dy)
    # Compute width/height of each roi
    pw = (rois[:, 2] - rois[:, 0] + 1.0).unsqueeze(1).expand_as(dw)
    ph = (rois[:, 3] - rois[:, 1] + 1.0).unsqueeze(1).expand_as(dh)
    # Use exp(network energy) to enlarge/shrink each roi
    gw = pw * dw.exp()
    gh = ph * dh.exp()
    # Use network energy to shift the center of each roi
    gx = torch.addcmul(px, 1.0, pw, dx)  # gx = px + pw * dx
    gy = torch.addcmul(py, 1.0, ph, dy)  # gy = py + ph * dy
    # Convert center-xy/width/height to top-left, bottom-right
    x1 = gx - gw * 0.5 + 0.5
    y1 = gy - gh * 0.5 + 0.5
    x2 = gx + gw * 0.5 - 0.5
    y2 = gy + gh * 0.5 - 0.5
    if max_shape is not None:
        x1 = clamp(x1, min=0, max=max_shape[1] - 1)
        y1 = clamp(y1, min=0, max=max_shape[0] - 1)
        x2 = clamp(x2, min=0, max=max_shape[1] - 1)
        y2 = clamp(y2, min=0, max=max_shape[0] - 1)
    bboxes = torch.stack([x1, y1, x2, y2], dim=2).view_as(deltas)
    return bboxes


=======
>>>>>>> c77ccbbf
def bbox_flip(bboxes, img_shape):
    """Flip bboxes horizontally.

    Args:
        bboxes(Tensor or ndarray): Shape (..., 4*k)
        img_shape(tuple): Image shape.

    Returns:
        Same type as `bboxes`: Flipped bboxes.
    """
    if isinstance(bboxes, torch.Tensor):
        assert bboxes.shape[-1] % 4 == 0
        flipped = bboxes.clone()
        flipped[:, 0::4] = img_shape[1] - bboxes[:, 2::4]
        flipped[:, 2::4] = img_shape[1] - bboxes[:, 0::4]
        return flipped
    elif isinstance(bboxes, np.ndarray):
        return mmcv.bbox_flip(bboxes, img_shape)


def bbox_mapping(bboxes, img_shape, scale_factor, flip):
    """Map bboxes from the original image scale to testing scale"""
    new_bboxes = bboxes * bboxes.new_tensor(scale_factor)
    if flip:
        new_bboxes = bbox_flip(new_bboxes, img_shape)
    return new_bboxes


def bbox_mapping_back(bboxes, img_shape, scale_factor, flip):
    """Map bboxes from testing scale to original image scale"""
    new_bboxes = bbox_flip(bboxes, img_shape) if flip else bboxes
    new_bboxes = new_bboxes / new_bboxes.new_tensor(scale_factor)
    return new_bboxes


def bbox2roi(bbox_list):
    """Convert a list of bboxes to roi format.

    Args:
        bbox_list (list[Tensor]): a list of bboxes corresponding to a batch
            of images.

    Returns:
        Tensor: shape (n, 5), [batch_ind, x1, y1, x2, y2]
    """
    rois_list = []
    for img_id, bboxes in enumerate(bbox_list):
        if bboxes.size(0) > 0:
            rois = bboxes[:, :4].reshape(-1, 4)
            rois = torch.nn.functional.pad(rois, (1, 0, 0, 0), value=img_id)
        else:
            rois = bboxes.new_zeros((0, 5))
        rois_list.append(rois)
    rois = torch.cat(rois_list, 0)
    return rois


def roi2bbox(rois):
    bbox_list = []
    img_ids = torch.unique(rois[:, 0].cpu(), sorted=True)
    for img_id in img_ids:
        inds = (rois[:, 0] == img_id.item())
        bbox = rois[inds, 1:]
        bbox_list.append(bbox)
    return bbox_list


def bbox2result(bboxes, labels, num_classes):
    """Convert detection results to a list of numpy arrays.

    Args:
        bboxes (Tensor): shape (n, 5)
        labels (Tensor): shape (n, )
        num_classes (int): class number, including background class

    Returns:
        list(ndarray): bbox results of each class
    """
    if bboxes.shape[0] == 0:
        return [np.zeros((0, 5), dtype=np.float32) for i in range(num_classes)]
    else:
<<<<<<< HEAD
        bboxes = to_numpy(bboxes)
        labels = to_numpy(labels)
        return [bboxes[labels == i, :] for i in range(num_classes - 1)]
=======
        bboxes = bboxes.cpu().numpy()
        labels = labels.cpu().numpy()
        return [bboxes[labels == i, :] for i in range(num_classes)]
>>>>>>> c77ccbbf


def distance2bbox(points, distance, max_shape=None):
    """Decode distance prediction to bounding box.

    Args:
        points (Tensor): Shape (n, 2), [x, y].
        distance (Tensor): Distance from the given point to 4
            boundaries (left, top, right, bottom).
        max_shape (tuple): Shape of the image.

    Returns:
        Tensor: Decoded bboxes.
    """
    x1 = points[:, 0] - distance[:, 0]
    y1 = points[:, 1] - distance[:, 1]
    x2 = points[:, 0] + distance[:, 2]
    y2 = points[:, 1] + distance[:, 3]
    if max_shape is not None:
<<<<<<< HEAD
        x1 = clamp(x1, min=0, max=max_shape[1] - 1)
        y1 = clamp(y1, min=0, max=max_shape[0] - 1)
        x2 = clamp(x2, min=0, max=max_shape[1] - 1)
        y2 = clamp(y2, min=0, max=max_shape[0] - 1)
    return torch.stack([x1, y1, x2, y2], dim=1)
=======
        x1 = x1.clamp(min=0, max=max_shape[1])
        y1 = y1.clamp(min=0, max=max_shape[0])
        x2 = x2.clamp(min=0, max=max_shape[1])
        y2 = y2.clamp(min=0, max=max_shape[0])
    return torch.stack([x1, y1, x2, y2], -1)
>>>>>>> c77ccbbf
<|MERGE_RESOLUTION|>--- conflicted
+++ resolved
@@ -6,7 +6,6 @@
 from ..utils.misc import to_numpy
 
 
-<<<<<<< HEAD
 def bbox2delta(proposals, gt, means=[0, 0, 0, 0], stds=[1, 1, 1, 1]):
     assert proposals.size() == gt.size()
 
@@ -144,8 +143,6 @@
     return bboxes
 
 
-=======
->>>>>>> c77ccbbf
 def bbox_flip(bboxes, img_shape):
     """Flip bboxes horizontally.
 
@@ -227,15 +224,9 @@
     if bboxes.shape[0] == 0:
         return [np.zeros((0, 5), dtype=np.float32) for i in range(num_classes)]
     else:
-<<<<<<< HEAD
         bboxes = to_numpy(bboxes)
         labels = to_numpy(labels)
-        return [bboxes[labels == i, :] for i in range(num_classes - 1)]
-=======
-        bboxes = bboxes.cpu().numpy()
-        labels = labels.cpu().numpy()
         return [bboxes[labels == i, :] for i in range(num_classes)]
->>>>>>> c77ccbbf
 
 
 def distance2bbox(points, distance, max_shape=None):
@@ -255,16 +246,8 @@
     x2 = points[:, 0] + distance[:, 2]
     y2 = points[:, 1] + distance[:, 3]
     if max_shape is not None:
-<<<<<<< HEAD
-        x1 = clamp(x1, min=0, max=max_shape[1] - 1)
-        y1 = clamp(y1, min=0, max=max_shape[0] - 1)
-        x2 = clamp(x2, min=0, max=max_shape[1] - 1)
-        y2 = clamp(y2, min=0, max=max_shape[0] - 1)
-    return torch.stack([x1, y1, x2, y2], dim=1)
-=======
         x1 = x1.clamp(min=0, max=max_shape[1])
         y1 = y1.clamp(min=0, max=max_shape[0])
         x2 = x2.clamp(min=0, max=max_shape[1])
         y2 = y2.clamp(min=0, max=max_shape[0])
-    return torch.stack([x1, y1, x2, y2], -1)
->>>>>>> c77ccbbf
+    return torch.stack([x1, y1, x2, y2], -1)