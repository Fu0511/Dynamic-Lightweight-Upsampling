--- conflicted
+++ resolved
@@ -5,10 +5,6 @@
 from .tblr_bbox_coder import TBLRBBoxCoder
 
 __all__ = [
-<<<<<<< HEAD
-    'BaseBBoxCoder', 'PseudoBBoxCoder', 'DeltaXYWHBBoxCoder', 'TBLRBBoxCoder'
-=======
     'BaseBBoxCoder', 'PseudoBBoxCoder', 'DeltaXYWHBBoxCoder',
-    'LegacyDeltaXYWHBBoxCoder'
->>>>>>> e07b3444
+    'LegacyDeltaXYWHBBoxCoder', 'TBLRBBoxCoder'
 ]