--- conflicted
+++ resolved
@@ -2,10 +2,7 @@
 from .anchor import *  # noqa: F401, F403
 from .bbox import *  # noqa: F401, F403
 from .evaluation import *  # noqa: F401, F403
-<<<<<<< HEAD
-=======
 from .general_data import *  # noqa: F401, F403
->>>>>>> 30f5f873
 from .hook import *  # noqa: F401, F403
 from .mask import *  # noqa: F401, F403
 from .post_processing import *  # noqa: F401, F403
