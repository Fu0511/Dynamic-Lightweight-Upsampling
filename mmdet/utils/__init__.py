# Copyright (c) OpenMMLab. All rights reserved.
from .collect_env import collect_env
<<<<<<< HEAD
from .logger import get_root_logger
from .parallel import MMDataParallel, MMDistributedDataParallel

__all__ = [
    'get_root_logger', 'collect_env', 'MMDataParallel',
    'MMDistributedDataParallel'
=======
from .compat_config import compat_cfg
from .logger import get_caller_name, get_root_logger, log_img_scale
from .misc import find_latest_checkpoint, update_data_root
from .setup_env import setup_multi_processes
from .split_batch import split_batch
from .util_distribution import build_ddp, build_dp, get_device

__all__ = [
    'get_root_logger', 'collect_env', 'find_latest_checkpoint',
    'update_data_root', 'setup_multi_processes', 'get_caller_name',
    'log_img_scale', 'compat_cfg', 'split_batch', 'build_ddp', 'build_dp',
    'get_device'
>>>>>>> 73b4e65a
]<|MERGE_RESOLUTION|>--- conflicted
+++ resolved
@@ -1,16 +1,9 @@
 # Copyright (c) OpenMMLab. All rights reserved.
 from .collect_env import collect_env
-<<<<<<< HEAD
-from .logger import get_root_logger
-from .parallel import MMDataParallel, MMDistributedDataParallel
-
-__all__ = [
-    'get_root_logger', 'collect_env', 'MMDataParallel',
-    'MMDistributedDataParallel'
-=======
 from .compat_config import compat_cfg
 from .logger import get_caller_name, get_root_logger, log_img_scale
 from .misc import find_latest_checkpoint, update_data_root
+from .parallel import MMDataParallel, MMDistributedDataParallel
 from .setup_env import setup_multi_processes
 from .split_batch import split_batch
 from .util_distribution import build_ddp, build_dp, get_device
@@ -19,6 +12,5 @@
     'get_root_logger', 'collect_env', 'find_latest_checkpoint',
     'update_data_root', 'setup_multi_processes', 'get_caller_name',
     'log_img_scale', 'compat_cfg', 'split_batch', 'build_ddp', 'build_dp',
-    'get_device'
->>>>>>> 73b4e65a
+    'get_device', 'MMDataParallel', 'MMDistributedDataParallel'
 ]