--- conflicted
+++ resolved
@@ -11,10 +11,6 @@
 __all__ = [
     'get_root_logger', 'collect_env', 'find_latest_checkpoint',
     'update_data_root', 'setup_multi_processes', 'get_caller_name',
-<<<<<<< HEAD
-    'log_img_scale', 'compat_cfg', 'AvoidOOM'
-=======
     'log_img_scale', 'compat_cfg', 'split_batch', 'build_ddp', 'build_dp',
-    'get_device'
->>>>>>> 1376e77e
+    'get_device', 'AvoidOOM'
 ]