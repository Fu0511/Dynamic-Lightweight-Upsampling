--- conflicted
+++ resolved
@@ -1,7 +1,7 @@
 # Copyright (c) OpenMMLab. All rights reserved.
 from .base_tracker import BaseTracker
 from .byte_tracker import ByteTracker
-<<<<<<< HEAD
+from .masktrack_rcnn_tracker import MaskTrackRCNNTracker
 from .ocsort_tracker import OCSORTTracker
 from .quasi_dense_tracker import QuasiDenseTracker
 from .sort_tracker import SORTTracker
@@ -9,14 +9,5 @@
 
 __all__ = [
     'BaseTracker', 'ByteTracker', 'QuasiDenseTracker', 'SORTTracker',
-    'StrongSORTTracker', 'OCSORTTracker'
-=======
-from .masktrack_rcnn_tracker import MaskTrackRCNNTracker
-from .quasi_dense_tracker import QuasiDenseTracker
-from .sort_tracker import SORTTracker
-
-__all__ = [
-    'BaseTracker', 'ByteTracker', 'QuasiDenseTracker', 'SORTTracker',
-    'MaskTrackRCNNTracker'
->>>>>>> f6d8e616
+    'StrongSORTTracker', 'OCSORTTracker', 'MaskTrackRCNNTracker'
 ]