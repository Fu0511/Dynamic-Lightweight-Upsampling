--- conflicted
+++ resolved
@@ -1,376 +1,3 @@
-<<<<<<< HEAD
-import copy
-import math
-import warnings
-
-import torch
-import torch.nn as nn
-from mmcv import ConfigDict
-from mmcv.cnn import (Linear, build_activation_layer, build_norm_layer,
-                      constant_init, xavier_init)
-from mmcv.ops.multi_scale_deform_attn import MultiScaleDeformableAttnFunction
-
-from .builder import (ATTENTION, TRANSFORMER, TRANSFORMERLAYER,
-                      build_attention, build_transformerlayer)
-
-
-@ATTENTION.register_module()
-class MultiheadAttention(nn.Module):
-    """A warpper for torch.nn.MultiheadAttention.
-
-    This module implements MultiheadAttention with residual connection,
-    and positional encoding used in DETR is also passed as input.
-
-    Args:
-        embed_dims (int): The embedding dimension.
-        num_heads (int): Parallel attention heads. Same as
-            `nn.MultiheadAttention`.
-        dropout (float): A Dropout layer on attn_output_weights. Default: 0.0.
-    """
-
-    def __init__(self, embed_dims, num_heads, dropout=0.0):
-        super(MultiheadAttention, self).__init__()
-        assert embed_dims % num_heads == 0, 'embed_dims must be ' \
-            f'divisible by num_heads. got {embed_dims} and {num_heads}.'
-        self.embed_dims = embed_dims
-        self.num_heads = num_heads
-        self.dropout = dropout
-        self.attn = nn.MultiheadAttention(embed_dims, num_heads, dropout)
-        self.dropout = nn.Dropout(dropout)
-
-    def forward(self,
-                query,
-                key=None,
-                value=None,
-                residual=None,
-                query_pos=None,
-                key_pos=None,
-                attn_mask=None,
-                key_padding_mask=None,
-                **kwargs):
-        """Forward function for `MultiheadAttention`.
-
-        Args:
-            query (Tensor): The input query with shape [num_query, bs,
-                embed_dims]. Same in `nn.MultiheadAttention.forward`.
-            key (Tensor): The key tensor with shape [num_key, bs,
-                embed_dims]. Same in `nn.MultiheadAttention.forward`.
-                Default None. If None, the `query` will be used.
-            value (Tensor): The value tensor with same shape as `key`.
-                Same in `nn.MultiheadAttention.forward`. Default None.
-                If None, the `key` will be used.
-            residual (Tensor): The tensor used for addition, with the
-                same shape as `x`. Default None. If None, `x` will be used.
-            query_pos (Tensor): The positional encoding for query, with
-                the same shape as `x`. Default None. If not None, it will
-                be added to `x` before forward function.
-            key_pos (Tensor): The positional encoding for `key`, with the
-                same shape as `key`. Default None. If not None, it will
-                be added to `key` before forward function. If None, and
-                `query_pos` has the same shape as `key`, then `query_pos`
-                will be used for `key_pos`.
-            attn_mask (Tensor): ByteTensor mask with shape [num_query,
-                num_key]. Same in `nn.MultiheadAttention.forward`.
-                Default None.
-            key_padding_mask (Tensor): ByteTensor with shape [bs, num_key].
-                Same in `nn.MultiheadAttention.forward`. Default None.
-
-        Returns:
-            Tensor: forwarded results with shape [num_query, bs, embed_dims].
-        """
-
-        if key is None:
-            key = query
-        if value is None:
-            value = key
-        if residual is None:
-            residual = query
-        if key_pos is None:
-            if query_pos is not None and key is not None:
-                if query_pos.shape == key.shape:
-                    key_pos = query_pos
-        if query_pos is not None:
-            query = query + query_pos
-        if key_pos is not None:
-            key = key + key_pos
-        out = self.attn(
-            query,
-            key,
-            value=value,
-            attn_mask=attn_mask,
-            key_padding_mask=key_padding_mask)[0]
-
-        return residual + self.dropout(out)
-
-
-@ATTENTION.register_module()
-class MultiScaleDeformableAttention(nn.Module):
-
-    def __init__(self,
-                 dropout=0.1,
-                 embed_dims=256,
-                 num_heads=8,
-                 num_levels=4,
-                 num_points=4,
-                 im2col_step=64):
-
-        super().__init__()
-        if embed_dims % num_heads != 0:
-            raise ValueError(f'embed_dims must be divisible by num_heads, '
-                             f'but got {embed_dims} and {num_heads}')
-        dim_per_head = embed_dims // num_heads
-
-        # you'd better set dim_per_head to a power of 2
-        # which is more efficient in the CUDA implementation
-        def _is_power_of_2(n):
-            if (not isinstance(n, int)) or (n < 0):
-                raise ValueError(
-                    'invalid input for _is_power_of_2: {} (type: {})'.format(
-                        n, type(n)))
-            return (n & (n - 1) == 0) and n != 0
-
-        if not _is_power_of_2(dim_per_head):
-            warnings.warn(
-                "You'd better set embed_dims in "
-                'MultiScaleDeformAttention to make '
-                'the dimension of each attention head a power of 2 '
-                'which is more efficient in our CUDA implementation.')
-
-        self.im2col_step = im2col_step
-        self.embed_dims = embed_dims
-        self.num_levels = num_levels
-        self.num_heads = num_heads
-        self.num_points = num_points
-        self.dropout = nn.Dropout(dropout)
-        self.sampling_offsets = nn.Linear(
-            embed_dims, num_heads * num_levels * num_points * 2)
-        self.attention_weights = nn.Linear(embed_dims,
-                                           num_heads * num_levels * num_points)
-
-        self.value_proj = nn.Linear(embed_dims, embed_dims)
-        self.output_proj = nn.Linear(embed_dims, embed_dims)
-
-    # TODO change to init_weight
-    def init_weight(self):
-        constant_init(self.sampling_offsets, 0.)
-        # constant_(self.sampling_offsets.weight.data, 0.)
-        thetas = torch.arange(
-            self.num_heads,
-            dtype=torch.float32) * (2.0 * math.pi / self.num_heads)
-        grid_init = torch.stack([thetas.cos(), thetas.sin()], -1)
-        grid_init = (grid_init /
-                     grid_init.abs().max(-1, keepdim=True)[0]).view(
-                         self.num_heads, 1, 1,
-                         2).repeat(1, self.num_levels, self.num_points, 1)
-        for i in range(self.num_points):
-            grid_init[:, :, i, :] *= i + 1
-        with torch.no_grad():
-            self.sampling_offsets.bias = nn.Parameter(grid_init.view(-1))
-        constant_init(self.attention_weights, val=0., bias=0.)
-        # constant_(self.attention_weights.weight.data, 0.)
-        # constant_(self.attention_weights.bias.data, 0.)
-        xavier_init(self.value_proj, distribution='uniform', bias=0.)
-        xavier_init(self.output_proj, distribution='uniform', bias=0.)
-        # xavier_uniform_(self.value_proj.weight.data)
-        # constant_(self.value_proj.bias.data, 0.)
-        # xavier_uniform_(self.output_proj.weight.data)
-        # constant_(self.output_proj.bias.data, 0.)
-
-    # TODO check the shape of KQV
-    def forward(self,
-                query,
-                key,
-                value,
-                residual=None,
-                query_pos=None,
-                key_padding_mask=None,
-                reference_points=None,
-                spatial_shapes=None,
-                level_start_index=None,
-                **kwargs):
-        """Forward Function of MultiScaleDeformAttention.
-
-        Args:
-            query (Tensor): Query of Transformer with shape
-                (num_query, bs, embed_dims).
-            key (Tensor): The key tensor with shape
-                `(num_key, bs, embed_dims)`.
-            value (Tensor): The value tensor with shape
-                `(num_key, bs, embed_dims)`.
-            residual (Tensor): The tensor used for addition, with the
-                same shape as `x`. Default None. If None, `x` will be used.
-            query_pos (Tensor): The positional encoding for `query`.
-                Default: None.
-            key_pos (Tensor): The positional encoding for `key`. Default
-                None.
-            reference_points (Tensor):  The normalized reference
-                points with shape (bs, num_query, num_levels, 2),
-                all elements is range in [0, 1], top-left (0,0),
-                bottom-right (1, 1), including padding area.
-                or (N, Length_{query}, num_levels, 4), add
-                additional two dimensions is (w, h) to
-                form reference boxes.
-            key_padding_mask (Tensor): ByteTensor for `query`, with
-                shape [bs, num_key].
-            spatial_shapes (Tensor): Spatial shape of features in
-                different level. With shape  (num_levels, 2),
-                last dimension represent (h, w).
-            level_start_index (Tensor): The start index of each level.
-                A tensor has shape (num_levels) and can be represented
-                as [0, h_0*w_0, h_0*w_0+h_1*w_1, ...].
-
-        Returns:
-             Tensor: forwarded results with shape [num_query, bs, embed_dims].
-        """
-
-        if key is None:
-            key = query
-        if value is None:
-            value = key
-        if residual is None:
-            inp_residual = key
-
-        if query_pos is not None:
-            query = query + query_pos
-
-        # change to (bs, num_query ,embed_dims)
-        query = query.permute(1, 0, 2)
-        value = value.permute(1, 0, 2)
-
-        # TODO: check value why so many zeros
-        N, Len_q, _ = query.shape
-        N, Len_in, _ = value.shape
-        assert (spatial_shapes[:, 0] * spatial_shapes[:, 1]).sum() == Len_in
-
-        value = self.value_proj(value)
-        if key_padding_mask is not None:
-            value = value.masked_fill(key_padding_mask[..., None], float(0))
-        value = value.view(N, Len_in, self.num_heads,
-                           self.embed_dims // self.num_heads)
-        sampling_offsets = self.sampling_offsets(query).view(
-            N, Len_q, self.num_heads, self.num_levels, self.num_points, 2)
-        attention_weights = self.attention_weights(query).view(
-            N, Len_q, self.num_heads, self.num_levels * self.num_points)
-        attention_weights = attention_weights.softmax(-1)
-        attention_weights = attention_weights.view(N, Len_q, self.num_heads,
-                                                   self.num_levels,
-                                                   self.num_points)
-        # N, Len_q, num_heads, num_levels, num_points, 2
-        if reference_points.shape[-1] == 2:
-            offset_normalizer = torch.stack(
-                [spatial_shapes[..., 1], spatial_shapes[..., 0]], -1)
-            sampling_locations = reference_points[:, :, None, :, None, :] + \
-                sampling_offsets / \
-                offset_normalizer[None, None, None, :, None, :]
-        elif reference_points.shape[-1] == 4:
-            sampling_locations = reference_points[:, :, None, :, None, :2] \
-                + sampling_offsets / self.num_points * \
-                reference_points[:, :, None, :, None, 2:] \
-                * 0.5
-        else:
-            raise ValueError(
-                f'Last dim of reference_points must be'
-                f' 2 or 4, but get {reference_points.shape[-1]} instead.')
-        output = MultiScaleDeformableAttnFunction.apply(
-            value, spatial_shapes, level_start_index, sampling_locations,
-            attention_weights, self.im2col_step)
-        output = self.output_proj(output).permute(1, 0, 2)
-        # (num_query, bs ,embed_dims)
-        return output + self.dropout(inp_residual)
-
-
-class FFN(nn.Module):
-    """Implements feed-forward networks (FFNs) with residual connection.
-
-    Args:
-        embed_dims (int): The feature dimension. Same as
-            `MultiheadAttention`.
-        feedforward_channels (int): The hidden dimension of FFNs.
-        num_fcs (int, optional): The number of fully-connected layers in
-            FFNs. Default: 2.
-        act_cfg (dict, optional): The activation config for FFNs.
-            Default: `ReLU`
-        dropout (float, optional): Probability of an element to be
-            zeroed. Default 0.0.
-        add_residual (bool, optional): Add residual connection.
-            Default: `True`.
-    """
-
-    def __init__(self,
-                 embed_dims,
-                 feedforward_channels,
-                 num_fcs=2,
-                 act_cfg=dict(type='ReLU', inplace=True),
-                 dropout=0.0,
-                 add_residual=True):
-        super(FFN, self).__init__()
-        assert num_fcs >= 2, 'num_fcs should be no less ' \
-            f'than 2. got {num_fcs}.'
-        self.embed_dims = embed_dims
-        self.feedforward_channels = feedforward_channels
-        self.num_fcs = num_fcs
-        self.act_cfg = act_cfg
-        self.dropout = dropout
-        self.activate = build_activation_layer(act_cfg)
-
-        layers = nn.ModuleList()
-        in_channels = embed_dims
-        for _ in range(num_fcs - 1):
-            layers.append(
-                nn.Sequential(
-                    Linear(in_channels, feedforward_channels), self.activate,
-                    nn.Dropout(dropout)))
-            in_channels = feedforward_channels
-        layers.append(Linear(feedforward_channels, embed_dims))
-        self.layers = nn.Sequential(*layers)
-        self.dropout = nn.Dropout(dropout)
-        self.add_residual = add_residual
-
-    def forward(self, x, residual=None):
-        """Forward function for `FFN`."""
-        out = self.layers(x)
-        if not self.add_residual:
-            return self.dropout(out)
-        if residual is None:
-            residual = x
-        return residual + self.dropout(out)
-
-
-@TRANSFORMERLAYER.register_module()
-class BaseTransformerLayer(nn.Module):
-    """Base `TransformerLayer` for vision transformer.
-
-    It can be built from `mmcv.ConfigDict` and support more customization,
-    for example, using any number of `FFN or LN ` and use different kinds
-    of `attention` by specifying a list of `ConfigDict` named `attn_cfgs`.
-    It is worth mentioning that it supports `prenorm` when you specifying
-    `norm` as the first element of `operation_order`. More details about
-    the `prenorm`: `On Layer Normalization in the Transformer Architecture
-    <https://arxiv.org/abs/2007.08103>`_ .
-
-    Args:
-        attn_cfgs (list[`mmcv.ConfigDict`] | obj:`mmcv.ConfigDict` | None )):
-            Configs for self_attention or cross_attention, the order
-            should be consistent with it in `operation_order`. If it is
-            a dict, it would be expand to the number of attention in
-            `operation_order`. Default: None.
-        feedforward_channels (int): The hidden dimension for FFNs.
-            Default: None.
-        embed_dims (int): Embedding dimension of Transformerlayer.
-            Default: 256.
-        ffn_dropout (float): Probability of an element to be zeroed
-            in ffn. Default 0.0.
-        operation_order (tuple[str]): The execution order of operation
-            in transformer. Such as ('selfattn', 'norm', 'ffn', 'norm').
-            Support prenorm when you specifying first element as `norm`.
-            Default：None.
-        act_cfg (dict): The activation config for FFNs. Default: `LN`
-        norm_cfg (dict): Config dict for normalization layer.
-            Default: `LN`.
-        ffn_num_fcs (int): The number of fully-connected layers in FFNs.
-            Default：2.
-    """
-=======
 import torch
 import torch.nn as nn
 from mmcv.cnn import build_activation_layer, build_norm_layer, xavier_init
@@ -380,69 +7,9 @@
                                          TransformerLayerSequence,
                                          build_transformer_layer_sequence)
 from mmcv.runner.base_module import BaseModule
->>>>>>> ac57c4cc
 
 from mmdet.models.utils.builder import TRANSFORMER
 
-<<<<<<< HEAD
-        super(BaseTransformerLayer, self).__init__()
-        assert set(operation_order) & set(
-            ['selfattn', 'norm', 'ffn', 'crossattn']) == set(operation_order)
-        num_attn = operation_order.count('selfattn') + operation_order.count(
-            'crossattn')
-        attn_cfgs = copy.deepcopy(attn_cfgs)
-        if isinstance(attn_cfgs, ConfigDict):
-            attn_cfgs = [attn_cfgs for _ in range(num_attn)]
-        else:
-            assert num_attn == len(attn_cfgs), f'The length ' \
-                f'of attn_cfg {num_attn} is ' \
-                f'not consistent with the number of attention' \
-                f'in operation_order {operation_order}.'
-        assert 'embed_dims' in attn_cfgs[0]
-
-        self.num_attn = num_attn
-        self.embed_dims = embed_dims
-        self.feedforward_channels = feedforward_channels
-        self.ffn_dropout = ffn_dropout
-        self.operation_order = operation_order
-        self.act_cfg = act_cfg
-        self.norm_cfg = norm_cfg
-        self.ffn_num_fcs = ffn_num_fcs
-        self.pre_norm = operation_order[0] == 'norm'
-        self.attentions = nn.ModuleList()
-
-        index = 0
-        for operation in operation_order:
-            if operation in ['selfattn', 'crossattn']:
-                attention = build_attention(attn_cfgs[index])
-                self.attentions.append(attention)
-                index += 1
-
-        self.ffns = nn.ModuleList()
-        num_ffns = operation_order.count('ffn')
-        for _ in range(num_ffns):
-            self.ffns.append(
-                FFN(self.embed_dims, feedforward_channels, ffn_num_fcs,
-                    act_cfg, ffn_dropout))
-
-        self.norms = nn.ModuleList()
-        num_norms = operation_order.count('norm')
-        for _ in range(num_norms):
-            self.norms.append(build_norm_layer(norm_cfg, self.embed_dims)[1])
-
-    def forward(self,
-                query,
-                key,
-                value,
-                query_pos=None,
-                key_pos=None,
-                attn_masks=None,
-                query_key_padding_mask=None,
-                key_padding_mask=None,
-                **kwargs):
-        """Forward function for `TransformerDecoderLayer`.
-=======
->>>>>>> ac57c4cc
 
 @TRANSFORMER_LAYER.register_module()
 class DetrTransformerEncoderLayer(BaseTransformerLayer):
@@ -570,13 +137,7 @@
             x = self.coder_norm(x)
         return x
 
-
-<<<<<<< HEAD
 class DeformableDetrTransformerDecoder(BaseTransformerCoder):
-=======
-@TRANSFORMER_LAYER_SEQUENCE.register_module()
-class DetrTransformerDecoder(TransformerLayerSequence):
->>>>>>> ac57c4cc
     """Implements the decoder in DETR transformer.
 
     Args:
@@ -589,16 +150,8 @@
 
         super(DeformableDetrTransformerDecoder, self).__init__(*args, **kwargs)
         self.return_intermediate = return_intermediate
-<<<<<<< HEAD
         # TODO make this when as two stage
         self.bbox_embed = None
-=======
-        if coder_norm_cfg is not None:
-            self.coder_norm = build_norm_layer(coder_norm_cfg,
-                                               self.embed_dims)[1]
-        else:
-            self.coder_norm = None
->>>>>>> ac57c4cc
 
     def forward(self,
                 query,
@@ -671,8 +224,57 @@
         return output, reference_points
 
 
-class DetrTransformerDecoder(nn.Module):
-    pass
+@TRANSFORMER_LAYER_SEQUENCE.register_module()
+class DetrTransformerDecoder(TransformerLayerSequence):
+    """Implements the decoder in DETR transformer.
+
+    Args:
+        return_intermediate (bool): Whether to return intermediate outputs.
+        coder_norm_cfg (dict): Config of last normalization layer. Default：
+            `LN`.
+    """
+
+    def __init__(self,
+                 *args,
+                 coder_norm_cfg=dict(type='LN'),
+                 return_intermediate=False,
+                 **kwargs):
+
+        super(DetrTransformerDecoder, self).__init__(*args, **kwargs)
+        self.return_intermediate = return_intermediate
+        if coder_norm_cfg is not None:
+            self.coder_norm = build_norm_layer(coder_norm_cfg,
+                                               self.embed_dims)[1]
+        else:
+            self.coder_norm = None
+
+    def forward(self, query, *args, **kwargs):
+        """Forward function for `TransformerDecoder`.
+
+        Args:
+            query (Tensor): Input query with shape
+                `(num_query, bs, embed_dims)`.
+
+        Returns:
+            Tensor: Results with shape [1, num_query, bs, embed_dims] when
+                return_intermediate is `False`, otherwise it has shape
+                [num_layers, num_query, bs, embed_dims].
+        """
+        if not self.return_intermediate:
+            x = super().forward(query, *args, **kwargs)
+            if self.coder_norm:
+                x = self.coder_norm(x)[None]
+            return x
+
+        intermediate = []
+        for layer in self.layers:
+            query = layer(query, *args, **kwargs)
+            if self.return_intermediate:
+                if self.coder_norm is not None:
+                    intermediate.append(self.coder_norm(query))
+                else:
+                    intermediate.append(query)
+        return torch.stack(intermediate)
 
 
 @TRANSFORMER.register_module()
@@ -772,7 +374,6 @@
 
 
 @TRANSFORMER.register_module()
-<<<<<<< HEAD
 class DeformableDetrTransformer(nn.Module):
     """Implements the Deformable Detr  transformer.
 
@@ -1034,10 +635,7 @@
 
 
 @TRANSFORMER.register_module()
-class DynamicConv(nn.Module):
-=======
 class DynamicConv(BaseModule):
->>>>>>> ac57c4cc
     """Implements Dynamic Convolution.
 
     This module generate parameters for each sample and
