--- conflicted
+++ resolved
@@ -3,15 +3,11 @@
 import torch.nn as nn
 from mmcv.cnn import constant_init, kaiming_init
 
-<<<<<<< HEAD
-=======
 from mmdet.ops import DeformConvPack, ModulatedDeformConvPack
 from .activation import build_activation_layer
->>>>>>> dd88ed65
 from .conv_ws import ConvWS2d
 from .norm import build_norm_layer
 
-from mmdet.ops import DeformConvPack, ModulatedDeformConvPack
 conv_cfg = {
     'Conv': nn.Conv2d,
     'ConvWS': ConvWS2d,
