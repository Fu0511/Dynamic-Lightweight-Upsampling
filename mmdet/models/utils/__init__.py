from .builder import build_linear_layer, build_transformer
from .gaussian_target import gaussian_radius, gen_gaussian_target
<<<<<<< HEAD
from .inverted_residual import InvertedResidual
from .make_divisible import make_divisible
=======
from .normed_predictor import NormedConv2d, NormedLinear
>>>>>>> 0b94be76
from .positional_encoding import (LearnedPositionalEncoding,
                                  SinePositionalEncoding)
from .res_layer import ResLayer, SimplifiedBasicBlock
from .se_layer import SELayer
from .transformer import (DetrTransformerDecoder, DetrTransformerDecoderLayer,
                          DynamicConv, Transformer)

__all__ = [
    'ResLayer', 'gaussian_radius', 'gen_gaussian_target',
    'DetrTransformerDecoderLayer', 'DetrTransformerDecoder', 'Transformer',
<<<<<<< HEAD
    'build_transformer', 'SinePositionalEncoding', 'make_divisible',
    'LearnedPositionalEncoding', 'DynamicConv', 'SimplifiedBasicBlock',
    'InvertedResidual', 'SELayer'
=======
    'build_transformer', 'build_linear_layer', 'SinePositionalEncoding',
    'LearnedPositionalEncoding', 'DynamicConv', 'SimplifiedBasicBlock',
    'NormedLinear', 'NormedConv2d'
>>>>>>> 0b94be76
]<|MERGE_RESOLUTION|>--- conflicted
+++ resolved
@@ -1,11 +1,8 @@
 from .builder import build_linear_layer, build_transformer
 from .gaussian_target import gaussian_radius, gen_gaussian_target
-<<<<<<< HEAD
 from .inverted_residual import InvertedResidual
 from .make_divisible import make_divisible
-=======
 from .normed_predictor import NormedConv2d, NormedLinear
->>>>>>> 0b94be76
 from .positional_encoding import (LearnedPositionalEncoding,
                                   SinePositionalEncoding)
 from .res_layer import ResLayer, SimplifiedBasicBlock
@@ -16,13 +13,8 @@
 __all__ = [
     'ResLayer', 'gaussian_radius', 'gen_gaussian_target',
     'DetrTransformerDecoderLayer', 'DetrTransformerDecoder', 'Transformer',
-<<<<<<< HEAD
-    'build_transformer', 'SinePositionalEncoding', 'make_divisible',
-    'LearnedPositionalEncoding', 'DynamicConv', 'SimplifiedBasicBlock',
-    'InvertedResidual', 'SELayer'
-=======
     'build_transformer', 'build_linear_layer', 'SinePositionalEncoding',
     'LearnedPositionalEncoding', 'DynamicConv', 'SimplifiedBasicBlock',
-    'NormedLinear', 'NormedConv2d'
->>>>>>> 0b94be76
+    'NormedLinear', 'NormedConv2d', 'make_divisible', 'InvertedResidual',
+    'SELayer'
 ]