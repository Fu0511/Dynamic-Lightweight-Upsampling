from .res_layer import ResLayer

<<<<<<< HEAD
from .yolo_utils import ConvLayer

__all__ = [
    'conv_ws_2d', 'ConvWS2d', 'build_conv_layer', 'ConvModule',
    'build_norm_layer', 'build_upsample_layer', 'xavier_init', 'normal_init',
    'uniform_init', 'kaiming_init', 'bias_init_with_prob', 'Scale', 'ConvLayer'
]
=======
__all__ = ['ResLayer']
>>>>>>> 0d67223f
<|MERGE_RESOLUTION|>--- conflicted
+++ resolved
@@ -1,13 +1,5 @@
 from .res_layer import ResLayer
 
-<<<<<<< HEAD
 from .yolo_utils import ConvLayer
 
-__all__ = [
-    'conv_ws_2d', 'ConvWS2d', 'build_conv_layer', 'ConvModule',
-    'build_norm_layer', 'build_upsample_layer', 'xavier_init', 'normal_init',
-    'uniform_init', 'kaiming_init', 'bias_init_with_prob', 'Scale', 'ConvLayer'
-]
-=======
-__all__ = ['ResLayer']
->>>>>>> 0d67223f
+__all__ = ['ResLayer', 'ConvLayer']