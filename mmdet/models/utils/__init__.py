--- conflicted
+++ resolved
@@ -6,12 +6,7 @@
                           bias_init_with_prob)
 
 __all__ = [
-<<<<<<< HEAD
-    'ConvModule', 'build_norm_layer', 'Scale', 'xavier_init', 'normal_init',
-    'uniform_init', 'kaiming_init', 'bias_init_with_prob'
-=======
     'conv_ws_2d', 'ConvWS2d', 'build_conv_layer', 'ConvModule',
     'build_norm_layer', 'xavier_init', 'normal_init', 'uniform_init',
-    'kaiming_init', 'bias_init_with_prob'
->>>>>>> 2e7045c9
+    'kaiming_init', 'bias_init_with_prob', 'Scale'
 ]