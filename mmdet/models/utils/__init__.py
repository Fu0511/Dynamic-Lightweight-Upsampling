--- conflicted
+++ resolved
@@ -27,9 +27,5 @@
     'NormedLinear', 'NormedConv2d', 'make_divisible', 'InvertedResidual',
     'SELayer', 'interpolate_as', 'ConvUpsample', 'CSPLayer',
     'adaptive_avg_pool2d', 'AdaptiveAvgPool2d', 'PatchEmbed', 'nchw_to_nlc',
-<<<<<<< HEAD
-    'nlc_to_nchw', 'pvt_convert', 'MemoryEfficientSwish', 'samepadding'
-=======
     'nlc_to_nchw', 'pvt_convert', 'sigmoid_geometric_mean'
->>>>>>> a6430318
 ]