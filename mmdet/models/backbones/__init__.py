<<<<<<< HEAD
from .mobilenetv2 import SSDMobilenetV2
=======
from .hourglass import HourglassNet
>>>>>>> bf5c7185
from .hrnet import HRNet
from .regnet import RegNet
from .res2net import Res2Net
from .resnet import ResNet, ResNetV1d
from .resnext import ResNeXt
from .ssd_vgg import SSDVGG
from .imgclsmob import *

__all__ = [
<<<<<<< HEAD
    'RegNet', 'ResNet', 'ResNetV1d', 'ResNeXt', 'SSDVGG', 'HRNet', 'Res2Net', 'SSDMobilenetV2'
=======
    'RegNet', 'ResNet', 'ResNetV1d', 'ResNeXt', 'SSDVGG', 'HRNet', 'Res2Net',
    'HourglassNet'
>>>>>>> bf5c7185
]<|MERGE_RESOLUTION|>--- conflicted
+++ resolved
@@ -1,8 +1,5 @@
-<<<<<<< HEAD
 from .mobilenetv2 import SSDMobilenetV2
-=======
 from .hourglass import HourglassNet
->>>>>>> bf5c7185
 from .hrnet import HRNet
 from .regnet import RegNet
 from .res2net import Res2Net
@@ -12,10 +9,6 @@
 from .imgclsmob import *
 
 __all__ = [
-<<<<<<< HEAD
-    'RegNet', 'ResNet', 'ResNetV1d', 'ResNeXt', 'SSDVGG', 'HRNet', 'Res2Net', 'SSDMobilenetV2'
-=======
     'RegNet', 'ResNet', 'ResNetV1d', 'ResNeXt', 'SSDVGG', 'HRNet', 'Res2Net',
-    'HourglassNet'
->>>>>>> bf5c7185
+    'HourglassNet', 'SSDMobilenetV2'
 ]