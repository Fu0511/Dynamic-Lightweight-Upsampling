from .detectors_resnet import DetectoRS_ResNet
from .detectors_resnext import DetectoRS_ResNeXt
from .hourglass import HourglassNet
from .hrnet import HRNet
from .regnet import RegNet
from .res2net import Res2Net
from .resnet import ResNet, ResNetV1d
from .resnext import ResNeXt
from .ssd_vgg import SSDVGG
from .darknet import Darknet

__all__ = [
    'RegNet', 'ResNet', 'ResNetV1d', 'ResNeXt', 'SSDVGG', 'HRNet', 'Res2Net',
<<<<<<< HEAD
    'HourglassNet', 'Darknet'
=======
    'HourglassNet', 'DetectoRS_ResNet', 'DetectoRS_ResNeXt'
>>>>>>> af6a0378
]<|MERGE_RESOLUTION|>--- conflicted
+++ resolved
@@ -1,3 +1,4 @@
+from .darknet import Darknet
 from .detectors_resnet import DetectoRS_ResNet
 from .detectors_resnext import DetectoRS_ResNeXt
 from .hourglass import HourglassNet
@@ -7,13 +8,8 @@
 from .resnet import ResNet, ResNetV1d
 from .resnext import ResNeXt
 from .ssd_vgg import SSDVGG
-from .darknet import Darknet
 
 __all__ = [
     'RegNet', 'ResNet', 'ResNetV1d', 'ResNeXt', 'SSDVGG', 'HRNet', 'Res2Net',
-<<<<<<< HEAD
-    'HourglassNet', 'Darknet'
-=======
-    'HourglassNet', 'DetectoRS_ResNet', 'DetectoRS_ResNeXt'
->>>>>>> af6a0378
+    'HourglassNet', 'DetectoRS_ResNet', 'DetectoRS_ResNeXt', 'Darknet'
 ]