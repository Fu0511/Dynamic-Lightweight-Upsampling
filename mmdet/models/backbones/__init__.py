from .darknet import Darknet
from .detectors_resnet import DetectoRS_ResNet
from .detectors_resnext import DetectoRS_ResNeXt
from .efficientnet import EfficientNet
from .hourglass import HourglassNet
from .hrnet import HRNet
from .regnet import RegNet
from .res2net import Res2Net
from .resnest import ResNeSt
from .resnet import ResNet, ResNetV1d
from .resnext import ResNeXt
from .ssd_vgg import SSDVGG
from .trident_resnet import TridentResNet

__all__ = [
    'RegNet', 'ResNet', 'ResNetV1d', 'ResNeXt', 'SSDVGG', 'HRNet', 'Res2Net',
    'HourglassNet', 'DetectoRS_ResNet', 'DetectoRS_ResNeXt', 'Darknet',
<<<<<<< HEAD
    'EfficientNet'
=======
    'ResNeSt', 'TridentResNet'
>>>>>>> 2d2e5c6f
]<|MERGE_RESOLUTION|>--- conflicted
+++ resolved
@@ -15,9 +15,5 @@
 __all__ = [
     'RegNet', 'ResNet', 'ResNetV1d', 'ResNeXt', 'SSDVGG', 'HRNet', 'Res2Net',
     'HourglassNet', 'DetectoRS_ResNet', 'DetectoRS_ResNeXt', 'Darknet',
-<<<<<<< HEAD
-    'EfficientNet'
-=======
-    'ResNeSt', 'TridentResNet'
->>>>>>> 2d2e5c6f
+    'ResNeSt', 'TridentResNet', 'EfficientNet'
 ]