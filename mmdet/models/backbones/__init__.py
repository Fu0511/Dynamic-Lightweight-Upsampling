--- conflicted
+++ resolved
@@ -9,9 +9,5 @@
 
 __all__ = [
     'RegNet', 'ResNet', 'ResNetV1d', 'ResNeXt', 'SSDVGG', 'HRNet', 'Res2Net',
-<<<<<<< HEAD
-    'ResNeSt'
-=======
-    'HourglassNet'
->>>>>>> b44e78b4
+    'ResNeSt', 'HourglassNet'
 ]