from .darknet import Darknet
from .detectors_resnet import DetectoRS_ResNet
from .detectors_resnext import DetectoRS_ResNeXt
from .hourglass import HourglassNet
from .hrnet import HRNet
from .regnet import RegNet
from .res2net import Res2Net
from .resnest import ResNeSt
from .resnet import ResNet, ResNetV1d
from .resnext import ResNeXt
from .ssd_vgg import SSDVGG
from .trident_resnet import TridentResNet

__all__ = [
    'RegNet', 'ResNet', 'ResNetV1d', 'ResNeXt', 'SSDVGG', 'HRNet', 'Res2Net',
    'HourglassNet', 'DetectoRS_ResNet', 'DetectoRS_ResNeXt', 'Darknet',
<<<<<<< HEAD
    'TridentResNet'
=======
    'ResNeSt'
>>>>>>> c472f867
]<|MERGE_RESOLUTION|>--- conflicted
+++ resolved
@@ -14,9 +14,5 @@
 __all__ = [
     'RegNet', 'ResNet', 'ResNetV1d', 'ResNeXt', 'SSDVGG', 'HRNet', 'Res2Net',
     'HourglassNet', 'DetectoRS_ResNet', 'DetectoRS_ResNeXt', 'Darknet',
-<<<<<<< HEAD
-    'TridentResNet'
-=======
-    'ResNeSt'
->>>>>>> c472f867
+    'ResNeSt', 'TridentResNet'
 ]