from .darknet import Darknet
from .detectors_resnet import DetectoRS_ResNet
from .detectors_resnext import DetectoRS_ResNeXt
from .hourglass import HourglassNet
from .hrnet import HRNet
from .regnet import RegNet
from .res2net import Res2Net
from .resnest import ResNeSt
from .resnet import ResNet, ResNetV1d
from .resnext import ResNeXt
from .ssd_vgg import SSDVGG

__all__ = [
    'RegNet', 'ResNet', 'ResNetV1d', 'ResNeXt', 'SSDVGG', 'HRNet', 'Res2Net',
<<<<<<< HEAD
    'ResNeSt', 'HourglassNet', 'DetectoRS_ResNet', 'DetectoRS_ResNeXt'
=======
    'HourglassNet', 'DetectoRS_ResNet', 'DetectoRS_ResNeXt', 'Darknet'
>>>>>>> 21271e3a
]<|MERGE_RESOLUTION|>--- conflicted
+++ resolved
@@ -12,9 +12,6 @@
 
 __all__ = [
     'RegNet', 'ResNet', 'ResNetV1d', 'ResNeXt', 'SSDVGG', 'HRNet', 'Res2Net',
-<<<<<<< HEAD
-    'ResNeSt', 'HourglassNet', 'DetectoRS_ResNet', 'DetectoRS_ResNeXt'
-=======
-    'HourglassNet', 'DetectoRS_ResNet', 'DetectoRS_ResNeXt', 'Darknet'
->>>>>>> 21271e3a
+    'HourglassNet', 'DetectoRS_ResNet', 'DetectoRS_ResNeXt', 'Darknet',
+    'ResNeSt'
 ]