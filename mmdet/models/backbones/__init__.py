from .darknet import Darknet
from .detectors_resnet import DetectoRS_ResNet
from .detectors_resnext import DetectoRS_ResNeXt
from .efficientnet import EfficientNet
from .hourglass import HourglassNet
from .hrnet import HRNet
from .regnet import RegNet
from .res2net import Res2Net
from .resnet import ResNet, ResNetV1d
from .resnext import ResNeXt
from .ssd_vgg import SSDVGG

__all__ = [
    'RegNet', 'ResNet', 'ResNetV1d', 'ResNeXt', 'SSDVGG', 'HRNet', 'Res2Net',
<<<<<<< HEAD
    'HourglassNet', 'DetectoRS_ResNet', 'DetectoRS_ResNeXt', 'EfficientNet'
=======
    'HourglassNet', 'DetectoRS_ResNet', 'DetectoRS_ResNeXt', 'Darknet'
>>>>>>> 11b1ef83
]<|MERGE_RESOLUTION|>--- conflicted
+++ resolved
@@ -12,9 +12,6 @@
 
 __all__ = [
     'RegNet', 'ResNet', 'ResNetV1d', 'ResNeXt', 'SSDVGG', 'HRNet', 'Res2Net',
-<<<<<<< HEAD
-    'HourglassNet', 'DetectoRS_ResNet', 'DetectoRS_ResNeXt', 'EfficientNet'
-=======
-    'HourglassNet', 'DetectoRS_ResNet', 'DetectoRS_ResNeXt', 'Darknet'
->>>>>>> 11b1ef83
+    'HourglassNet', 'DetectoRS_ResNet', 'DetectoRS_ResNeXt', 'Darknet',
+    'EfficientNet'
 ]