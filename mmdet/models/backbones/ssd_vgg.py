--- conflicted
+++ resolved
@@ -79,11 +79,7 @@
         self.out_feature_indices = out_feature_indices
 
         assert not (init_cfg and pretrained), \
-<<<<<<< HEAD
-            'init_cfg and pretrained cannot be setting at the same time'
-=======
             'init_cfg and pretrained cannot be specified at the same time'
->>>>>>> 30f5f873
 
         if init_cfg is not None:
             self.init_cfg = init_cfg
