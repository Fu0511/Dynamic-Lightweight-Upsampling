from .fpn import FPN
<<<<<<< HEAD
from .bfp import BFP

__all__ = ['FPN', 'BFP']
=======
from .hrfpn import HRFPN

__all__ = ['FPN', 'HRFPN']
>>>>>>> 3cb84acc
<|MERGE_RESOLUTION|>--- conflicted
+++ resolved
@@ -1,10 +1,5 @@
 from .fpn import FPN
-<<<<<<< HEAD
 from .bfp import BFP
-
-__all__ = ['FPN', 'BFP']
-=======
 from .hrfpn import HRFPN
 
-__all__ = ['FPN', 'HRFPN']
->>>>>>> 3cb84acc
+__all__ = ['FPN', 'BFP', 'HRFPN']