--- conflicted
+++ resolved
@@ -1,10 +1,7 @@
 from .bfp import BFP
 from .channel_mapper import ChannelMapper
-<<<<<<< HEAD
 from .ct_resneck import CT_ResNeck
-=======
 from .fpg import FPG
->>>>>>> 5ebba9a9
 from .fpn import FPN
 from .fpn_carafe import FPN_CARAFE
 from .hrfpn import HRFPN
@@ -15,20 +12,6 @@
 from .yolo_neck import YOLOV3Neck
 
 __all__ = [
-<<<<<<< HEAD
-    'FPN',
-    'BFP',
-    'ChannelMapper',
-    'HRFPN',
-    'NASFPN',
-    'FPN_CARAFE',
-    'PAFPN',
-    'NASFCOS_FPN',
-    'RFP',
-    'YOLOV3Neck',
-    'CT_ResNeck',
-=======
     'FPN', 'BFP', 'ChannelMapper', 'HRFPN', 'NASFPN', 'FPN_CARAFE', 'PAFPN',
-    'NASFCOS_FPN', 'RFP', 'YOLOV3Neck', 'FPG'
->>>>>>> 5ebba9a9
+    'NASFCOS_FPN', 'RFP', 'YOLOV3Neck', 'FPG', 'CT_ResNeck'
 ]