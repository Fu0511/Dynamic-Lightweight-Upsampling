--- conflicted
+++ resolved
@@ -19,14 +19,9 @@
                  extra_convs_on_inputs=True,
                  relu_before_extra_convs=False,
                  conv_cfg=None,
-<<<<<<< HEAD
-                 normalize=None,
+                 norm_cfg=None,
                  activation=None,
                  caffe2_xavier_initialize=False):
-=======
-                 norm_cfg=None,
-                 activation=None):
->>>>>>> 92fe95be
         super(FPN, self).__init__()
         assert isinstance(in_channels, list)
         self.in_channels = in_channels
@@ -34,12 +29,8 @@
         self.num_ins = len(in_channels)
         self.num_outs = num_outs
         self.activation = activation
-<<<<<<< HEAD
-        self.with_bias = normalize is None
         self.relu_before_extra_convs = relu_before_extra_convs
         self.caffe2_xavier_initialize = caffe2_xavier_initialize
-=======
->>>>>>> 92fe95be
 
         if end_level == -1:
             self.backbone_end_level = self.num_ins
