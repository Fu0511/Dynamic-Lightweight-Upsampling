# Copyright (c) OpenMMLab. All rights reserved.
from .activations import SiLU
from .bbox_nms import fast_nms, multiclass_nms
from .brick_wrappers import AdaptiveAvgPool2d, adaptive_avg_pool2d
from .conv_upsample import ConvUpsample
from .csp_layer import CSPLayer
from .dropblock import DropBlock
from .ema import ExpMomentumEMA
from .inverted_residual import InvertedResidual
from .matrix_nms import mask_matrix_nms
from .msdeformattn_pixel_decoder import MSDeformAttnPixelDecoder
from .normed_predictor import NormedConv2d, NormedLinear
from .pixel_decoder import PixelDecoder, TransformerEncoderPixelDecoder
from .positional_encoding import (LearnedPositionalEncoding,
                                  SinePositionalEncoding,
                                  SinePositionalEncoding3D)
from .res_layer import ResLayer, SimplifiedBasicBlock
from .se_layer import ChannelAttention, DyReLU, SELayer
# yapf: disable
from .transformer import (MLP, AdaptivePadding, CdnQueryGenerator,
                          ConditionalAttention,
                          ConditionalDetrTransformerDecoder,
                          ConditionalDetrTransformerDecoderLayer,
                          DABDetrTransformerDecoder,
                          DABDetrTransformerDecoderLayer,
                          DABDetrTransformerEncoder,
                          DeformableDetrTransformerDecoder,
                          DeformableDetrTransformerDecoderLayer,
                          DeformableDetrTransformerEncoder,
                          DeformableDetrTransformerEncoderLayer,
                          DetrTransformerDecoder, DetrTransformerDecoderLayer,
                          DetrTransformerEncoder, DetrTransformerEncoderLayer,
                          DinoTransformerDecoder, DynamicConv, HybridEncoder,
                          Mask2FormerTransformerDecoder,
                          Mask2FormerTransformerDecoderLayer,
                          Mask2FormerTransformerEncoder, PatchEmbed,
                          PatchMerging, RTDETRTransformerDecoder,
                          coordinate_to_encoding, inverse_sigmoid, nchw_to_nlc,
                          nlc_to_nchw)

# yapf: enable

__all__ = [
    'fast_nms', 'multiclass_nms', 'mask_matrix_nms', 'DropBlock',
    'PixelDecoder', 'TransformerEncoderPixelDecoder',
    'MSDeformAttnPixelDecoder', 'ResLayer', 'PatchMerging',
    'SinePositionalEncoding', 'LearnedPositionalEncoding', 'DynamicConv',
    'SimplifiedBasicBlock', 'NormedLinear', 'NormedConv2d', 'InvertedResidual',
    'SELayer', 'ConvUpsample', 'CSPLayer', 'adaptive_avg_pool2d',
    'AdaptiveAvgPool2d', 'PatchEmbed', 'nchw_to_nlc', 'nlc_to_nchw', 'DyReLU',
    'ExpMomentumEMA', 'inverse_sigmoid', 'ChannelAttention', 'SiLU', 'MLP',
    'DetrTransformerEncoderLayer', 'DetrTransformerDecoderLayer',
    'DetrTransformerEncoder', 'DetrTransformerDecoder',
    'DeformableDetrTransformerEncoder', 'DeformableDetrTransformerDecoder',
    'DeformableDetrTransformerEncoderLayer',
    'DeformableDetrTransformerDecoderLayer', 'AdaptivePadding',
    'coordinate_to_encoding', 'ConditionalAttention',
    'DABDetrTransformerDecoderLayer', 'DABDetrTransformerDecoder',
    'DABDetrTransformerEncoder', 'ConditionalDetrTransformerDecoder',
    'ConditionalDetrTransformerDecoderLayer', 'DinoTransformerDecoder',
    'CdnQueryGenerator', 'Mask2FormerTransformerEncoder',
    'Mask2FormerTransformerDecoderLayer', 'Mask2FormerTransformerDecoder',
<<<<<<< HEAD
    'HybridEncoder', 'RTDETRTransformerDecoder'
=======
    'SinePositionalEncoding3D'
>>>>>>> f2f89254
]<|MERGE_RESOLUTION|>--- conflicted
+++ resolved
@@ -60,9 +60,5 @@
     'ConditionalDetrTransformerDecoderLayer', 'DinoTransformerDecoder',
     'CdnQueryGenerator', 'Mask2FormerTransformerEncoder',
     'Mask2FormerTransformerDecoderLayer', 'Mask2FormerTransformerDecoder',
-<<<<<<< HEAD
-    'HybridEncoder', 'RTDETRTransformerDecoder'
-=======
-    'SinePositionalEncoding3D'
->>>>>>> f2f89254
+    'SinePositionalEncoding3D', 'HybridEncoder', 'RTDETRTransformerDecoder'
 ]