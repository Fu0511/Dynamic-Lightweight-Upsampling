# Copyright (c) OpenMMLab. All rights reserved.
import math
from typing import Sequence, Union

import torch
import torch.nn.functional as F
from mmcv.cnn import (Linear, build_activation_layer, build_conv_layer,
                      build_norm_layer)
from mmcv.cnn.bricks.transformer import FFN, MultiheadAttention
from mmengine import ConfigDict
from mmengine.model import BaseModule, ModuleList
from mmengine.utils import to_2tuple
from torch import Tensor, nn

from mmdet.registry import MODELS


def nlc_to_nchw(x, hw_shape):
    """Convert [N, L, C] shape tensor to [N, C, H, W] shape tensor.

    Args:
        x (Tensor): The input tensor of shape [N, L, C] before conversion.
        hw_shape (Sequence[int]): The height and width of output feature map.

    Returns:
        Tensor: The output tensor of shape [N, C, H, W] after conversion.
    """
    H, W = hw_shape
    assert len(x.shape) == 3
    B, L, C = x.shape
    assert L == H * W, 'The seq_len does not match H, W'
    return x.transpose(1, 2).reshape(B, C, H, W).contiguous()


def nchw_to_nlc(x):
    """Flatten [N, C, H, W] shape tensor to [N, L, C] shape tensor.

    Args:
        x (Tensor): The input tensor of shape [N, C, H, W] before conversion.

    Returns:
        Tensor: The output tensor of shape [N, L, C] after conversion.
    """
    assert len(x.shape) == 4
    return x.flatten(2).transpose(1, 2).contiguous()


class AdaptivePadding(nn.Module):
    """Applies padding to input (if needed) so that input can get fully covered
    by filter you specified. It support two modes "same" and "corner". The
    "same" mode is same with "SAME" padding mode in TensorFlow, pad zero around
    input. The "corner"  mode would pad zero to bottom right.

    Args:
        kernel_size (int | tuple): Size of the kernel:
        stride (int | tuple): Stride of the filter. Default: 1:
        dilation (int | tuple): Spacing between kernel elements.
            Default: 1
        padding (str): Support "same" and "corner", "corner" mode
            would pad zero to bottom right, and "same" mode would
            pad zero around input. Default: "corner".
    Example:
        >>> kernel_size = 16
        >>> stride = 16
        >>> dilation = 1
        >>> input = torch.rand(1, 1, 15, 17)
        >>> adap_pad = AdaptivePadding(
        >>>     kernel_size=kernel_size,
        >>>     stride=stride,
        >>>     dilation=dilation,
        >>>     padding="corner")
        >>> out = adap_pad(input)
        >>> assert (out.shape[2], out.shape[3]) == (16, 32)
        >>> input = torch.rand(1, 1, 16, 17)
        >>> out = adap_pad(input)
        >>> assert (out.shape[2], out.shape[3]) == (16, 32)
    """

    def __init__(self, kernel_size=1, stride=1, dilation=1, padding='corner'):

        super(AdaptivePadding, self).__init__()

        assert padding in ('same', 'corner')

        kernel_size = to_2tuple(kernel_size)
        stride = to_2tuple(stride)
        padding = to_2tuple(padding)
        dilation = to_2tuple(dilation)

        self.padding = padding
        self.kernel_size = kernel_size
        self.stride = stride
        self.dilation = dilation

    def get_pad_shape(self, input_shape):
        input_h, input_w = input_shape
        kernel_h, kernel_w = self.kernel_size
        stride_h, stride_w = self.stride
        output_h = math.ceil(input_h / stride_h)
        output_w = math.ceil(input_w / stride_w)
        pad_h = max((output_h - 1) * stride_h +
                    (kernel_h - 1) * self.dilation[0] + 1 - input_h, 0)
        pad_w = max((output_w - 1) * stride_w +
                    (kernel_w - 1) * self.dilation[1] + 1 - input_w, 0)
        return pad_h, pad_w

    def forward(self, x):
        pad_h, pad_w = self.get_pad_shape(x.size()[-2:])
        if pad_h > 0 or pad_w > 0:
            if self.padding == 'corner':
                x = F.pad(x, [0, pad_w, 0, pad_h])
            elif self.padding == 'same':
                x = F.pad(x, [
                    pad_w // 2, pad_w - pad_w // 2, pad_h // 2,
                    pad_h - pad_h // 2
                ])
        return x


class PatchEmbed(BaseModule):
    """Image to Patch Embedding.

    We use a conv layer to implement PatchEmbed.

    Args:
        in_channels (int): The num of input channels. Default: 3
        embed_dims (int): The dimensions of embedding. Default: 768
        conv_type (str): The config dict for embedding
            conv layer type selection. Default: "Conv2d.
        kernel_size (int): The kernel_size of embedding conv. Default: 16.
        stride (int): The slide stride of embedding conv.
            Default: None (Would be set as `kernel_size`).
        padding (int | tuple | string ): The padding length of
            embedding conv. When it is a string, it means the mode
            of adaptive padding, support "same" and "corner" now.
            Default: "corner".
        dilation (int): The dilation rate of embedding conv. Default: 1.
        bias (bool): Bias of embed conv. Default: True.
        norm_cfg (dict, optional): Config dict for normalization layer.
            Default: None.
        input_size (int | tuple | None): The size of input, which will be
            used to calculate the out size. Only work when `dynamic_size`
            is False. Default: None.
        init_cfg (`mmengine.ConfigDict`, optional): The Config for
            initialization. Default: None.
    """

<<<<<<< HEAD
    def __init__(
            self,
            in_channels=3,
            embed_dims=768,
            conv_type='Conv2d',
            kernel_size=16,
            stride=16,
            padding='corner',
            dilation=1,
            bias=True,
            norm_cfg=None,
            input_size=None,
            init_cfg=None,
    ):
=======
    def __init__(self,
                 in_channels=3,
                 embed_dims=768,
                 conv_type='Conv2d',
                 kernel_size=16,
                 stride=16,
                 padding='corner',
                 dilation=1,
                 bias=True,
                 norm_cfg=None,
                 input_size=None,
                 init_cfg=None):
>>>>>>> b0ec1c3b
        super(PatchEmbed, self).__init__(init_cfg=init_cfg)

        self.embed_dims = embed_dims
        if stride is None:
            stride = kernel_size

        kernel_size = to_2tuple(kernel_size)
        stride = to_2tuple(stride)
        dilation = to_2tuple(dilation)

        if isinstance(padding, str):
            self.adap_padding = AdaptivePadding(
                kernel_size=kernel_size,
                stride=stride,
                dilation=dilation,
                padding=padding)
            # disable the padding of conv
            padding = 0
        else:
            self.adap_padding = None
        padding = to_2tuple(padding)

        self.projection = build_conv_layer(
            dict(type=conv_type),
            in_channels=in_channels,
            out_channels=embed_dims,
            kernel_size=kernel_size,
            stride=stride,
            padding=padding,
            dilation=dilation,
            bias=bias)

        if norm_cfg is not None:
            self.norm = build_norm_layer(norm_cfg, embed_dims)[1]
        else:
            self.norm = None

        if input_size:
            input_size = to_2tuple(input_size)
            # `init_out_size` would be used outside to
            # calculate the num_patches
            # when `use_abs_pos_embed` outside
            self.init_input_size = input_size
            if self.adap_padding:
                pad_h, pad_w = self.adap_padding.get_pad_shape(input_size)
                input_h, input_w = input_size
                input_h = input_h + pad_h
                input_w = input_w + pad_w
                input_size = (input_h, input_w)

            # https://pytorch.org/docs/stable/generated/torch.nn.Conv2d.html
            h_out = (input_size[0] + 2 * padding[0] - dilation[0] *
                     (kernel_size[0] - 1) - 1) // stride[0] + 1
            w_out = (input_size[1] + 2 * padding[1] - dilation[1] *
                     (kernel_size[1] - 1) - 1) // stride[1] + 1
            self.init_out_size = (h_out, w_out)
        else:
            self.init_input_size = None
            self.init_out_size = None

    def forward(self, x):
        """
        Args:
            x (Tensor): Has shape (B, C, H, W). In most case, C is 3.

        Returns:
            tuple: Contains merged results and its spatial shape.

                - x (Tensor): Has shape (B, out_h * out_w, embed_dims)
                - out_size (tuple[int]): Spatial shape of x, arrange as
                    (out_h, out_w).
        """

        if self.adap_padding:
            x = self.adap_padding(x)

        x = self.projection(x)
        out_size = (x.shape[2], x.shape[3])
        x = x.flatten(2).transpose(1, 2)
        if self.norm is not None:
            x = self.norm(x)
        return x, out_size


class PatchMerging(BaseModule):
    """Merge patch feature map.

    This layer groups feature map by kernel_size, and applies norm and linear
    layers to the grouped feature map. Our implementation uses `nn.Unfold` to
    merge patch, which is about 25% faster than original implementation.
    Instead, we need to modify pretrained models for compatibility.

    Args:
        in_channels (int): The num of input channels.
            to gets fully covered by filter and stride you specified..
            Default: True.
        out_channels (int): The num of output channels.
        kernel_size (int | tuple, optional): the kernel size in the unfold
            layer. Defaults to 2.
        stride (int | tuple, optional): the stride of the sliding blocks in the
            unfold layer. Default: None. (Would be set as `kernel_size`)
        padding (int | tuple | string ): The padding length of
            embedding conv. When it is a string, it means the mode
            of adaptive padding, support "same" and "corner" now.
            Default: "corner".
        dilation (int | tuple, optional): dilation parameter in the unfold
            layer. Default: 1.
        bias (bool, optional): Whether to add bias in linear layer or not.
            Defaults: False.
        norm_cfg (dict, optional): Config dict for normalization layer.
            Default: dict(type='LN').
        init_cfg (dict, optional): The extra config for initialization.
            Default: None.
    """

    def __init__(self,
                 in_channels,
                 out_channels,
                 kernel_size=2,
                 stride=None,
                 padding='corner',
                 dilation=1,
                 bias=False,
                 norm_cfg=dict(type='LN'),
                 init_cfg=None):
        super().__init__(init_cfg=init_cfg)
        self.in_channels = in_channels
        self.out_channels = out_channels
        if stride:
            stride = stride
        else:
            stride = kernel_size

        kernel_size = to_2tuple(kernel_size)
        stride = to_2tuple(stride)
        dilation = to_2tuple(dilation)

        if isinstance(padding, str):
            self.adap_padding = AdaptivePadding(
                kernel_size=kernel_size,
                stride=stride,
                dilation=dilation,
                padding=padding)
            # disable the padding of unfold
            padding = 0
        else:
            self.adap_padding = None

        padding = to_2tuple(padding)
        self.sampler = nn.Unfold(
            kernel_size=kernel_size,
            dilation=dilation,
            padding=padding,
            stride=stride)

        sample_dim = kernel_size[0] * kernel_size[1] * in_channels

        if norm_cfg is not None:
            self.norm = build_norm_layer(norm_cfg, sample_dim)[1]
        else:
            self.norm = None

        self.reduction = nn.Linear(sample_dim, out_channels, bias=bias)

    def forward(self, x, input_size):
        """
        Args:
            x (Tensor): Has shape (B, H*W, C_in).
            input_size (tuple[int]): The spatial shape of x, arrange as (H, W).
                Default: None.

        Returns:
            tuple: Contains merged results and its spatial shape.

                - x (Tensor): Has shape (B, Merged_H * Merged_W, C_out)
                - out_size (tuple[int]): Spatial shape of x, arrange as
                    (Merged_H, Merged_W).
        """
        B, L, C = x.shape
        assert isinstance(input_size, Sequence), f'Expect ' \
                                                 f'input_size is ' \
                                                 f'`Sequence` ' \
                                                 f'but get {input_size}'

        H, W = input_size
        assert L == H * W, 'input feature has wrong size'

        x = x.view(B, H, W, C).permute([0, 3, 1, 2])  # B, C, H, W
        # Use nn.Unfold to merge patch. About 25% faster than original method,
        # but need to modify pretrained model for compatibility

        if self.adap_padding:
            x = self.adap_padding(x)
            H, W = x.shape[-2:]

        x = self.sampler(x)
        # if kernel_size=2 and stride=2, x should has shape (B, 4*C, H/2*W/2)

        out_h = (H + 2 * self.sampler.padding[0] - self.sampler.dilation[0] *
                 (self.sampler.kernel_size[0] - 1) -
                 1) // self.sampler.stride[0] + 1
        out_w = (W + 2 * self.sampler.padding[1] - self.sampler.dilation[1] *
                 (self.sampler.kernel_size[1] - 1) -
                 1) // self.sampler.stride[1] + 1

        output_size = (out_h, out_w)
        x = x.transpose(1, 2)  # B, H/2*W/2, 4*C
        x = self.norm(x) if self.norm else x
        x = self.reduction(x)
        return x, output_size


def inverse_sigmoid(x, eps=1e-5):
    """Inverse function of sigmoid.

    Args:
        x (Tensor): The tensor to do the
            inverse.
        eps (float): EPS avoid numerical
            overflow. Defaults 1e-5.
    Returns:
        Tensor: The x has passed the inverse
            function of sigmoid, has same
            shape with input.
    """
    x = x.clamp(min=0, max=1)
    x1 = x.clamp(min=eps)
    x2 = (1 - x).clamp(min=eps)
    return torch.log(x1 / x2)


class MLP(nn.Module):
    """Very simple multi-layer perceptron (also called FFN) with relu. Mostly
    used in DETR series detectors.

    Args:
        input_dim (int): Feature dim of the input tensor.
        hidden_dim (int): Feature dim of the hidden layer.
        output_dim (int): Feature dim of the output tensor.
        num_layers (int): Number of FFN layers. As the last
            layer of MLP only contains FFN (Linear).
    """

    def __init__(self, input_dim: int, hidden_dim: int, output_dim: int,
                 num_layers: int) -> None:
        super().__init__()
        self.num_layers = num_layers
        h = [hidden_dim] * (num_layers - 1)
        self.layers = ModuleList(
            Linear(n, k) for n, k in zip([input_dim] + h, h + [output_dim]))

    def forward(self, x) -> Tensor:
        """Forward function of MLP.

        Args:
            x (Tensor): The input feature, has shape
                (num_query, bs, input_dim).
        Returns:
            Tensor: The output feature, has shape (num_query, bs, output_dim).
        """
        for i, layer in enumerate(self.layers):
            x = F.relu(layer(x)) if i < self.num_layers - 1 else layer(x)
        return x


class DetrTransformerEncoder(BaseModule):
    """Encoder of DETR.

    Args:
        num_layers (int): Number of encoder layer.
        layer_cfg (:obj:`ConfigDict` or dict): Config of encoder layer.
        init_cfg (:obj:`ConfigDict` or dict or list[:obj:`ConfigDict` or \
            dict], optional): Initialization config dict. Defaults to None.
    """

    def __init__(self,
                 num_layers: int,
                 layer_cfg: Union[dict, ConfigDict],
                 init_cfg: Union[dict, ConfigDict] = None) -> None:
        super().__init__(init_cfg=init_cfg)
        self.num_layers = num_layers
        self.layer_cfg = layer_cfg
        self._init_layers()

    def _init_layers(self) -> None:
        """Initialize encoder layers."""
        self.layers = ModuleList([
            DetrTransformerEncoderLayer(**self.layer_cfg)
            for _ in range(self.num_layers)
        ])
        self.embed_dims = self.layers[0].embed_dims

    def forward(self, query: Tensor, query_pos: Tensor,
                query_key_padding_mask: Tensor, **kwargs):
        """Forward function of encoder.

        Args:
            query (Tensor): Input queries of encoder, has shape
                (num_query, bs, dim).
            query_pos (Tensor): The positional embeddings of the queries, has
                shape (num_key, bs, dim).
            query_key_padding_mask (Tensor): ByteTensor, the key padding mask
                of the queries, has shape (num_key, bs).

        Returns:
            Tensor: With shape (bs, num_query, dim) if `batch_first` is `True`,
            otherwise (num_query, bs, dim).
        """
        for layer in self.layers:
            query = layer(query, query_pos, query_key_padding_mask, **kwargs)
        return query


class DetrTransformerDecoder(BaseModule):
    """Decoder of DETR.

    Args:
        num_layers (int): Number of encoder layer.
        layer_cfg (:obj:`ConfigDict` or dict): Config of encoder layer.
        post_norm_cfg (:obj:`ConfigDict` or dict): Config of the last
            normalization layer. Defaults to `LN`.
        init_cfg (:obj:`ConfigDict` or dict or list[:obj:`ConfigDict` or \
            dict], optional): Initialization config dict. Defaults to None.
    """

    def __init__(self,
                 num_layers: int,
                 layer_cfg: Union[dict, ConfigDict],
                 post_norm_cfg: Union[dict, ConfigDict] = dict(type='LN'),
                 return_intermediate: bool = True,
                 init_cfg: Union[dict, ConfigDict] = None) -> None:
        super().__init__(init_cfg=init_cfg)
        self.layer_cfg = layer_cfg
        self.num_layers = num_layers
        self.post_norm_cfg = post_norm_cfg
        self.return_intermediate = return_intermediate
        self._init_layers()

    def _init_layers(self) -> None:
        """Initialize decoder layers."""
        self.layers = ModuleList([
            DetrTransformerDecoderLayer(**self.layer_cfg)
            for _ in range(self.num_layers)
        ])
        self.embed_dims = self.layers[0].embed_dims
        self.post_norm = build_norm_layer(self.post_norm_cfg,
                                          self.embed_dims)[1]

    def forward(self, query: Tensor, key: Tensor, value: Tensor,
                query_pos: Tensor, key_pos: Tensor, key_padding_mask: Tensor,
                **kwargs) -> Tensor:
        """Forward function of decoder
        Args:
            query (Tensor): The input query with shape (num_query, bs, dim)
                if `batch_first` is `False`, else (bs, num_query, dim).
            key (Tensor): The input key with shape (num_key, bs, dim) if
                `batch_first` is `False`, else (bs, num_key, dim). If
                `None`, the `query` will be used. Defaults to `None`.
            value (Tensor): The input value with the same shape as `key`.
                If `None`, the `key` will be used. Defaults to `None`.
            query_pos (Tensor): The positional encoding for `query`, with the
                same shape as `query`. If not `None`, it will be added to
                `query` before forward function. Defaults to `None`.
            key_pos (Tensor): The positional encoding for `key`, with the
                same shape as `key`. If not `None`, it will be added to
                `key` before forward function. If `None`, and `query_pos`
                has the same shape as `key`, then `query_pos` will be used
                as `key_pos`. Defaults to `None`.
            key_padding_mask (Tensor): ByteTensor with shape (bs, num_key).
                Defaults to `None`.

        Returns:
            Tensor: When `batch_first` is `False`. The forwarded results
            will have shape (num_decoder_layers, num_query, bs, dim) if
            `return_intermediate` is `True` else (num_query, bs, dim).

            When `batch_first` is `True`. The forwarded results will
            have shape (num_decoder_layers, bs, num_query, dim) if
            `return_intermediate` is `True` else (bs, num_query, dim).
        """
        intermediate = []
        for layer in self.layers:
            query = layer(
                query,
                key=key,
                value=value,
                query_pos=query_pos,
                key_pos=key_pos,
                key_padding_mask=key_padding_mask,
                **kwargs)
            if self.return_intermediate:
                intermediate.append(self.post_norm(query))

        if self.return_intermediate:
            return torch.stack(intermediate)

        return query


class DetrTransformerEncoderLayer(BaseModule):
    """Implements encoder layer in DETR transformer.

    Args:
        self_attn_cfg (dict): Config for self attention.
        ffn_cfg (dict): Config for FFN.
        norm_cfg (dict): Config dict for normalization layer.
            Defaults to `LN`.
        init_cfg (:obj:`ConfigDict` or dict or list[:obj:`ConfigDict` or \
            dict], optional): Initialization config dict. Defaults to None.
        batch_first (bool): If True, the output will have shape [bs, h*w, dim],
            otherwise [h*w, bs, dim]. Defaults to False.
    """

    def __init__(self,
                 self_attn_cfg=dict(embed_dims=256, num_heads=8, dropout=0.0),
                 ffn_cfg=dict(
                     embed_dims=256,
                     feedforward_channels=1024,
                     num_fcs=2,
                     ffn_drop=0.,
                     act_cfg=dict(type='ReLU', inplace=True)),
                 norm_cfg=dict(type='LN'),
                 init_cfg=None,
                 batch_first=False):

        super().__init__(init_cfg=init_cfg)
        if 'batch_first' in self_attn_cfg:
            assert batch_first == self_attn_cfg['batch_first']
        else:
            self_attn_cfg['batch_first'] = batch_first
        self.batch_first = batch_first
        self.self_attn_cfg = self_attn_cfg
        self.ffn_cfg = ffn_cfg
        self.norm_cfg = norm_cfg
        self._init_layers()

    def _init_layers(self):
        """Initialize self-attention, FFN, and normalization."""
        self.self_attn = MultiheadAttention(**self.self_attn_cfg)
        self.embed_dims = self.self_attn.embed_dims
        self.ffn = FFN(**self.ffn_cfg)
        norms_list = [
            build_norm_layer(self.norm_cfg, self.embed_dims)[1]
            for _ in range(2)
        ]
        self.norms = ModuleList(norms_list)

    def forward(self, query, query_pos, query_key_padding_mask, **kwargs):
        """Forward function of an encoder layer.

        Args:
            query (Tensor): The input query with shape [num_query, bs,
                dim] if `batch_first` is `False`, else
                [bs, num_query, dim].
            query_pos (Tensor): The positional encoding for query, with
                the same shape as `query`. If not None, it will
                be added to `query` before forward function. Defaults to None.
            query_key_padding_mask (Tensor): ByteTensor with shape
                [bs, num_key]. Defaults to None.
        Returns:
            Tensor: forwarded results with shape
            [num_query, bs, dim]
            if self.batch_first is False, else
            [bs, num_query, dim].
        """
        query = self.self_attn(
            query=query,
            key=query,
            value=query,
            query_pos=query_pos,
            key_pos=query_pos,
            key_padding_mask=query_key_padding_mask,
            **kwargs)
        query = self.norms[0](query)
        query = self.ffn(query)
        query = self.norms[1](query)

        return query


class DetrTransformerDecoderLayer(BaseModule):
    """Implements decoder layer in DETR transformer.

    Args:
        self_attn_cfg (dict): Config for self attention.
        cross_attn_cfg (dict): Config for cross attention.
        ffn_cfg (dict): Config for FFN.
        norm_cfg (dict): Config dict for normalization layer.
            Defaults to `LN`.
        init_cfg (:obj:`ConfigDict` or dict or list[:obj:`ConfigDict` or \
            dict], optional): Initialization config dict. Defaults to None.
        batch_first (bool): If True, the output will have shape
            [bs, num_query, dim], otherwise [num_query, bs, dim].
            Defaults to False.
    """

    def __init__(self,
                 self_attn_cfg=dict(embed_dims=256, num_heads=8, dropout=0.0),
                 cross_attn_cfg=dict(embed_dims=256, num_heads=8, dropout=0.0),
                 ffn_cfg=dict(
                     embed_dims=256,
                     feedforward_channels=1024,
                     num_fcs=2,
                     ffn_drop=0.,
                     act_cfg=dict(type='ReLU', inplace=True),
                 ),
                 norm_cfg=dict(type='LN'),
                 init_cfg=None,
                 batch_first=False):

        super().__init__(init_cfg=init_cfg)
        for attn_cfg in (self_attn_cfg, cross_attn_cfg):
            if 'batch_first' in attn_cfg:
                assert batch_first == attn_cfg['batch_first']
            else:
                attn_cfg['batch_first'] = batch_first
        self.batch_first = batch_first
        self.self_attn_cfg = self_attn_cfg
        self.cross_attn_cfg = cross_attn_cfg
        self.ffn_cfg = ffn_cfg
        self.norm_cfg = norm_cfg
        self._init_layers()

    def _init_layers(self):
        """Initialize self-attention, FFN, and normalization."""
        self.self_attn = MultiheadAttention(**self.self_attn_cfg)
        self.cross_attn = MultiheadAttention(**self.cross_attn_cfg)
        self.embed_dims = self.self_attn.embed_dims
        self.ffn = FFN(**self.ffn_cfg)
        norms_list = [
            build_norm_layer(self.norm_cfg, self.embed_dims)[1]
            for _ in range(3)
        ]
        self.norms = ModuleList(norms_list)

    def forward(self,
                query,
                key=None,
                value=None,
                query_pos=None,
                key_pos=None,
                self_attn_masks=None,
                cross_attn_masks=None,
                key_padding_mask=None,
                **kwargs):
        """
        Args:
            query (Tensor): The input query with shape [num_query, bs,
                dim] if self.batch_first is False, else
                [bs, num_query, dim].
            key (Tensor): The key tensor with shape [num_key, bs,
                dim] if self.batch_first is False, else
<<<<<<< HEAD
                [bs, num_key, dim] .
=======
                [bs, num_key, dim].
>>>>>>> b0ec1c3b
                If None, the ``query`` will be used. Defaults to None.
            value (Tensor): The value tensor with same shape as `key`.
                Same in `nn.MultiheadAttention.forward`. Defaults to None.
                If None, the `key` will be used.
            query_pos (Tensor): The positional encoding for query, with
                the same shape as `query`. If not None, it will
                be added to `query` before forward function. Defaults to None.
            key_pos (Tensor): The positional encoding for `key`, with the
                same shape as `key`. Defaults to None. If not None, it will
                be added to `key` before forward function. If None, and
                `query_pos` has the same shape as `key`, then `query_pos`
                will be used for `key_pos`. Defaults to None.
            self_attn_masks (Tensor): ByteTensor mask with shape [num_query,
                num_key]. Same in `nn.MultiheadAttention.forward`.
                Defaults to None.
            cross_attn_masks (Tensor): ByteTensor mask with shape [num_query,
                num_key]. Same in `nn.MultiheadAttention.forward`.
                Defaults to None.
            key_padding_mask (Tensor): ByteTensor with shape [bs, num_key].
                Defaults to None.

        Returns:
            Tensor: forwarded results with shape
            [num_query, bs, dim]
            if self.batch_first is False, else
            [bs, num_query, dim].
        """

        query = self.self_attn(
            query=query,
            key=query,
            value=query,
            query_pos=query_pos,
            key_pos=query_pos,
            attn_mask=self_attn_masks,
            **kwargs)
        query = self.norms[0](query)
        query = self.cross_attn(
            query=query,
            key=key,
            value=value,
            query_pos=query_pos,
            key_pos=key_pos,
            attn_mask=cross_attn_masks,
            key_padding_mask=key_padding_mask,
            **kwargs)
        query = self.norms[1](query)
        query = self.ffn(query)
        query = self.norms[2](query)

        return query


@MODELS.register_module()
class DynamicConv(BaseModule):
    """Implements Dynamic Convolution.

    This module generate parameters for each sample and
    use bmm to implement 1*1 convolution. Code is modified
    from the `official github repo <https://github.com/PeizeSun/
    SparseR-CNN/blob/main/projects/SparseRCNN/sparsercnn/head.py#L258>`_ .

    Args:
        in_channels (int): The input feature channel.
            Defaults to 256.
        feat_channels (int): The inner feature channel.
            Defaults to 64.
        out_channels (int, optional): The output feature channel.
            When not specified, it will be set to `in_channels`
            by default
        input_feat_shape (int): The shape of input feature.
            Defaults to 7.
        with_proj (bool): Project two-dimentional feature to
            one-dimentional feature. Default to True.
        act_cfg (dict): The activation config for DynamicConv.
        norm_cfg (dict): Config dict for normalization layer. Default
            layer normalization.
        init_cfg (obj:`mmengine.ConfigDict`): The Config for initialization.
            Default: None.
    """

    def __init__(self,
                 in_channels=256,
                 feat_channels=64,
                 out_channels=None,
                 input_feat_shape=7,
                 with_proj=True,
                 act_cfg=dict(type='ReLU', inplace=True),
                 norm_cfg=dict(type='LN'),
                 init_cfg=None):
        super(DynamicConv, self).__init__(init_cfg)
        self.in_channels = in_channels
        self.feat_channels = feat_channels
        self.out_channels_raw = out_channels
        self.input_feat_shape = input_feat_shape
        self.with_proj = with_proj
        self.act_cfg = act_cfg
        self.norm_cfg = norm_cfg
        self.out_channels = out_channels if out_channels else in_channels

        self.num_params_in = self.in_channels * self.feat_channels
        self.num_params_out = self.out_channels * self.feat_channels
        self.dynamic_layer = nn.Linear(
            self.in_channels, self.num_params_in + self.num_params_out)

        self.norm_in = build_norm_layer(norm_cfg, self.feat_channels)[1]
        self.norm_out = build_norm_layer(norm_cfg, self.out_channels)[1]

        self.activation = build_activation_layer(act_cfg)

        num_output = self.out_channels * input_feat_shape ** 2
        if self.with_proj:
            self.fc_layer = nn.Linear(num_output, self.out_channels)
            self.fc_norm = build_norm_layer(norm_cfg, self.out_channels)[1]

    def forward(self, param_feature, input_feature):
        """Forward function for `DynamicConv`.

        Args:
            param_feature (Tensor): The feature can be used
                to generate the parameter, has shape
                (num_all_proposals, in_channels).
            input_feature (Tensor): Feature that
                interact with parameters, has shape
                (num_all_proposals, in_channels, H, W).

        Returns:
            Tensor: The output feature has shape
            (num_all_proposals, out_channels).
        """
        input_feature = input_feature.flatten(2).permute(2, 0, 1)

        input_feature = input_feature.permute(1, 0, 2)
        parameters = self.dynamic_layer(param_feature)

        param_in = parameters[:, :self.num_params_in].view(
            -1, self.in_channels, self.feat_channels)
        param_out = parameters[:, -self.num_params_out:].view(
            -1, self.feat_channels, self.out_channels)

        # input_feature has shape (num_all_proposals, H*W, in_channels)
        # param_in has shape (num_all_proposals, in_channels, feat_channels)
        # feature has shape (num_all_proposals, H*W, feat_channels)
        features = torch.bmm(input_feature, param_in)
        features = self.norm_in(features)
        features = self.activation(features)

        # param_out has shape (batch_size, feat_channels, out_channels)
        features = torch.bmm(features, param_out)
        features = self.norm_out(features)
        features = self.activation(features)

        if self.with_proj:
            features = features.flatten(1)
            features = self.fc_layer(features)
            features = self.fc_norm(features)
            features = self.activation(features)

        return features<|MERGE_RESOLUTION|>--- conflicted
+++ resolved
@@ -145,22 +145,6 @@
             initialization. Default: None.
     """
 
-<<<<<<< HEAD
-    def __init__(
-            self,
-            in_channels=3,
-            embed_dims=768,
-            conv_type='Conv2d',
-            kernel_size=16,
-            stride=16,
-            padding='corner',
-            dilation=1,
-            bias=True,
-            norm_cfg=None,
-            input_size=None,
-            init_cfg=None,
-    ):
-=======
     def __init__(self,
                  in_channels=3,
                  embed_dims=768,
@@ -173,7 +157,6 @@
                  norm_cfg=None,
                  input_size=None,
                  init_cfg=None):
->>>>>>> b0ec1c3b
         super(PatchEmbed, self).__init__(init_cfg=init_cfg)
 
         self.embed_dims = embed_dims
@@ -453,6 +436,7 @@
                  num_layers: int,
                  layer_cfg: Union[dict, ConfigDict],
                  init_cfg: Union[dict, ConfigDict] = None) -> None:
+
         super().__init__(init_cfg=init_cfg)
         self.num_layers = num_layers
         self.layer_cfg = layer_cfg
@@ -726,11 +710,7 @@
                 [bs, num_query, dim].
             key (Tensor): The key tensor with shape [num_key, bs,
                 dim] if self.batch_first is False, else
-<<<<<<< HEAD
-                [bs, num_key, dim] .
-=======
                 [bs, num_key, dim].
->>>>>>> b0ec1c3b
                 If None, the ``query`` will be used. Defaults to None.
             value (Tensor): The value tensor with same shape as `key`.
                 Same in `nn.MultiheadAttention.forward`. Defaults to None.
