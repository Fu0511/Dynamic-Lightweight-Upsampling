--- conflicted
+++ resolved
@@ -19,12 +19,8 @@
     'DetrTransformerEncoderLayer', 'DetrTransformerDecoderLayer',
     'DeformableDetrTransformerEncoder', 'DeformableDetrTransformerDecoder',
     'DeformableDetrTransformerEncoderLayer',
-<<<<<<< HEAD
-    'DeformableDetrTransformerDecoderLayer', 'DinoTransformerDecoder',
-    'CdnQueryGenerator'
-=======
     'DeformableDetrTransformerDecoderLayer',
     'ConditionalDetrTransformerDecoder',
-    'ConditionalDetrTransformerDecoderLayer'
->>>>>>> 899d4b85
+    'ConditionalDetrTransformerDecoderLayer', 'DinoTransformerDecoder',
+    'CdnQueryGenerator'
 ]