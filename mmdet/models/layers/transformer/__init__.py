# Copyright (c) OpenMMLab. All rights reserved.
<<<<<<< HEAD
from .dab_detr_transformer import (DabDetrTransformerDecoder,
                                   DabDetrTransformerDecoderLayer,
                                   DabDetrTransformerEncoder)
=======
from .conditional_detr_transformer import (
    ConditionalDetrTransformerDecoder, ConditionalDetrTransformerDecoderLayer)
>>>>>>> 899d4b85
from .deformable_detr_transformer import (
    DeformableDetrTransformerDecoder, DeformableDetrTransformerDecoderLayer,
    DeformableDetrTransformerEncoder, DeformableDetrTransformerEncoderLayer)
from .detr_transformer import (DetrTransformerDecoder,
                               DetrTransformerDecoderLayer,
                               DetrTransformerEncoder,
                               DetrTransformerEncoderLayer)
from .utils import (MLP, AdaptivePadding, ConditionalAttention, DynamicConv,
                    PatchEmbed, PatchMerging, convert_coordinate_to_encoding,
                    inverse_sigmoid, nchw_to_nlc, nlc_to_nchw)

__all__ = [
    'nlc_to_nchw', 'nchw_to_nlc', 'AdaptivePadding', 'PatchEmbed',
    'PatchMerging', 'inverse_sigmoid', 'DynamicConv', 'MLP',
    'DetrTransformerEncoder', 'DetrTransformerDecoder',
    'DetrTransformerEncoderLayer', 'DetrTransformerDecoderLayer',
    'DeformableDetrTransformerEncoder', 'DeformableDetrTransformerDecoder',
    'DeformableDetrTransformerEncoderLayer',
<<<<<<< HEAD
    'DeformableDetrTransformerDecoderLayer', 'convert_coordinate_to_encoding',
    'ConditionalAttention', 'DabDetrTransformerDecoderLayer',
    'DabDetrTransformerDecoder', 'DabDetrTransformerEncoder'
=======
    'DeformableDetrTransformerDecoderLayer',
    'ConditionalDetrTransformerDecoder',
    'ConditionalDetrTransformerDecoderLayer'
>>>>>>> 899d4b85
]<|MERGE_RESOLUTION|>--- conflicted
+++ resolved
@@ -1,12 +1,9 @@
 # Copyright (c) OpenMMLab. All rights reserved.
-<<<<<<< HEAD
+from .conditional_detr_transformer import (
+    ConditionalDetrTransformerDecoder, ConditionalDetrTransformerDecoderLayer)
 from .dab_detr_transformer import (DabDetrTransformerDecoder,
                                    DabDetrTransformerDecoderLayer,
                                    DabDetrTransformerEncoder)
-=======
-from .conditional_detr_transformer import (
-    ConditionalDetrTransformerDecoder, ConditionalDetrTransformerDecoderLayer)
->>>>>>> 899d4b85
 from .deformable_detr_transformer import (
     DeformableDetrTransformerDecoder, DeformableDetrTransformerDecoderLayer,
     DeformableDetrTransformerEncoder, DeformableDetrTransformerEncoderLayer)
@@ -25,13 +22,9 @@
     'DetrTransformerEncoderLayer', 'DetrTransformerDecoderLayer',
     'DeformableDetrTransformerEncoder', 'DeformableDetrTransformerDecoder',
     'DeformableDetrTransformerEncoderLayer',
-<<<<<<< HEAD
     'DeformableDetrTransformerDecoderLayer', 'convert_coordinate_to_encoding',
     'ConditionalAttention', 'DabDetrTransformerDecoderLayer',
-    'DabDetrTransformerDecoder', 'DabDetrTransformerEncoder'
-=======
-    'DeformableDetrTransformerDecoderLayer',
+    'DabDetrTransformerDecoder', 'DabDetrTransformerEncoder',
     'ConditionalDetrTransformerDecoder',
     'ConditionalDetrTransformerDecoderLayer'
->>>>>>> 899d4b85
 ]