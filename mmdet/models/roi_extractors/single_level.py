--- conflicted
+++ resolved
@@ -72,7 +72,6 @@
         target_lvls = target_lvls.clamp(min=0, max=num_levels - 1).long()
         return target_lvls
 
-<<<<<<< HEAD
     def roi_rescale(self, rois, scale_factor):
         cx = (rois[:, 1] + rois[:, 3]) * 0.5
         cy = (rois[:, 2] + rois[:, 4]) * 0.5
@@ -87,26 +86,18 @@
         new_rois = torch.stack((rois[:, 0], x1, y1, x2, y2), dim=-1)
         return new_rois
 
+    @force_fp32(apply_to=('feats', ), out_fp16=True)
     def forward(self, feats, rois, roi_scale_factor=None):
-=======
-    @force_fp32(apply_to=('feats', ), out_fp16=True)
-    def forward(self, feats, rois):
->>>>>>> 699cb914
         if len(feats) == 1:
             return self.roi_layers[0](feats[0], rois)
 
         out_size = self.roi_layers[0].out_size
         num_levels = len(feats)
         target_lvls = self.map_roi_levels(rois, num_levels)
-<<<<<<< HEAD
-        roi_feats = torch.cuda.FloatTensor(rois.size()[0], self.out_channels,
-                                           out_size, out_size).fill_(0)
+        roi_feats = feats[0].new_zeros(rois.size()[0], self.out_channels,
+                                       out_size, out_size)
         if roi_scale_factor is not None:
             rois = self.roi_rescale(rois, roi_scale_factor)
-=======
-        roi_feats = feats[0].new_zeros(rois.size()[0], self.out_channels,
-                                       out_size, out_size)
->>>>>>> 699cb914
         for i in range(num_levels):
             inds = target_lvls == i
             if inds.any():
