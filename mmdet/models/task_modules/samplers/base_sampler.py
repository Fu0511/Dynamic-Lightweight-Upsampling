# Copyright (c) OpenMMLab. All rights reserved.
from abc import ABCMeta, abstractmethod

import torch
from mmengine.structures import InstanceData

<<<<<<< HEAD
from mmdet.models.utils.misc import cat_boxes
from mmdet.structures.bbox.base_boxes import BaseBoxes
=======
from mmdet.structures.bbox import BaseBoxes, cat_boxes
>>>>>>> cfe96228
from ..assigners import AssignResult
from .sampling_result import SamplingResult


class BaseSampler(metaclass=ABCMeta):
    """Base class of samplers.

    Args:
        num (int): Number of samples
        pos_fraction (float): Fraction of positive samples
        neg_pos_up (int): Upper bound number of negative and
            positive samples. Defaults to -1.
        add_gt_as_proposals (bool): Whether to add ground truth
            boxes as proposals. Defaults to True.
    """

    def __init__(self,
                 num: int,
                 pos_fraction: float,
                 neg_pos_ub: int = -1,
                 add_gt_as_proposals: bool = True,
                 **kwargs) -> None:
        self.num = num
        self.pos_fraction = pos_fraction
        self.neg_pos_ub = neg_pos_ub
        self.add_gt_as_proposals = add_gt_as_proposals
        self.pos_sampler = self
        self.neg_sampler = self

    @abstractmethod
    def _sample_pos(self, assign_result: AssignResult, num_expected: int,
                    **kwargs):
        """Sample positive samples."""
        pass

    @abstractmethod
    def _sample_neg(self, assign_result: AssignResult, num_expected: int,
                    **kwargs):
        """Sample negative samples."""
        pass

    def sample(self, assign_result: AssignResult, pred_instances: InstanceData,
               gt_instances: InstanceData, **kwargs) -> SamplingResult:
        """Sample positive and negative bboxes.

        This is a simple implementation of bbox sampling given candidates,
        assigning results and ground truth bboxes.

        Args:
            assign_result (:obj:`AssignResult`): Assigning results.
            pred_instances (:obj:`InstanceData`): Instances of model
                predictions. It includes ``priors``, and the priors can
                be anchors or points, or the bboxes predicted by the
                previous stage, has shape (n, 4). The bboxes predicted by
                the current model or stage will be named ``bboxes``,
                ``labels``, and ``scores``, the same as the ``InstanceData``
                in other places.
            gt_instances (:obj:`InstanceData`): Ground truth of instance
                annotations. It usually includes ``bboxes``, with shape (k, 4),
                and ``labels``, with shape (k, ).

        Returns:
            :obj:`SamplingResult`: Sampling result.

        Example:
            >>> from mmengine.structures import InstanceData
            >>> from mmdet.models.task_modules.samplers import RandomSampler,
            >>> from mmdet.models.task_modules.assigners import AssignResult
            >>> from mmdet.models.task_modules.samplers.
            ... sampling_result import ensure_rng, random_boxes
            >>> rng = ensure_rng(None)
            >>> assign_result = AssignResult.random(rng=rng)
            >>> pred_instances = InstanceData()
            >>> pred_instances.priors = random_boxes(assign_result.num_preds,
            ...                                      rng=rng)
            >>> gt_instances = InstanceData()
            >>> gt_instances.bboxes = random_boxes(assign_result.num_gts,
            ...                                    rng=rng)
            >>> gt_instances.labels = torch.randint(
            ...     0, 5, (assign_result.num_gts,), dtype=torch.long)
            >>> self = RandomSampler(num=32, pos_fraction=0.5, neg_pos_ub=-1,
            >>>                      add_gt_as_proposals=False)
            >>> self = self.sample(assign_result, pred_instances, gt_instances)
        """
        gt_bboxes = gt_instances.bboxes
        priors = pred_instances.priors
        gt_labels = gt_instances.labels
        if len(priors.shape) < 2:
            priors = priors[None, :]

        gt_flags = priors.new_zeros((priors.shape[0], ), dtype=torch.uint8)
        if self.add_gt_as_proposals and len(gt_bboxes) > 0:
<<<<<<< HEAD
            # When `gt_bboxes` and `priors` are all boxlist, convert
            # `gt_bboxes` type to `priors` type.
            if (isinstance(gt_bboxes, BaseBoxes)
                    and isinstance(priors, BaseBoxes)):
                gt_bboxes = gt_bboxes.convert_to(type(priors))
            priors = cat_boxes([gt_bboxes, priors], dim=0)
=======
            # When `gt_bboxes` and `priors` are all box type, convert
            # `gt_bboxes` type to `priors` type.
            if (isinstance(gt_bboxes, BaseBoxes)
                    and isinstance(priors, BaseBoxes)):
                gt_bboxes_ = gt_bboxes.convert_to(type(priors))
            else:
                gt_bboxes_ = gt_bboxes
            priors = cat_boxes([gt_bboxes_, priors], dim=0)
>>>>>>> cfe96228
            assign_result.add_gt_(gt_labels)
            gt_ones = priors.new_ones(gt_bboxes_.shape[0], dtype=torch.uint8)
            gt_flags = torch.cat([gt_ones, gt_flags])

        num_expected_pos = int(self.num * self.pos_fraction)
        pos_inds = self.pos_sampler._sample_pos(
            assign_result, num_expected_pos, bboxes=priors, **kwargs)
        # We found that sampled indices have duplicated items occasionally.
        # (may be a bug of PyTorch)
        pos_inds = pos_inds.unique()
        num_sampled_pos = pos_inds.numel()
        num_expected_neg = self.num - num_sampled_pos
        if self.neg_pos_ub >= 0:
            _pos = max(1, num_sampled_pos)
            neg_upper_bound = int(self.neg_pos_ub * _pos)
            if num_expected_neg > neg_upper_bound:
                num_expected_neg = neg_upper_bound
        neg_inds = self.neg_sampler._sample_neg(
            assign_result, num_expected_neg, bboxes=priors, **kwargs)
        neg_inds = neg_inds.unique()

        sampling_result = SamplingResult(
            pos_inds=pos_inds,
            neg_inds=neg_inds,
            priors=priors,
            gt_bboxes=gt_bboxes,
            assign_result=assign_result,
            gt_flags=gt_flags)
        return sampling_result<|MERGE_RESOLUTION|>--- conflicted
+++ resolved
@@ -4,12 +4,7 @@
 import torch
 from mmengine.structures import InstanceData
 
-<<<<<<< HEAD
-from mmdet.models.utils.misc import cat_boxes
-from mmdet.structures.bbox.base_boxes import BaseBoxes
-=======
 from mmdet.structures.bbox import BaseBoxes, cat_boxes
->>>>>>> cfe96228
 from ..assigners import AssignResult
 from .sampling_result import SamplingResult
 
@@ -102,14 +97,6 @@
 
         gt_flags = priors.new_zeros((priors.shape[0], ), dtype=torch.uint8)
         if self.add_gt_as_proposals and len(gt_bboxes) > 0:
-<<<<<<< HEAD
-            # When `gt_bboxes` and `priors` are all boxlist, convert
-            # `gt_bboxes` type to `priors` type.
-            if (isinstance(gt_bboxes, BaseBoxes)
-                    and isinstance(priors, BaseBoxes)):
-                gt_bboxes = gt_bboxes.convert_to(type(priors))
-            priors = cat_boxes([gt_bboxes, priors], dim=0)
-=======
             # When `gt_bboxes` and `priors` are all box type, convert
             # `gt_bboxes` type to `priors` type.
             if (isinstance(gt_bboxes, BaseBoxes)
@@ -118,7 +105,6 @@
             else:
                 gt_bboxes_ = gt_bboxes
             priors = cat_boxes([gt_bboxes_, priors], dim=0)
->>>>>>> cfe96228
             assign_result.add_gt_(gt_labels)
             gt_ones = priors.new_ones(gt_bboxes_.shape[0], dtype=torch.uint8)
             gt_flags = torch.cat([gt_ones, gt_flags])
