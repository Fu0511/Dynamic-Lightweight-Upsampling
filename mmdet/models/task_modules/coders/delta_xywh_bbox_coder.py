# Copyright (c) OpenMMLab. All rights reserved.
import warnings

import numpy as np
import torch

from mmdet.models.utils.misc import get_box_tensor
from mmdet.registry import TASK_UTILS
<<<<<<< HEAD
from mmdet.structures.bbox import HorizontalBoxes
=======
from mmdet.structures.bbox import HorizontalBoxes, get_box_tensor
>>>>>>> cfe96228
from .base_bbox_coder import BaseBBoxCoder


@TASK_UTILS.register_module()
class DeltaXYWHBBoxCoder(BaseBBoxCoder):
    """Delta XYWH BBox coder.

    Following the practice in `R-CNN <https://arxiv.org/abs/1311.2524>`_,
    this coder encodes bbox (x1, y1, x2, y2) into delta (dx, dy, dw, dh) and
    decodes delta (dx, dy, dw, dh) back to original bbox (x1, y1, x2, y2).

    Args:
        target_means (Sequence[float]): Denormalizing means of target for
            delta coordinates
        target_stds (Sequence[float]): Denormalizing standard deviation of
            target for delta coordinates
        clip_border (bool, optional): Whether clip the objects outside the
            border of the image. Defaults to True.
        add_ctr_clamp (bool): Whether to add center clamp, when added, the
            predicted box is clamped is its center is too far away from
            the original anchor's center. Only used by YOLOF. Default False.
        ctr_clamp (int): the maximum pixel shift to clamp. Only used by YOLOF.
            Default 32.
    """

    def __init__(self,
                 target_means=(0., 0., 0., 0.),
                 target_stds=(1., 1., 1., 1.),
                 clip_border=True,
                 add_ctr_clamp=False,
                 ctr_clamp=32,
                 **kwargs):
        super().__init__(**kwargs)
        self.means = target_means
        self.stds = target_stds
        self.clip_border = clip_border
        self.add_ctr_clamp = add_ctr_clamp
        self.ctr_clamp = ctr_clamp

    def encode(self, bboxes, gt_bboxes):
        """Get box regression transformation deltas that can be used to
        transform the ``bboxes`` into the ``gt_bboxes``.

        Args:
            bboxes (torch.Tensor or :obj:`BaseBoxes`): Source boxes,
                e.g., object proposals.
            gt_bboxes (torch.Tensor or :obj:`BaseBoxes`): Target of the
                transformation, e.g., ground-truth boxes.

        Returns:
            torch.Tensor: Box transformation deltas
        """
        bboxes = get_box_tensor(bboxes)
        gt_bboxes = get_box_tensor(gt_bboxes)
        assert bboxes.size(0) == gt_bboxes.size(0)
        assert bboxes.size(-1) == gt_bboxes.size(-1) == 4
        encoded_bboxes = bbox2delta(bboxes, gt_bboxes, self.means, self.stds)
        return encoded_bboxes

    def decode(self,
               bboxes,
               pred_bboxes,
               max_shape=None,
               wh_ratio_clip=16 / 1000):
        """Apply transformation `pred_bboxes` to `boxes`.

        Args:
            bboxes (torch.Tensor or :obj:`BaseBoxes`): Basic boxes. Shape
                (B, N, 4) or (N, 4)
            pred_bboxes (Tensor): Encoded offsets with respect to each roi.
               Has shape (B, N, num_classes * 4) or (B, N, 4) or
               (N, num_classes * 4) or (N, 4). Note N = num_anchors * W * H
               when rois is a grid of anchors.Offset encoding follows [1]_.
            max_shape (Sequence[int] or torch.Tensor or Sequence[
               Sequence[int]],optional): Maximum bounds for boxes, specifies
               (H, W, C) or (H, W). If bboxes shape is (B, N, 4), then
               the max_shape should be a Sequence[Sequence[int]]
               and the length of max_shape should also be B.
            wh_ratio_clip (float, optional): The allowed ratio between
                width and height.

        Returns:
            Union[torch.Tensor, :obj:`BaseBoxes`]: Decoded boxes.
        """
        bboxes = get_box_tensor(bboxes)
        assert pred_bboxes.size(0) == bboxes.size(0)
        if pred_bboxes.ndim == 3:
            assert pred_bboxes.size(1) == bboxes.size(1)

        if pred_bboxes.ndim == 2 and not torch.onnx.is_in_onnx_export():
            # single image decode
            decoded_bboxes = delta2bbox(bboxes, pred_bboxes, self.means,
                                        self.stds, max_shape, wh_ratio_clip,
                                        self.clip_border, self.add_ctr_clamp,
                                        self.ctr_clamp)
        else:
            if pred_bboxes.ndim == 3 and not torch.onnx.is_in_onnx_export():
                warnings.warn(
                    'DeprecationWarning: onnx_delta2bbox is deprecated '
                    'in the case of batch decoding and non-ONNX, '
                    'please use “delta2bbox” instead. In order to improve '
                    'the decoding speed, the batch function will no '
                    'longer be supported. ')
            decoded_bboxes = onnx_delta2bbox(bboxes, pred_bboxes, self.means,
                                             self.stds, max_shape,
                                             wh_ratio_clip, self.clip_border,
                                             self.add_ctr_clamp,
                                             self.ctr_clamp)

        if self.use_box_type:
            assert decoded_bboxes.size(-1) == 4, \
<<<<<<< HEAD
                ('Cannot warp decoded boxes with boxlist when decoded boxes'
=======
                ('Cannot warp decoded boxes with box type when decoded boxes'
>>>>>>> cfe96228
                 'have shape of (N, num_classes * 4)')
            decoded_bboxes = HorizontalBoxes(decoded_bboxes)
        return decoded_bboxes


def bbox2delta(proposals, gt, means=(0., 0., 0., 0.), stds=(1., 1., 1., 1.)):
    """Compute deltas of proposals w.r.t. gt.

    We usually compute the deltas of x, y, w, h of proposals w.r.t ground
    truth bboxes to get regression target.
    This is the inverse function of :func:`delta2bbox`.

    Args:
        proposals (Tensor): Boxes to be transformed, shape (N, ..., 4)
        gt (Tensor): Gt bboxes to be used as base, shape (N, ..., 4)
        means (Sequence[float]): Denormalizing means for delta coordinates
        stds (Sequence[float]): Denormalizing standard deviation for delta
            coordinates

    Returns:
        Tensor: deltas with shape (N, 4), where columns represent dx, dy,
            dw, dh.
    """
    assert proposals.size() == gt.size()

    proposals = proposals.float()
    gt = gt.float()
    px = (proposals[..., 0] + proposals[..., 2]) * 0.5
    py = (proposals[..., 1] + proposals[..., 3]) * 0.5
    pw = proposals[..., 2] - proposals[..., 0]
    ph = proposals[..., 3] - proposals[..., 1]

    gx = (gt[..., 0] + gt[..., 2]) * 0.5
    gy = (gt[..., 1] + gt[..., 3]) * 0.5
    gw = gt[..., 2] - gt[..., 0]
    gh = gt[..., 3] - gt[..., 1]

    dx = (gx - px) / pw
    dy = (gy - py) / ph
    dw = torch.log(gw / pw)
    dh = torch.log(gh / ph)
    deltas = torch.stack([dx, dy, dw, dh], dim=-1)

    means = deltas.new_tensor(means).unsqueeze(0)
    stds = deltas.new_tensor(stds).unsqueeze(0)
    deltas = deltas.sub_(means).div_(stds)

    return deltas


def delta2bbox(rois,
               deltas,
               means=(0., 0., 0., 0.),
               stds=(1., 1., 1., 1.),
               max_shape=None,
               wh_ratio_clip=16 / 1000,
               clip_border=True,
               add_ctr_clamp=False,
               ctr_clamp=32):
    """Apply deltas to shift/scale base boxes.

    Typically the rois are anchor or proposed bounding boxes and the deltas are
    network outputs used to shift/scale those boxes.
    This is the inverse function of :func:`bbox2delta`.

    Args:
        rois (Tensor): Boxes to be transformed. Has shape (N, 4).
        deltas (Tensor): Encoded offsets relative to each roi.
            Has shape (N, num_classes * 4) or (N, 4). Note
            N = num_base_anchors * W * H, when rois is a grid of
            anchors. Offset encoding follows [1]_.
        means (Sequence[float]): Denormalizing means for delta coordinates.
            Default (0., 0., 0., 0.).
        stds (Sequence[float]): Denormalizing standard deviation for delta
            coordinates. Default (1., 1., 1., 1.).
        max_shape (tuple[int, int]): Maximum bounds for boxes, specifies
           (H, W). Default None.
        wh_ratio_clip (float): Maximum aspect ratio for boxes. Default
            16 / 1000.
        clip_border (bool, optional): Whether clip the objects outside the
            border of the image. Default True.
        add_ctr_clamp (bool): Whether to add center clamp. When set to True,
            the center of the prediction bounding box will be clamped to
            avoid being too far away from the center of the anchor.
            Only used by YOLOF. Default False.
        ctr_clamp (int): the maximum pixel shift to clamp. Only used by YOLOF.
            Default 32.

    Returns:
        Tensor: Boxes with shape (N, num_classes * 4) or (N, 4), where 4
           represent tl_x, tl_y, br_x, br_y.

    References:
        .. [1] https://arxiv.org/abs/1311.2524

    Example:
        >>> rois = torch.Tensor([[ 0.,  0.,  1.,  1.],
        >>>                      [ 0.,  0.,  1.,  1.],
        >>>                      [ 0.,  0.,  1.,  1.],
        >>>                      [ 5.,  5.,  5.,  5.]])
        >>> deltas = torch.Tensor([[  0.,   0.,   0.,   0.],
        >>>                        [  1.,   1.,   1.,   1.],
        >>>                        [  0.,   0.,   2.,  -1.],
        >>>                        [ 0.7, -1.9, -0.5,  0.3]])
        >>> delta2bbox(rois, deltas, max_shape=(32, 32, 3))
        tensor([[0.0000, 0.0000, 1.0000, 1.0000],
                [0.1409, 0.1409, 2.8591, 2.8591],
                [0.0000, 0.3161, 4.1945, 0.6839],
                [5.0000, 5.0000, 5.0000, 5.0000]])
    """
    num_bboxes, num_classes = deltas.size(0), deltas.size(1) // 4
    if num_bboxes == 0:
        return deltas

    deltas = deltas.reshape(-1, 4)

    means = deltas.new_tensor(means).view(1, -1)
    stds = deltas.new_tensor(stds).view(1, -1)
    denorm_deltas = deltas * stds + means

    dxy = denorm_deltas[:, :2]
    dwh = denorm_deltas[:, 2:]

    # Compute width/height of each roi
    rois_ = rois.repeat(1, num_classes).reshape(-1, 4)
    pxy = ((rois_[:, :2] + rois_[:, 2:]) * 0.5)
    pwh = (rois_[:, 2:] - rois_[:, :2])

    dxy_wh = pwh * dxy

    max_ratio = np.abs(np.log(wh_ratio_clip))
    if add_ctr_clamp:
        dxy_wh = torch.clamp(dxy_wh, max=ctr_clamp, min=-ctr_clamp)
        dwh = torch.clamp(dwh, max=max_ratio)
    else:
        dwh = dwh.clamp(min=-max_ratio, max=max_ratio)

    gxy = pxy + dxy_wh
    gwh = pwh * dwh.exp()
    x1y1 = gxy - (gwh * 0.5)
    x2y2 = gxy + (gwh * 0.5)
    bboxes = torch.cat([x1y1, x2y2], dim=-1)
    if clip_border and max_shape is not None:
        bboxes[..., 0::2].clamp_(min=0, max=max_shape[1])
        bboxes[..., 1::2].clamp_(min=0, max=max_shape[0])
    bboxes = bboxes.reshape(num_bboxes, -1)
    return bboxes


def onnx_delta2bbox(rois,
                    deltas,
                    means=(0., 0., 0., 0.),
                    stds=(1., 1., 1., 1.),
                    max_shape=None,
                    wh_ratio_clip=16 / 1000,
                    clip_border=True,
                    add_ctr_clamp=False,
                    ctr_clamp=32):
    """Apply deltas to shift/scale base boxes.

    Typically the rois are anchor or proposed bounding boxes and the deltas are
    network outputs used to shift/scale those boxes.
    This is the inverse function of :func:`bbox2delta`.

    Args:
        rois (Tensor): Boxes to be transformed. Has shape (N, 4) or (B, N, 4)
        deltas (Tensor): Encoded offsets with respect to each roi.
            Has shape (B, N, num_classes * 4) or (B, N, 4) or
            (N, num_classes * 4) or (N, 4). Note N = num_anchors * W * H
            when rois is a grid of anchors.Offset encoding follows [1]_.
        means (Sequence[float]): Denormalizing means for delta coordinates.
            Default (0., 0., 0., 0.).
        stds (Sequence[float]): Denormalizing standard deviation for delta
            coordinates. Default (1., 1., 1., 1.).
        max_shape (Sequence[int] or torch.Tensor or Sequence[
            Sequence[int]],optional): Maximum bounds for boxes, specifies
            (H, W, C) or (H, W). If rois shape is (B, N, 4), then
            the max_shape should be a Sequence[Sequence[int]]
            and the length of max_shape should also be B. Default None.
        wh_ratio_clip (float): Maximum aspect ratio for boxes.
            Default 16 / 1000.
        clip_border (bool, optional): Whether clip the objects outside the
            border of the image. Default True.
        add_ctr_clamp (bool): Whether to add center clamp, when added, the
            predicted box is clamped is its center is too far away from
            the original anchor's center. Only used by YOLOF. Default False.
        ctr_clamp (int): the maximum pixel shift to clamp. Only used by YOLOF.
            Default 32.

    Returns:
        Tensor: Boxes with shape (B, N, num_classes * 4) or (B, N, 4) or
           (N, num_classes * 4) or (N, 4), where 4 represent
           tl_x, tl_y, br_x, br_y.

    References:
        .. [1] https://arxiv.org/abs/1311.2524

    Example:
        >>> rois = torch.Tensor([[ 0.,  0.,  1.,  1.],
        >>>                      [ 0.,  0.,  1.,  1.],
        >>>                      [ 0.,  0.,  1.,  1.],
        >>>                      [ 5.,  5.,  5.,  5.]])
        >>> deltas = torch.Tensor([[  0.,   0.,   0.,   0.],
        >>>                        [  1.,   1.,   1.,   1.],
        >>>                        [  0.,   0.,   2.,  -1.],
        >>>                        [ 0.7, -1.9, -0.5,  0.3]])
        >>> delta2bbox(rois, deltas, max_shape=(32, 32, 3))
        tensor([[0.0000, 0.0000, 1.0000, 1.0000],
                [0.1409, 0.1409, 2.8591, 2.8591],
                [0.0000, 0.3161, 4.1945, 0.6839],
                [5.0000, 5.0000, 5.0000, 5.0000]])
    """
    means = deltas.new_tensor(means).view(1,
                                          -1).repeat(1,
                                                     deltas.size(-1) // 4)
    stds = deltas.new_tensor(stds).view(1, -1).repeat(1, deltas.size(-1) // 4)
    denorm_deltas = deltas * stds + means
    dx = denorm_deltas[..., 0::4]
    dy = denorm_deltas[..., 1::4]
    dw = denorm_deltas[..., 2::4]
    dh = denorm_deltas[..., 3::4]

    x1, y1 = rois[..., 0], rois[..., 1]
    x2, y2 = rois[..., 2], rois[..., 3]
    # Compute center of each roi
    px = ((x1 + x2) * 0.5).unsqueeze(-1).expand_as(dx)
    py = ((y1 + y2) * 0.5).unsqueeze(-1).expand_as(dy)
    # Compute width/height of each roi
    pw = (x2 - x1).unsqueeze(-1).expand_as(dw)
    ph = (y2 - y1).unsqueeze(-1).expand_as(dh)

    dx_width = pw * dx
    dy_height = ph * dy

    max_ratio = np.abs(np.log(wh_ratio_clip))
    if add_ctr_clamp:
        dx_width = torch.clamp(dx_width, max=ctr_clamp, min=-ctr_clamp)
        dy_height = torch.clamp(dy_height, max=ctr_clamp, min=-ctr_clamp)
        dw = torch.clamp(dw, max=max_ratio)
        dh = torch.clamp(dh, max=max_ratio)
    else:
        dw = dw.clamp(min=-max_ratio, max=max_ratio)
        dh = dh.clamp(min=-max_ratio, max=max_ratio)
    # Use exp(network energy) to enlarge/shrink each roi
    gw = pw * dw.exp()
    gh = ph * dh.exp()
    # Use network energy to shift the center of each roi
    gx = px + dx_width
    gy = py + dy_height
    # Convert center-xy/width/height to top-left, bottom-right
    x1 = gx - gw * 0.5
    y1 = gy - gh * 0.5
    x2 = gx + gw * 0.5
    y2 = gy + gh * 0.5

    bboxes = torch.stack([x1, y1, x2, y2], dim=-1).view(deltas.size())

    if clip_border and max_shape is not None:
        # clip bboxes with dynamic `min` and `max` for onnx
        if torch.onnx.is_in_onnx_export():
            from mmdet.core.export import dynamic_clip_for_onnx
            x1, y1, x2, y2 = dynamic_clip_for_onnx(x1, y1, x2, y2, max_shape)
            bboxes = torch.stack([x1, y1, x2, y2], dim=-1).view(deltas.size())
            return bboxes
        if not isinstance(max_shape, torch.Tensor):
            max_shape = x1.new_tensor(max_shape)
        max_shape = max_shape[..., :2].type_as(x1)
        if max_shape.ndim == 2:
            assert bboxes.ndim == 3
            assert max_shape.size(0) == bboxes.size(0)

        min_xy = x1.new_tensor(0)
        max_xy = torch.cat(
            [max_shape] * (deltas.size(-1) // 2),
            dim=-1).flip(-1).unsqueeze(-2)
        bboxes = torch.where(bboxes < min_xy, min_xy, bboxes)
        bboxes = torch.where(bboxes > max_xy, max_xy, bboxes)

    return bboxes<|MERGE_RESOLUTION|>--- conflicted
+++ resolved
@@ -4,13 +4,8 @@
 import numpy as np
 import torch
 
-from mmdet.models.utils.misc import get_box_tensor
 from mmdet.registry import TASK_UTILS
-<<<<<<< HEAD
-from mmdet.structures.bbox import HorizontalBoxes
-=======
 from mmdet.structures.bbox import HorizontalBoxes, get_box_tensor
->>>>>>> cfe96228
 from .base_bbox_coder import BaseBBoxCoder
 
 
@@ -122,11 +117,7 @@
 
         if self.use_box_type:
             assert decoded_bboxes.size(-1) == 4, \
-<<<<<<< HEAD
-                ('Cannot warp decoded boxes with boxlist when decoded boxes'
-=======
                 ('Cannot warp decoded boxes with box type when decoded boxes'
->>>>>>> cfe96228
                  'have shape of (N, num_classes * 4)')
             decoded_bboxes = HorizontalBoxes(decoded_bboxes)
         return decoded_bboxes
