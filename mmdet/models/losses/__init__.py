--- conflicted
+++ resolved
@@ -19,11 +19,6 @@
     'FocalLoss', 'smooth_l1_loss', 'SmoothL1Loss', 'balanced_l1_loss',
     'BalancedL1Loss', 'mse_loss', 'MSELoss', 'iou_loss', 'bounded_iou_loss',
     'IoULoss', 'BoundedIoULoss', 'GIoULoss', 'GHMC', 'GHMR', 'reduce_loss',
-<<<<<<< HEAD
-    'weight_reduce_loss', 'weighted_loss', 'L1Loss', 'l1_loss', 'AELoss',
-    'GaussianFocalLoss'
-=======
     'weight_reduce_loss', 'weighted_loss', 'L1Loss', 'l1_loss', 'isr_p',
-    'carl_loss'
->>>>>>> cc4b2d48
+    'carl_loss', 'AELoss', 'GaussianFocalLoss'
 ]