from .accuracy import Accuracy, accuracy
from .ae_loss import AssociativeEmbeddingLoss
from .balanced_l1_loss import BalancedL1Loss, balanced_l1_loss
from .cross_entropy_loss import (CrossEntropyLoss, binary_cross_entropy,
                                 cross_entropy, mask_cross_entropy)
from .focal_loss import FocalLoss, sigmoid_focal_loss
from .gaussian_focal_loss import GaussianFocalLoss
from .gfocal_loss import DistributionFocalLoss, QualityFocalLoss
from .ghm_loss import GHMC, GHMR
from .iou_loss import (BoundedIoULoss, CIoULoss, DIoULoss, GIoULoss, IoULoss,
                       bounded_iou_loss, iou_loss)
from .mse_loss import MSELoss, mse_loss
from .pisa_loss import carl_loss, isr_p
from .smooth_l1_loss import L1Loss, SmoothL1Loss, l1_loss, smooth_l1_loss
from .utils import reduce_loss, weight_reduce_loss, weighted_loss

__all__ = [
    'accuracy', 'Accuracy', 'cross_entropy', 'binary_cross_entropy',
    'mask_cross_entropy', 'CrossEntropyLoss', 'sigmoid_focal_loss',
    'FocalLoss', 'smooth_l1_loss', 'SmoothL1Loss', 'balanced_l1_loss',
    'BalancedL1Loss', 'mse_loss', 'MSELoss', 'iou_loss', 'bounded_iou_loss',
<<<<<<< HEAD
    'IoULoss', 'BoundedIoULoss', 'GIoULoss', 'DIoULoss', 'CIoULoss', 'GHMC',
    'GHMR', 'reduce_loss', 'weight_reduce_loss', 'weighted_loss', 'L1Loss',
    'l1_loss', 'isr_p', 'carl_loss', 'AssociativeEmbeddingLoss',
    'GaussianFocalLoss'
=======
    'IoULoss', 'BoundedIoULoss', 'GIoULoss', 'GHMC', 'GHMR', 'reduce_loss',
    'weight_reduce_loss', 'weighted_loss', 'L1Loss', 'l1_loss', 'isr_p',
    'carl_loss', 'AssociativeEmbeddingLoss', 'GaussianFocalLoss',
    'QualityFocalLoss', 'DistributionFocalLoss'
>>>>>>> ba595cf7
]<|MERGE_RESOLUTION|>--- conflicted
+++ resolved
@@ -19,15 +19,8 @@
     'mask_cross_entropy', 'CrossEntropyLoss', 'sigmoid_focal_loss',
     'FocalLoss', 'smooth_l1_loss', 'SmoothL1Loss', 'balanced_l1_loss',
     'BalancedL1Loss', 'mse_loss', 'MSELoss', 'iou_loss', 'bounded_iou_loss',
-<<<<<<< HEAD
     'IoULoss', 'BoundedIoULoss', 'GIoULoss', 'DIoULoss', 'CIoULoss', 'GHMC',
     'GHMR', 'reduce_loss', 'weight_reduce_loss', 'weighted_loss', 'L1Loss',
     'l1_loss', 'isr_p', 'carl_loss', 'AssociativeEmbeddingLoss',
-    'GaussianFocalLoss'
-=======
-    'IoULoss', 'BoundedIoULoss', 'GIoULoss', 'GHMC', 'GHMR', 'reduce_loss',
-    'weight_reduce_loss', 'weighted_loss', 'L1Loss', 'l1_loss', 'isr_p',
-    'carl_loss', 'AssociativeEmbeddingLoss', 'GaussianFocalLoss',
-    'QualityFocalLoss', 'DistributionFocalLoss'
->>>>>>> ba595cf7
+    'GaussianFocalLoss', 'QualityFocalLoss', 'DistributionFocalLoss'
 ]