# Copyright (c) OpenMMLab. All rights reserved.
from .accuracy import Accuracy, accuracy
from .ae_loss import AssociativeEmbeddingLoss
from .balanced_l1_loss import BalancedL1Loss, balanced_l1_loss
from .cross_entropy_loss import (CrossEntropyLoss, binary_cross_entropy,
                                 cross_entropy, mask_cross_entropy)
from .dice_loss import DiceLoss
from .eqlv2_loss import EQLV2Loss
from .focal_loss import FocalLoss, sigmoid_focal_loss
from .gaussian_focal_loss import GaussianFocalLoss
from .gfocal_loss import DistributionFocalLoss, QualityFocalLoss
from .ghm_loss import GHMC, GHMR
from .iou_loss import (BoundedIoULoss, CIoULoss, DIoULoss, EIoULoss, GIoULoss,
                       IoULoss, bounded_iou_loss, iou_loss)
from .kd_loss import KnowledgeDistillationKLDivLoss
from .l2_loss import L2Loss
from .margin_loss import MarginL2Loss
from .mse_loss import MSELoss, mse_loss
from .multipos_cross_entropy_loss import MultiPosCrossEntropyLoss
from .pisa_loss import carl_loss, isr_p
from .seesaw_loss import SeesawLoss
from .smooth_l1_loss import L1Loss, SmoothL1Loss, l1_loss, smooth_l1_loss
from .triplet_loss import TripletLoss
from .utils import reduce_loss, weight_reduce_loss, weighted_loss
from .varifocal_loss import VarifocalLoss

__all__ = [
    'accuracy', 'Accuracy', 'cross_entropy', 'binary_cross_entropy',
    'mask_cross_entropy', 'CrossEntropyLoss', 'sigmoid_focal_loss',
    'FocalLoss', 'smooth_l1_loss', 'SmoothL1Loss', 'balanced_l1_loss',
    'BalancedL1Loss', 'mse_loss', 'MSELoss', 'iou_loss', 'bounded_iou_loss',
    'IoULoss', 'BoundedIoULoss', 'GIoULoss', 'DIoULoss', 'CIoULoss',
    'EIoULoss', 'GHMC', 'GHMR', 'reduce_loss', 'weight_reduce_loss',
    'weighted_loss', 'L1Loss', 'l1_loss', 'isr_p', 'carl_loss',
    'AssociativeEmbeddingLoss', 'GaussianFocalLoss', 'QualityFocalLoss',
    'DistributionFocalLoss', 'VarifocalLoss', 'KnowledgeDistillationKLDivLoss',
<<<<<<< HEAD
    'SeesawLoss', 'DiceLoss', 'MarginL2Loss', 'MultiPosCrossEntropyLoss',
    'L2Loss', 'TripletLoss'
=======
    'SeesawLoss', 'DiceLoss', 'EQLV2Loss'
>>>>>>> a815cc26
]<|MERGE_RESOLUTION|>--- conflicted
+++ resolved
@@ -34,10 +34,6 @@
     'weighted_loss', 'L1Loss', 'l1_loss', 'isr_p', 'carl_loss',
     'AssociativeEmbeddingLoss', 'GaussianFocalLoss', 'QualityFocalLoss',
     'DistributionFocalLoss', 'VarifocalLoss', 'KnowledgeDistillationKLDivLoss',
-<<<<<<< HEAD
-    'SeesawLoss', 'DiceLoss', 'MarginL2Loss', 'MultiPosCrossEntropyLoss',
-    'L2Loss', 'TripletLoss'
-=======
-    'SeesawLoss', 'DiceLoss', 'EQLV2Loss'
->>>>>>> a815cc26
+    'SeesawLoss', 'DiceLoss', 'EQLV2Loss', 'MarginL2Loss',
+    'MultiPosCrossEntropyLoss', 'L2Loss', 'TripletLoss'
 ]