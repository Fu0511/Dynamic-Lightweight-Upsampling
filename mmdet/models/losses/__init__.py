--- conflicted
+++ resolved
@@ -3,12 +3,8 @@
 from .ae_loss import AssociativeEmbeddingLoss
 from .balanced_l1_loss import BalancedL1Loss, balanced_l1_loss
 from .cross_entropy_loss import (CrossEntropyLoss, binary_cross_entropy,
-<<<<<<< HEAD
                                  cross_entropy, mask_cross_entropy, CrossEntropyV3DetLoss)
-=======
-                                 cross_entropy, mask_cross_entropy)
 from .ddq_detr_aux_loss import DDQAuxLoss
->>>>>>> ed65c3ba
 from .dice_loss import DiceLoss
 from .eqlv2_loss import EQLV2Loss
 from .focal_loss import FocalLoss, sigmoid_focal_loss, FocalV3DetLoss
@@ -40,10 +36,6 @@
     'carl_loss', 'AssociativeEmbeddingLoss', 'GaussianFocalLoss',
     'QualityFocalLoss', 'DistributionFocalLoss', 'VarifocalLoss',
     'KnowledgeDistillationKLDivLoss', 'SeesawLoss', 'DiceLoss', 'EQLV2Loss',
-<<<<<<< HEAD
-    'MarginL2Loss', 'MultiPosCrossEntropyLoss', 'L2Loss', 'TripletLoss', 'CrossEntropyV3DetLoss', 'FocalV3DetLoss'
-=======
     'MarginL2Loss', 'MultiPosCrossEntropyLoss', 'L2Loss', 'TripletLoss',
-    'DDQAuxLoss'
->>>>>>> ed65c3ba
+    'DDQAuxLoss', 'CrossEntropyV3DetLoss', 'FocalV3DetLoss'
 ]