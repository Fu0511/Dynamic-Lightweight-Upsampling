--- conflicted
+++ resolved
@@ -10,10 +10,6 @@
 
 
 @weighted_loss
-<<<<<<< HEAD
-def mse_loss(pred, target):
-    """Wrapper of mse loss."""
-=======
 def mse_loss(pred: Tensor, target: Tensor) -> Tensor:
     """A Wrapper of MSE loss.
     Args:
@@ -23,7 +19,6 @@
     Returns:
         Tensor: loss Tensor
     """
->>>>>>> ecac3a77
     return F.mse_loss(pred, target, reduction='none')
 
 
