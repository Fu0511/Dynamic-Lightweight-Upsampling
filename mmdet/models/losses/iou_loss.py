--- conflicted
+++ resolved
@@ -10,12 +10,8 @@
 
 
 @weighted_loss
-<<<<<<< HEAD
 @mmcv.jit(derivate=True, coderize=True)
-def iou_loss(pred, target, eps=1e-6):
-=======
 def iou_loss(pred, target, linear=False, eps=1e-6):
->>>>>>> 3620bb74
     """IoU loss.
 
     Computing the IoU loss between a set of predicted bboxes and target bboxes.
