--- conflicted
+++ resolved
@@ -302,8 +302,87 @@
         ious - 0.5 * smooth_point)
     return loss
 
-
-<<<<<<< HEAD
+@weighted_loss
+def siou_loss(pred, target, eps=1e-7, neg_gamma=False):
+    r"""`Implementation of paper `SIoU Loss: More Powerful Learning
+    for Bounding Box Regression <https://arxiv.org/abs/2205.12740>`_.
+
+    Code is modified from https://github.com/meituan/YOLOv6.
+
+    Args:
+        pred (Tensor): Predicted bboxes of format (x1, y1, x2, y2),
+            shape (n, 4).
+        target (Tensor): Corresponding gt bboxes, shape (n, 4).
+        eps (float): Eps to avoid log(0).
+        neg_gamma (bool): `True` follows original implementation in paper.
+
+    Return:
+        Tensor: Loss tensor.
+    """
+    # overlap
+    lt = torch.max(pred[:, :2], target[:, :2])
+    rb = torch.min(pred[:, 2:], target[:, 2:])
+    wh = (rb - lt).clamp(min=0)
+    overlap = wh[:, 0] * wh[:, 1]
+
+    # union
+    ap = (pred[:, 2] - pred[:, 0]) * (pred[:, 3] - pred[:, 1])
+    ag = (target[:, 2] - target[:, 0]) * (target[:, 3] - target[:, 1])
+    union = ap + ag - overlap + eps
+
+    # IoU
+    ious = overlap / union
+
+    # enclose area
+    enclose_x1y1 = torch.min(pred[:, :2], target[:, :2])
+    enclose_x2y2 = torch.max(pred[:, 2:], target[:, 2:])
+    # modified clamp threshold zero to eps to avoid NaN
+    enclose_wh = (enclose_x2y2 - enclose_x1y1).clamp(min=eps)
+
+    cw = enclose_wh[:, 0]
+    ch = enclose_wh[:, 1]
+
+    b1_x1, b1_y1 = pred[:, 0], pred[:, 1]
+    b1_x2, b1_y2 = pred[:, 2], pred[:, 3]
+    b2_x1, b2_y1 = target[:, 0], target[:, 1]
+    b2_x2, b2_y2 = target[:, 2], target[:, 3]
+
+    w1, h1 = b1_x2 - b1_x1, b1_y2 - b1_y1 + eps
+    w2, h2 = b2_x2 - b2_x1, b2_y2 - b2_y1 + eps
+
+    # angle cost
+    s_cw = (b2_x1 + b2_x2 - b1_x1 - b1_x2) * 0.5 + eps
+    s_ch = (b2_y1 + b2_y2 - b1_y1 - b1_y2) * 0.5 + eps
+
+    sigma = torch.pow(s_cw**2 + s_ch**2, 0.5)
+
+    sin_alpha_1 = torch.abs(s_cw) / sigma
+    sin_alpha_2 = torch.abs(s_ch) / sigma
+    threshold = pow(2, 0.5) / 2
+    sin_alpha = torch.where(sin_alpha_1 > threshold, sin_alpha_2, sin_alpha_1)
+    angle_cost = torch.cos(torch.asin(sin_alpha) * 2 - math.pi / 2)
+
+    # distance cost
+    rho_x = (s_cw / cw)**2
+    rho_y = (s_ch / ch)**2
+
+    # `neg_gamma=True` follows original implementation in paper
+    # but setting `neg_gamma=False` makes training more stable.
+    gamma = angle_cost - 2 if neg_gamma else 2 - angle_cost
+    distance_cost = 2 - torch.exp(gamma * rho_x) - torch.exp(gamma * rho_y)
+
+    # shape cost
+    omiga_w = torch.abs(w1 - w2) / torch.max(w1, w2)
+    omiga_h = torch.abs(h1 - h2) / torch.max(h1, h2)
+    shape_cost = torch.pow(1 - torch.exp(-1 * omiga_w), 4) + torch.pow(
+        1 - torch.exp(-1 * omiga_h), 4)
+
+    # SIoU
+    sious = ious - 0.5 * (distance_cost + shape_cost)
+    loss = 1 - sious.clamp(min=-1.0, max=1.0)
+    return loss
+
+
 class BaseIoULoss(nn.Module):
     """BaseIoULoss.
 
@@ -396,87 +475,6 @@
         # Calculate the actual IoU loss here.
 
         return NotImplementedError('Not implemented yet.')
-=======
-@weighted_loss
-def siou_loss(pred, target, eps=1e-7, neg_gamma=False):
-    r"""`Implementation of paper `SIoU Loss: More Powerful Learning
-    for Bounding Box Regression <https://arxiv.org/abs/2205.12740>`_.
-
-    Code is modified from https://github.com/meituan/YOLOv6.
-
-    Args:
-        pred (Tensor): Predicted bboxes of format (x1, y1, x2, y2),
-            shape (n, 4).
-        target (Tensor): Corresponding gt bboxes, shape (n, 4).
-        eps (float): Eps to avoid log(0).
-        neg_gamma (bool): `True` follows original implementation in paper.
-
-    Return:
-        Tensor: Loss tensor.
-    """
-    # overlap
-    lt = torch.max(pred[:, :2], target[:, :2])
-    rb = torch.min(pred[:, 2:], target[:, 2:])
-    wh = (rb - lt).clamp(min=0)
-    overlap = wh[:, 0] * wh[:, 1]
-
-    # union
-    ap = (pred[:, 2] - pred[:, 0]) * (pred[:, 3] - pred[:, 1])
-    ag = (target[:, 2] - target[:, 0]) * (target[:, 3] - target[:, 1])
-    union = ap + ag - overlap + eps
-
-    # IoU
-    ious = overlap / union
-
-    # enclose area
-    enclose_x1y1 = torch.min(pred[:, :2], target[:, :2])
-    enclose_x2y2 = torch.max(pred[:, 2:], target[:, 2:])
-    # modified clamp threshold zero to eps to avoid NaN
-    enclose_wh = (enclose_x2y2 - enclose_x1y1).clamp(min=eps)
-
-    cw = enclose_wh[:, 0]
-    ch = enclose_wh[:, 1]
-
-    b1_x1, b1_y1 = pred[:, 0], pred[:, 1]
-    b1_x2, b1_y2 = pred[:, 2], pred[:, 3]
-    b2_x1, b2_y1 = target[:, 0], target[:, 1]
-    b2_x2, b2_y2 = target[:, 2], target[:, 3]
-
-    w1, h1 = b1_x2 - b1_x1, b1_y2 - b1_y1 + eps
-    w2, h2 = b2_x2 - b2_x1, b2_y2 - b2_y1 + eps
-
-    # angle cost
-    s_cw = (b2_x1 + b2_x2 - b1_x1 - b1_x2) * 0.5 + eps
-    s_ch = (b2_y1 + b2_y2 - b1_y1 - b1_y2) * 0.5 + eps
-
-    sigma = torch.pow(s_cw**2 + s_ch**2, 0.5)
-
-    sin_alpha_1 = torch.abs(s_cw) / sigma
-    sin_alpha_2 = torch.abs(s_ch) / sigma
-    threshold = pow(2, 0.5) / 2
-    sin_alpha = torch.where(sin_alpha_1 > threshold, sin_alpha_2, sin_alpha_1)
-    angle_cost = torch.cos(torch.asin(sin_alpha) * 2 - math.pi / 2)
-
-    # distance cost
-    rho_x = (s_cw / cw)**2
-    rho_y = (s_ch / ch)**2
-
-    # `neg_gamma=True` follows original implementation in paper
-    # but setting `neg_gamma=False` makes training more stable.
-    gamma = angle_cost - 2 if neg_gamma else 2 - angle_cost
-    distance_cost = 2 - torch.exp(gamma * rho_x) - torch.exp(gamma * rho_y)
-
-    # shape cost
-    omiga_w = torch.abs(w1 - w2) / torch.max(w1, w2)
-    omiga_h = torch.abs(h1 - h2) / torch.max(h1, h2)
-    shape_cost = torch.pow(1 - torch.exp(-1 * omiga_w), 4) + torch.pow(
-        1 - torch.exp(-1 * omiga_h), 4)
-
-    # SIoU
-    sious = ious - 0.5 * (distance_cost + shape_cost)
-    loss = 1 - sious.clamp(min=-1.0, max=1.0)
-    return loss
->>>>>>> f2f89254
 
 
 @MODELS.register_module()
@@ -824,16 +822,13 @@
 
 
 @MODELS.register_module()
-class SIoULoss(nn.Module):
+class SIoULoss(BaseIoULoss):
     r"""`Implementation of paper `SIoU Loss: More Powerful Learning
     for Bounding Box Regression <https://arxiv.org/abs/2205.12740>`_.
 
     Code is modified from https://github.com/meituan/YOLOv6.
 
     Args:
-        pred (Tensor): Predicted bboxes of format (x1, y1, x2, y2),
-            shape (n, 4).
-        target (Tensor): Corresponding gt bboxes, shape (n, 4).
         eps (float): Eps to avoid log(0).
         neg_gamma (bool): `True` follows original implementation in paper.
 
@@ -843,13 +838,9 @@
 
     def __init__(self,
                  eps: float = 1e-6,
-                 reduction: str = 'mean',
-                 loss_weight: float = 1.0,
-                 neg_gamma: bool = False) -> None:
-        super().__init__()
-        self.eps = eps
-        self.reduction = reduction
-        self.loss_weight = loss_weight
+                 neg_gamma: bool = False,
+                 **kwargs) -> None:
+        super().__init__(eps=eps, **kwargs)
         self.neg_gamma = neg_gamma
 
     def forward(self,
@@ -877,19 +868,10 @@
         Returns:
             Tensor: Loss tensor.
         """
-        if weight is not None and not torch.any(weight > 0):
-            if pred.dim() == weight.dim() + 1:
-                weight = weight.unsqueeze(1)
-            return (pred * weight).sum()  # 0
-        assert reduction_override in (None, 'none', 'mean', 'sum')
-        reduction = (
-            reduction_override if reduction_override else self.reduction)
-        if weight is not None and weight.dim() > 1:
-            # TODO: remove this in the future
-            # reduce the weight of shape (n, 4) to (n,) to match the
-            # giou_loss of shape (n,)
-            assert weight.shape == pred.shape
-            weight = weight.mean(-1)
+
+        pred, target, weight, reduction = self.prepare_bbox(
+            pred, target, weight, reduction_override)
+
         loss = self.loss_weight * siou_loss(
             pred,
             target,
