# Copyright (c) OpenMMLab. All rights reserved.
from typing import List, Optional, Tuple

import mmcv
import numpy as np
import torch
import torch.nn as nn
import torch.nn.functional as F
from mmcv.cnn import ConvModule
<<<<<<< HEAD

from mmdet.core import InstanceData, mask_matrix_nms, multi_apply
from mmdet.core.utils import center_of_mass, generate_coordinate
from mmdet.models.builder import HEADS, build_loss
from mmdet.utils.misc import floordiv
=======
from mmengine.structures import InstanceData
from torch import Tensor

from mmdet.models.utils.misc import floordiv
from mmdet.registry import MODELS
from mmdet.utils import ConfigType, InstanceList, MultiConfig, OptConfigType
from ..layers import mask_matrix_nms
from ..utils import center_of_mass, generate_coordinate, multi_apply
>>>>>>> ecac3a77
from .base_mask_head import BaseMaskHead


@MODELS.register_module()
class SOLOHead(BaseMaskHead):
    """SOLO mask head used in `SOLO: Segmenting Objects by Locations.

    <https://arxiv.org/abs/1912.04488>`_

    Args:
<<<<<<< HEAD
        num_classes (int): 背景类别数.
        in_channels (int): 输入特征维度.
        feat_channels (int): 隐藏层维度. 用于子类. 默认: 256.
        stacked_convs (int): head部分公共区域卷积数量. 默认: 4.
        strides (tuple): 各个特征图的下采样倍数.
        scale_ranges (tuple[tuple[int, int]]): 多层级mask的面积范围,((min1, max1), ) * nl.
        pos_scale (float): Constant scale factor to control the center region.
        num_grids (list[int]): Divided image into a uniform grids, each
            feature map has a different grid value. The number of output
            channels is grid ** 2. Default: [40, 36, 24, 16, 12].
        cls_down_index (int): 在stacked_convs中cls_down_index位置处的卷积操作之前
            将cls_feat进行下采样至num_grid[i]. 默认: 0.
        loss_mask (dict): mask loss配置.
        loss_cls (dict): cls loss配置.
        norm_cfg (dict): norm层配置.Default:
            norm_cfg=dict(type='GN', num_groups=32, requires_grad=True).
        train_cfg (dict): head的训练配置.
        test_cfg (dict): head的测试配置.
        init_cfg (dict or list[dict], optional): head权重初始化配置.
=======
        num_classes (int): Number of categories excluding the background
            category.
        in_channels (int): Number of channels in the input feature map.
        feat_channels (int): Number of hidden channels. Used in child classes.
            Defaults to 256.
        stacked_convs (int): Number of stacking convs of the head.
            Defaults to 4.
        strides (tuple): Downsample factor of each feature map.
        scale_ranges (tuple[tuple[int, int]]): Area range of multiple
            level masks, in the format [(min1, max1), (min2, max2), ...].
            A range of (16, 64) means the area range between (16, 64).
        pos_scale (float): Constant scale factor to control the center region.
        num_grids (list[int]): Divided image into a uniform grids, each
            feature map has a different grid value. The number of output
            channels is grid ** 2. Defaults to [40, 36, 24, 16, 12].
        cls_down_index (int): The index of downsample operation in
            classification branch. Defaults to 0.
        loss_mask (dict): Config of mask loss.
        loss_cls (dict): Config of classification loss.
        norm_cfg (dict): Dictionary to construct and config norm layer.
            Defaults to norm_cfg=dict(type='GN', num_groups=32,
            requires_grad=True).
        train_cfg (dict): Training config of head.
        test_cfg (dict): Testing config of head.
        init_cfg (dict or list[dict], optional): Initialization config dict.
>>>>>>> ecac3a77
    """

    def __init__(
        self,
        num_classes: int,
        in_channels: int,
        feat_channels: int = 256,
        stacked_convs: int = 4,
        strides: tuple = (4, 8, 16, 32, 64),
        scale_ranges: tuple = ((8, 32), (16, 64), (32, 128), (64, 256), (128,
                                                                         512)),
        pos_scale: float = 0.2,
        num_grids: list = [40, 36, 24, 16, 12],
        cls_down_index: int = 0,
        loss_mask: ConfigType = dict(
            type='DiceLoss', use_sigmoid=True, loss_weight=3.0),
        loss_cls: ConfigType = dict(
            type='FocalLoss',
            use_sigmoid=True,
            gamma=2.0,
            alpha=0.25,
            loss_weight=1.0),
        norm_cfg: ConfigType = dict(
            type='GN', num_groups=32, requires_grad=True),
        train_cfg: OptConfigType = None,
        test_cfg: OptConfigType = None,
        init_cfg: MultiConfig = [
            dict(type='Normal', layer='Conv2d', std=0.01),
            dict(
                type='Normal',
                std=0.01,
                bias_prob=0.01,
                override=dict(name='conv_mask_list')),
            dict(
                type='Normal',
                std=0.01,
                bias_prob=0.01,
                override=dict(name='conv_cls'))
        ]
    ) -> None:
        super().__init__(init_cfg=init_cfg)
        self.num_classes = num_classes
        self.cls_out_channels = self.num_classes
        self.in_channels = in_channels
        self.feat_channels = feat_channels
        self.stacked_convs = stacked_convs
        self.strides = strides
        self.num_grids = num_grids
        # number of FPN feats
        self.num_levels = len(strides)
        assert self.num_levels == len(scale_ranges) == len(num_grids)
        self.scale_ranges = scale_ranges
        self.pos_scale = pos_scale

        self.cls_down_index = cls_down_index
        self.loss_cls = MODELS.build(loss_cls)
        self.loss_mask = MODELS.build(loss_mask)
        self.norm_cfg = norm_cfg
        self.init_cfg = init_cfg
        self.train_cfg = train_cfg
        self.test_cfg = test_cfg
        self._init_layers()

    def _init_layers(self) -> None:
        """Initialize layers of the head."""
        self.mask_convs = nn.ModuleList()
        self.cls_convs = nn.ModuleList()
        for i in range(self.stacked_convs):
            chn = self.in_channels + 2 if i == 0 else self.feat_channels
            self.mask_convs.append(
                ConvModule(
                    chn,
                    self.feat_channels,
                    3,
                    stride=1,
                    padding=1,
                    norm_cfg=self.norm_cfg))
            chn = self.in_channels if i == 0 else self.feat_channels
            self.cls_convs.append(
                ConvModule(
                    chn,
                    self.feat_channels,
                    3,
                    stride=1,
                    padding=1,
                    norm_cfg=self.norm_cfg))
        self.conv_mask_list = nn.ModuleList()
        for num_grid in self.num_grids:
            self.conv_mask_list.append(
                nn.Conv2d(self.feat_channels, num_grid**2, 1))

        self.conv_cls = nn.Conv2d(
            self.feat_channels, self.cls_out_channels, 3, padding=1)

<<<<<<< HEAD
    def resize_feats(self, feats):
        """对第一层级特征进行下采样,最后一层特征进行上采样,其余层feat保持不变返回."""
=======
    def resize_feats(self, x: Tuple[Tensor]) -> List[Tensor]:
        """Downsample the first feat and upsample last feat in feats.

        Args:
            x (tuple[Tensor]): Features from the upstream network, each is
                a 4D-tensor.

        Returns:
            list[Tensor]: Features after resizing, each is a 4D-tensor.
        """
>>>>>>> ecac3a77
        out = []
        for i in range(len(x)):
            if i == 0:
                out.append(
                    F.interpolate(x[0], scale_factor=0.5, mode='bilinear'))
            elif i == len(x) - 1:
                out.append(
                    F.interpolate(
                        x[i], size=x[i - 1].shape[-2:], mode='bilinear'))
            else:
                out.append(x[i])
        return out

    def forward(self, x: Tuple[Tensor]) -> tuple:
        """Forward features from the upstream network.

        Args:
            x (tuple[Tensor]): Features from the upstream network, each is
                a 4D-tensor.

        Returns:
            tuple: A tuple of classification scores and mask prediction.

                - mlvl_mask_preds (list[Tensor]): Multi-level mask prediction.
                  Each element in the list has shape
                  (batch_size, num_grids**2 ,h ,w).
                - mlvl_cls_preds (list[Tensor]): Multi-level scores.
                  Each element in the list has shape
                  (batch_size, num_classes, num_grids ,num_grids).
        """
        assert len(x) == self.num_levels
        feats = self.resize_feats(x)
        mlvl_mask_preds = []
        mlvl_cls_preds = []
        for i in range(self.num_levels):
            x = feats[i]
            mask_feat = x
            cls_feat = x
            # 生成并cat特征坐标[-1, 1], [bs, c, h, w] -> [bs, c+2, h, w]
            coord_feat = generate_coordinate(mask_feat.size(),
                                             mask_feat.device)
            mask_feat = torch.cat([mask_feat, coord_feat], 1)

            for mask_layer in (self.mask_convs):
                mask_feat = mask_layer(mask_feat)

            mask_feat = F.interpolate(
                mask_feat, scale_factor=2, mode='bilinear')
            mask_preds = self.conv_mask_list[i](mask_feat)

            # cls branch
            for j, cls_layer in enumerate(self.cls_convs):
                if j == self.cls_down_index:
                    num_grid = self.num_grids[i]
                    cls_feat = F.interpolate(
                        cls_feat, size=num_grid, mode='bilinear')
                cls_feat = cls_layer(cls_feat)

            cls_pred = self.conv_cls(cls_feat)

            if not self.training:
                feat_wh = feats[0].size()[-2:]
                upsampled_size = (feat_wh[0] * 2, feat_wh[1] * 2)
                mask_preds = F.interpolate(
                    mask_preds.sigmoid(), size=upsampled_size, mode='bilinear')
                cls_pred = cls_pred.sigmoid()
                # get local maximum
                local_max = F.max_pool2d(cls_pred, 2, stride=1, padding=1)
                keep_mask = local_max[:, :, :-1, :-1] == cls_pred
                cls_pred = cls_pred * keep_mask

            mlvl_mask_preds.append(mask_preds)
            mlvl_cls_preds.append(cls_pred)
        return mlvl_mask_preds, mlvl_cls_preds

<<<<<<< HEAD
    def loss(self,
             mlvl_mask_preds,
             mlvl_cls_preds,
             gt_labels,
             gt_masks,
             img_metas,
             gt_bboxes=None,
             **kwargs):
        """计算batch幅图像的损失.

        Args:
            mlvl_mask_preds (list[Tensor]): 多层级的mask输出, [[bs, num_grids**2, h, w], ] * nl.
            mlvl_cls_preds (list[Tensor]): 多层级的cls输出. [[bs, nc, num_grid, num_grid], ] * nl.
                (batch_size, num_classes, num_grids ,num_grids).
            gt_labels (list[Tensor]): [[num_gt, ], ] * bs.
            gt_masks (list[Tensor]): [[num_gt, batch_h, batch_w], ] * bs.
            img_metas (list[dict]): [dict(), ] * bs.
            gt_bboxes (list[Tensor]): [[num_gt, 4], ] * bs. Default: None.
=======
    def loss_by_feat(self, mlvl_mask_preds: List[Tensor],
                     mlvl_cls_preds: List[Tensor],
                     batch_gt_instances: InstanceList,
                     batch_img_metas: List[dict], **kwargs) -> dict:
        """Calculate the loss based on the features extracted by the mask head.

        Args:
            mlvl_mask_preds (list[Tensor]): Multi-level mask prediction.
                Each element in the list has shape
                (batch_size, num_grids**2 ,h ,w).
            batch_gt_instances (list[:obj:`InstanceData`]): Batch of
                gt_instance. It usually includes ``bboxes``, ``masks``,
                and ``labels`` attributes.
            batch_img_metas (list[dict]): Meta information of multiple images.
>>>>>>> ecac3a77

        Returns:
            dict[str, Tensor]: A dictionary of loss components.
        """
        num_levels = self.num_levels
        num_imgs = len(batch_img_metas)

        featmap_sizes = [featmap.size()[-2:] for featmap in mlvl_mask_preds]

        # pos_mask是bool类型的值,代表该位置是否是正样本区域.
        # [[[sum(pos_mask), h, w], * nl], ] * bs
        # [[[num_grid, num_grid], * nl], ] * bs
        # [[[num_grid**2, ], * nl], ] * bs
        pos_mask_targets, labels, pos_masks = multi_apply(
            self._get_targets_single,
            batch_gt_instances,
            featmap_sizes=featmap_sizes)

        # [[?], * nl] * bs -> [[?], * img] * nl
        mlvl_pos_mask_targets = [[] for _ in range(num_levels)]
        mlvl_pos_mask_preds = [[] for _ in range(num_levels)]
        mlvl_pos_masks = [[] for _ in range(num_levels)]
        mlvl_labels = [[] for _ in range(num_levels)]
        for img_id in range(num_imgs):
            assert num_levels == len(pos_mask_targets[img_id])
            for lvl in range(num_levels):
                mlvl_pos_mask_targets[lvl].append(
                    pos_mask_targets[img_id][lvl])
                mlvl_pos_mask_preds[lvl].append(
                    mlvl_mask_preds[lvl][img_id, pos_masks[img_id][lvl], ...])
                mlvl_pos_masks[lvl].append(pos_masks[img_id][lvl])
                mlvl_labels[lvl].append(labels[img_id][lvl].flatten())

        # cat multiple image
        temp_mlvl_cls_preds = []
        for lvl in range(num_levels):
            # 将同一层级上的batch幅数据cat到一起,[bs*sum(pos_mask), h, w]
            mlvl_pos_mask_targets[lvl] = torch.cat(
                mlvl_pos_mask_targets[lvl], dim=0)
            mlvl_pos_mask_preds[lvl] = torch.cat(
                mlvl_pos_mask_preds[lvl], dim=0)
            # 同上,[bs * (num_grid**2), ]
            mlvl_pos_masks[lvl] = torch.cat(mlvl_pos_masks[lvl], dim=0)
            mlvl_labels[lvl] = torch.cat(mlvl_labels[lvl], dim=0)
            # [bs, num_grid ,num_grid, nc] -> [bs * (num_grid**2), nc]
            temp_mlvl_cls_preds.append(mlvl_cls_preds[lvl].permute(
                0, 2, 3, 1).reshape(-1, self.cls_out_channels))
        # batch幅图像上正样本区域bool值总和.
        num_pos = sum(item.sum() for item in mlvl_pos_masks)
        # dice loss
        loss_mask = []
        for pred, target in zip(mlvl_pos_mask_preds, mlvl_pos_mask_targets):
            if pred.size()[0] == 0:
                loss_mask.append(pred.sum().unsqueeze(0))
                continue
            loss_mask.append(
                self.loss_mask(pred, target, reduction_override='none'))
        if num_pos > 0:
            loss_mask = torch.cat(loss_mask).sum() / num_pos
        else:
            loss_mask = torch.cat(loss_mask).mean()

        flatten_labels = torch.cat(mlvl_labels)
        flatten_cls_preds = torch.cat(temp_mlvl_cls_preds)
        loss_cls = self.loss_cls(
            flatten_cls_preds, flatten_labels, avg_factor=num_pos + 1)
        return dict(loss_mask=loss_mask, loss_cls=loss_cls)

    def _get_targets_single(self,
<<<<<<< HEAD
                            gt_bboxes,
                            gt_labels,
                            gt_masks,
                            featmap_sizes=None):
        """计算单个图像的mask/cls_target.

        Args:
            gt_bboxes (Tensor): [num_gt, 4].
            gt_labels (Tensor): [num_gt, ].
            gt_masks (Tensor): [num_gt, batch_h, batch_w].
            featmap_sizes (list[:obj:`torch.size`]): [[h, w], ] * nl. 默认: None.
=======
                            gt_instances: InstanceData,
                            featmap_sizes: Optional[list] = None) -> tuple:
        """Compute targets for predictions of single image.

        Args:
            gt_instances (:obj:`InstanceData`): Ground truth of instance
                annotations. It should includes ``bboxes``, ``labels``,
                and ``masks`` attributes.
            featmap_sizes (list[:obj:`torch.size`]): Size of each
                feature map from feature pyramid, each element
                means (feat_h, feat_w). Defaults to None.
>>>>>>> ecac3a77

        Returns:
            - mlvl_pos_mask_targets (list[Tensor]):  [[num_pos, h, w], ] * nl.
                正样本的mask_target, 由gt_instance直接resize过来的.
            - mlvl_labels (list[Tensor]): [[num_grid, num_grid], ] * nl.
                gt box中心0.2倍宽高区域内值为gt_label.
            - mlvl_pos_masks (list[Tensor]): [[num_grid**2, ], ] * nl.
        """
        gt_labels = gt_instances.labels
        device = gt_labels.device

        gt_bboxes = gt_instances.bboxes
        gt_areas = torch.sqrt((gt_bboxes[:, 2] - gt_bboxes[:, 0]) *
                              (gt_bboxes[:, 3] - gt_bboxes[:, 1]))

        gt_masks = gt_instances.masks.to_tensor(
            dtype=torch.bool, device=device)

        mlvl_pos_mask_targets = []
        mlvl_labels = []
        mlvl_pos_masks = []
        for (lower_bound, upper_bound), stride, featmap_size, num_grid \
                in zip(self.scale_ranges, self.strides,
                       featmap_sizes, self.num_grids):

            mask_target = torch.zeros(
                [num_grid**2, featmap_size[0], featmap_size[1]],
                dtype=torch.uint8,
                device=device)
            # FG cat_id: [0, num_classes -1], BG cat_id: num_classes
            labels = torch.zeros([num_grid, num_grid],
                                 dtype=torch.int64,
                                 device=device) + self.num_classes
            pos_mask = torch.zeros([num_grid**2],
                                   dtype=torch.bool,
                                   device=device)
            gt_inds = ((gt_areas >= lower_bound) &
                       (gt_areas <= upper_bound)).nonzero().flatten()
            if len(gt_inds) == 0:
                mlvl_pos_mask_targets.append(
                    mask_target.new_zeros(0, featmap_size[0], featmap_size[1]))
                mlvl_labels.append(labels)
                mlvl_pos_masks.append(pos_mask)
                continue
            hit_gt_bboxes = gt_bboxes[gt_inds]
            hit_gt_labels = gt_labels[gt_inds]
            hit_gt_masks = gt_masks[gt_inds, ...]

            # 以质心为中心生成gt_w/h*pos_scale(默认0.2)为宽高的正样本区域,
            # FCOS中,有类似的设计,它里面默认是整个gt范围都是正样本区域,
            # 不过它也有个center_samping参数来控制从gt中心向四周扩散范围
            # 如果开启,则范围固定为self.strides[lvl_idx] * radius(默认1.5)
            # SOLO里面正样本区域算是一种动态收紧,但感觉收的太紧了,仅为宽高的0.2倍
            # 这也是一个超参数,增大pos_scale则正样本数量增多,但是质量可能会下降一点.
            pos_w_ranges = 0.5 * (hit_gt_bboxes[:, 2] -
                                  hit_gt_bboxes[:, 0]) * self.pos_scale
            pos_h_ranges = 0.5 * (hit_gt_bboxes[:, 3] -
                                  hit_gt_bboxes[:, 1]) * self.pos_scale

            # Make sure hit_gt_masks has a value
            valid_mask_flags = hit_gt_masks.sum(dim=-1).sum(dim=-1) > 0
            # 此处/2是因为在Head部分的stack conv后又将所有层级的mask分支特征图放大了2倍
            output_stride = stride / 2

            for gt_mask, gt_label, pos_h_range, pos_w_range, \
                valid_mask_flag in \
                    zip(hit_gt_masks, hit_gt_labels, pos_h_ranges,
                        pos_w_ranges, valid_mask_flags):
                if not valid_mask_flag:
                    continue
                # 这里应该是获取forward前的输入尺寸,但是这样固定写法感觉不太稳妥
                upsampled_size = (featmap_sizes[0][0] * 4,
                                  featmap_sizes[0][1] * 4)
                center_h, center_w = center_of_mass(gt_mask)

                # 获取质心坐标在当前层级num_grid尺寸下的坐标
                coord_w = int(
                    floordiv((center_w / upsampled_size[1]), (1. / num_grid),
                             rounding_mode='trunc'))
                coord_h = int(
                    floordiv((center_h / upsampled_size[0]), (1. / num_grid),
                             rounding_mode='trunc'))

                # 并计算其在num_grid尺寸下的四个边界,left, top, right, down
                top_box = max(
                    0,
                    int(
                        floordiv(
                            (center_h - pos_h_range) / upsampled_size[0],
                            (1. / num_grid),
                            rounding_mode='trunc')))
                down_box = min(
                    num_grid - 1,
                    int(
                        floordiv(
                            (center_h + pos_h_range) / upsampled_size[0],
                            (1. / num_grid),
                            rounding_mode='trunc')))
                left_box = max(
                    0,
                    int(
                        floordiv(
                            (center_w - pos_w_range) / upsampled_size[1],
                            (1. / num_grid),
                            rounding_mode='trunc')))
                right_box = min(
                    num_grid - 1,
                    int(
                        floordiv(
                            (center_w + pos_w_range) / upsampled_size[1],
                            (1. / num_grid),
                            rounding_mode='trunc')))

                # 强制正样本区域在质心的外部
                top = max(top_box, coord_h - 1)
                down = min(down_box, coord_h + 1)
                left = max(left_box, coord_w - 1)
                right = min(right_box, coord_w + 1)

                # 在[num_grid, num_grid]大小的mask上的正样本区域赋予[0, nc-1]的label
                labels[top:(down + 1), left:(right + 1)] = gt_label
                # ins
                gt_mask = np.uint8(gt_mask.cpu().numpy())
                # Follow the original implementation, F.interpolate is
                # different from cv2 and opencv
                # 将gt mask放缩该层级上对应的stride/2倍.注意配置文件中的strides/2才是真实
                # 输入尺寸对应每个层级的下采样倍数.
                gt_mask = mmcv.imrescale(gt_mask, scale=1. / output_stride)
                gt_mask = torch.from_numpy(gt_mask).to(device=device)

                for i in range(top, down + 1):
                    for j in range(left, right + 1):
                        index = int(i * num_grid + j)
                        # [num_grid**2, featmap_size[0], featmap_size[1]]
                        # mask_target 与 gt_mask的后两个维度shape本质是有区别,
                        # gt_mask在rescale之前是pad_shape, -> pad_shape//4
                        # 而mask_target是batch_shape, -> batch_shape//4
                        # 在collect_fn中为了将batch幅数据shape保持一致,
                        # 会在pad_shape的基础上在右下角额外进行padding从而得到batch_shape.
                        mask_target[index, :gt_mask.shape[0], :gt_mask.
                                    shape[1]] = gt_mask
                        pos_mask[index] = True
            mlvl_pos_mask_targets.append(mask_target[pos_mask])
            mlvl_labels.append(labels)
            mlvl_pos_masks.append(pos_mask)
        return mlvl_pos_mask_targets, mlvl_labels, mlvl_pos_masks

<<<<<<< HEAD
    def get_results(self, mlvl_mask_preds, mlvl_cls_scores, img_metas,
                    **kwargs):
        """获取多张图片的分割结果.

        Args:
            mlvl_mask_preds (list[Tensor]): 多层级mask输出结果.
                [[bs, num_grids**2 ,h ,w], ] * nl.
            mlvl_cls_scores (list[Tensor]): 多层级cls输出结果.
                [[bs, nc, num_grids ,num_grids], ] * nl.
            img_metas (list[dict]): batch幅图像的元信息.
=======
    def predict_by_feat(self, mlvl_mask_preds: List[Tensor],
                        mlvl_cls_scores: List[Tensor],
                        batch_img_metas: List[dict], **kwargs) -> InstanceList:
        """Transform a batch of output features extracted from the head into
        mask results.

        Args:
            mlvl_mask_preds (list[Tensor]): Multi-level mask prediction.
                Each element in the list has shape
                (batch_size, num_grids**2 ,h ,w).
            mlvl_cls_scores (list[Tensor]): Multi-level scores. Each element
                in the list has shape
                (batch_size, num_classes, num_grids ,num_grids).
            batch_img_metas (list[dict]): Meta information of all images.
>>>>>>> ecac3a77

        Returns:
            list[:obj:`InstanceData`]: 处理后的batch幅图像分割结果,
            [img_result, ] * bs, img_result包含以下键值.

                - scores (Tensor): pred_cls_score, [num_instance, ].
                - labels (Tensor): pred_cls_ind, [num_instance, ].
                - masks (Tensor): pred_mask, [num_instances, h, w].
        """
        mlvl_cls_scores = [
            item.permute(0, 2, 3, 1) for item in mlvl_cls_scores
        ]
        assert len(mlvl_mask_preds) == len(mlvl_cls_scores)
        num_levels = len(mlvl_cls_scores)

        results_list = []
<<<<<<< HEAD
        for img_id in range(len(img_metas)):
            # [[num_grids**2, nc], ] * nl, 以下皆是获取单张图像的多层级输出再cat到一起
=======
        for img_id in range(len(batch_img_metas)):
>>>>>>> ecac3a77
            cls_pred_list = [
                mlvl_cls_scores[lvl][img_id].view(-1, self.cls_out_channels)
                for lvl in range(num_levels)
            ]
            # [[num_grids**2 ,h ,w], ] * nl
            mask_pred_list = [
                mlvl_mask_preds[lvl][img_id] for lvl in range(num_levels)
            ]
            # [nl * num_grids**2, nc], [nl * num_grids**2 ,h ,w]
            cls_pred_list = torch.cat(cls_pred_list, dim=0)
            mask_pred_list = torch.cat(mask_pred_list, dim=0)
            img_meta = batch_img_metas[img_id]

            results = self._predict_by_feat_single(
                cls_pred_list, mask_pred_list, img_meta=img_meta)
            results_list.append(results)

        return results_list

<<<<<<< HEAD
    def _get_results_single(self, cls_scores, mask_preds, img_meta, cfg=None):
        """获取单张图像上处理过的mask预测结果.

        Args:
            cls_scores (Tensor): [nl * num_grids**2, nc].
            mask_preds (Tensor): [nl * num_grids**2, h ,w].
            img_meta (dict): 当前图片元信息.
            cfg (dict, optional): 测试阶段使用的配置.默认: None.
=======
    def _predict_by_feat_single(self,
                                cls_scores: Tensor,
                                mask_preds: Tensor,
                                img_meta: dict,
                                cfg: OptConfigType = None) -> InstanceData:
        """Transform a single image's features extracted from the head into
        mask results.

        Args:
            cls_scores (Tensor): Classification score of all points
                in single image, has shape (num_points, num_classes).
            mask_preds (Tensor): Mask prediction of all points in
                single image, has shape (num_points, feat_h, feat_w).
            img_meta (dict): Meta information of corresponding image.
            cfg (dict, optional): Config used in test phase.
                Defaults to None.
>>>>>>> ecac3a77

        Returns:
            :obj:`InstanceData`: 单张图像的处理结果.一种储存分割结果的特殊数据结构
             它通常包含以下键.
                - scores (Tensor): pred_cls_score, [num_instance,].
                - labels (Tensor): pred_cls_ind, [num_instance,].
                - masks (Tensor): pred_mask, [num_instances, H, W], 原始图像尺寸.
        """

<<<<<<< HEAD
        def empty_results(results, cls_scores):
            """生成一个空的分割结果."""
=======
        def empty_results(cls_scores, ori_shape):
            """Generate a empty results."""
            results = InstanceData()
>>>>>>> ecac3a77
            results.scores = cls_scores.new_ones(0)
            results.masks = cls_scores.new_zeros(0, *ori_shape)
            results.labels = cls_scores.new_ones(0)
            results.bboxes = cls_scores.new_zeros(0, 4)
            return results

        cfg = self.test_cfg if cfg is None else cfg
        assert len(cls_scores) == len(mask_preds)

        featmap_size = mask_preds.size()[-2:]

        h, w = img_meta['img_shape'][:2]
        upsampled_size = (featmap_size[0] * 4, featmap_size[1] * 4)

        # 1.根据score_thr阈值过滤掉cls_score低于该值的mask
        score_mask = (cls_scores > cfg.score_thr)
        cls_scores = cls_scores[score_mask]
        if len(cls_scores) == 0:
            return empty_results(cls_scores, img_meta['ori_shape'][:2])

        # [?, 2]类似形状的数据,其中"2"维度上的第二列代表nc上的索引也即label
        inds = score_mask.nonzero()
        cls_labels = inds[:, 1]

        # [1600., 2896., 3472., 3728., 3872.]
        lvl_interval = cls_labels.new_tensor(self.num_grids).pow(2).cumsum(0)
        strides = cls_scores.new_ones(lvl_interval[-1])
        strides[:lvl_interval[0]] *= self.strides[0]
        for lvl in range(1, self.num_levels):
            # 将strides上第lvl+1层级的值乘以相应层级下采样倍数
            strides[lvl_interval[lvl-1]:lvl_interval[lvl]] *= self.strides[lvl]
        strides = strides[inds[:, 0]]
        mask_preds = mask_preds[inds[:, 0]]

        # 2.根据mask_thr过滤掉低于该值的mask, 并计算出满足条件的mask总数
        masks = mask_preds > cfg.mask_thr
        sum_masks = masks.sum((1, 2)).float()
        # 3.过滤掉任意一个在[h, w]上面积区域小于strides值的实例
        keep = sum_masks > strides
        if keep.sum() == 0:
            return empty_results(cls_scores, img_meta['ori_shape'][:2])
        masks = masks[keep]
        mask_preds = mask_preds[keep]
        sum_masks = sum_masks[keep]
        cls_scores = cls_scores[keep]
        cls_labels = cls_labels[keep]

        # maskness. 计算num_grid**2上任意一个mask区域的平均得分,计算方式就是统计
        # mask在[h, w]区域上的满足条件的score总和再除以区域面积
        mask_scores = (mask_preds * masks).sum((1, 2)) / sum_masks
        cls_scores *= mask_scores

        scores, labels, _, keep_inds = mask_matrix_nms(
            masks,
            cls_labels,
            cls_scores,
            mask_area=sum_masks,
            nms_pre=cfg.nms_pre,
            max_num=cfg.max_per_img,
            kernel=cfg.kernel,
            sigma=cfg.sigma,
            filter_thr=cfg.filter_thr)
        # mask_matrix_nms may return an empty Tensor
        if len(keep_inds) == 0:
            return empty_results(cls_scores, img_meta['ori_shape'][:2])
        mask_preds = mask_preds[keep_inds]
        # upsampled_size是指batch_shape(在右下角进行padding),
        # 而img_shape是指ori_img进行Resize后的尺寸,ori_shape才是图像原始尺寸
        mask_preds = F.interpolate(
            mask_preds.unsqueeze(0), size=upsampled_size,
            mode='bilinear')[:, :, :h, :w]
        mask_preds = F.interpolate(
            mask_preds, size=img_meta['ori_shape'][:2],
            mode='bilinear').squeeze(0)
        masks = mask_preds > cfg.mask_thr

        results = InstanceData()
        results.masks = masks
        results.labels = labels
        results.scores = scores
        # create an empty bbox in InstanceData to avoid bugs when
        # calculating metrics.
        results.bboxes = results.scores.new_zeros(len(scores), 4)
        return results


@MODELS.register_module()
class DecoupledSOLOHead(SOLOHead):
    """Decoupled SOLO mask head used in `SOLO: Segmenting Objects by Locations.

    <https://arxiv.org/abs/1912.04488>`_

    Args:
        init_cfg (dict or list[dict], optional): Initialization config dict.
    """

    def __init__(self,
                 *args,
                 init_cfg: MultiConfig = [
                     dict(type='Normal', layer='Conv2d', std=0.01),
                     dict(
                         type='Normal',
                         std=0.01,
                         bias_prob=0.01,
                         override=dict(name='conv_mask_list_x')),
                     dict(
                         type='Normal',
                         std=0.01,
                         bias_prob=0.01,
                         override=dict(name='conv_mask_list_y')),
                     dict(
                         type='Normal',
                         std=0.01,
                         bias_prob=0.01,
                         override=dict(name='conv_cls'))
                 ],
                 **kwargs) -> None:
        super().__init__(*args, init_cfg=init_cfg, **kwargs)

    def _init_layers(self) -> None:
        self.mask_convs_x = nn.ModuleList()
        self.mask_convs_y = nn.ModuleList()
        self.cls_convs = nn.ModuleList()

        for i in range(self.stacked_convs):
            chn = self.in_channels + 1 if i == 0 else self.feat_channels
            self.mask_convs_x.append(
                ConvModule(
                    chn,
                    self.feat_channels,
                    3,
                    stride=1,
                    padding=1,
                    norm_cfg=self.norm_cfg))
            self.mask_convs_y.append(
                ConvModule(
                    chn,
                    self.feat_channels,
                    3,
                    stride=1,
                    padding=1,
                    norm_cfg=self.norm_cfg))

            chn = self.in_channels if i == 0 else self.feat_channels
            self.cls_convs.append(
                ConvModule(
                    chn,
                    self.feat_channels,
                    3,
                    stride=1,
                    padding=1,
                    norm_cfg=self.norm_cfg))

        self.conv_mask_list_x = nn.ModuleList()
        self.conv_mask_list_y = nn.ModuleList()
        for num_grid in self.num_grids:
            self.conv_mask_list_x.append(
                nn.Conv2d(self.feat_channels, num_grid, 3, padding=1))
            self.conv_mask_list_y.append(
                nn.Conv2d(self.feat_channels, num_grid, 3, padding=1))
        self.conv_cls = nn.Conv2d(
            self.feat_channels, self.cls_out_channels, 3, padding=1)

    def forward(self, x: Tuple[Tensor]) -> Tuple:
        """Forward features from the upstream network.

        Args:
            x (tuple[Tensor]): Features from the upstream network, each is
                a 4D-tensor.

        Returns:
            tuple: A tuple of classification scores and mask prediction.

                - mlvl_mask_preds_x (list[Tensor]): Multi-level mask prediction
                  from x branch. Each element in the list has shape
                  (batch_size, num_grids ,h ,w).
                - mlvl_mask_preds_y (list[Tensor]): Multi-level mask prediction
                  from y branch. Each element in the list has shape
                  (batch_size, num_grids ,h ,w).
                - mlvl_cls_preds (list[Tensor]): Multi-level scores.
                  Each element in the list has shape
                  (batch_size, num_classes, num_grids ,num_grids).
        """
        assert len(x) == self.num_levels
        feats = self.resize_feats(x)
        mask_preds_x = []
        mask_preds_y = []
        cls_preds = []
        for i in range(self.num_levels):
            x = feats[i]
            mask_feat = x
            cls_feat = x
            # generate and concat the coordinate
            coord_feat = generate_coordinate(mask_feat.size(),
                                             mask_feat.device)
            mask_feat_x = torch.cat([mask_feat, coord_feat[:, 0:1, ...]], 1)
            mask_feat_y = torch.cat([mask_feat, coord_feat[:, 1:2, ...]], 1)

            for mask_layer_x, mask_layer_y in \
                    zip(self.mask_convs_x, self.mask_convs_y):
                mask_feat_x = mask_layer_x(mask_feat_x)
                mask_feat_y = mask_layer_y(mask_feat_y)

            mask_feat_x = F.interpolate(
                mask_feat_x, scale_factor=2, mode='bilinear')
            mask_feat_y = F.interpolate(
                mask_feat_y, scale_factor=2, mode='bilinear')

            mask_pred_x = self.conv_mask_list_x[i](mask_feat_x)
            mask_pred_y = self.conv_mask_list_y[i](mask_feat_y)

            # cls branch
            for j, cls_layer in enumerate(self.cls_convs):
                if j == self.cls_down_index:
                    num_grid = self.num_grids[i]
                    cls_feat = F.interpolate(
                        cls_feat, size=num_grid, mode='bilinear')
                cls_feat = cls_layer(cls_feat)

            cls_pred = self.conv_cls(cls_feat)

            if not self.training:
                feat_wh = feats[0].size()[-2:]
                upsampled_size = (feat_wh[0] * 2, feat_wh[1] * 2)
                mask_pred_x = F.interpolate(
                    mask_pred_x.sigmoid(),
                    size=upsampled_size,
                    mode='bilinear')
                mask_pred_y = F.interpolate(
                    mask_pred_y.sigmoid(),
                    size=upsampled_size,
                    mode='bilinear')
                cls_pred = cls_pred.sigmoid()
                # get local maximum
                local_max = F.max_pool2d(cls_pred, 2, stride=1, padding=1)
                keep_mask = local_max[:, :, :-1, :-1] == cls_pred
                cls_pred = cls_pred * keep_mask

            mask_preds_x.append(mask_pred_x)
            mask_preds_y.append(mask_pred_y)
            cls_preds.append(cls_pred)
        return mask_preds_x, mask_preds_y, cls_preds

<<<<<<< HEAD
    def loss(self,
             mlvl_mask_preds_x,
             mlvl_mask_preds_y,
             mlvl_cls_preds,
             gt_labels,
             gt_masks,
             img_metas,
             gt_bboxes=None,
             **kwargs):
        """计算batch幅图像的损失.

        Args:
            mlvl_mask_preds_x (list[Tensor]): 多层级x分支的mask输出, [[bs, num_grids, h ,w], ] * nl.
            mlvl_mask_preds_y (list[Tensor]): 多层级y分支的mask输出, [[bs, num_grids, h, w], ] * nl.
            mlvl_cls_preds (list[Tensor]): 多层级的cls输出. [[bs, nc ,num_grid, num_grids], ] * nl.
            gt_labels (list[Tensor]): [[num_gt, ], ] * bs.
            gt_masks (list[Tensor]): [[num_gt, batch_h, batch_w], ] * bs.
            img_metas (list[dict]): [dict(), ] * bs.
            gt_bboxes (list[Tensor]): [[num_gt, 4], ] * bs. Default: None.
=======
    def loss_by_feat(self, mlvl_mask_preds_x: List[Tensor],
                     mlvl_mask_preds_y: List[Tensor],
                     mlvl_cls_preds: List[Tensor],
                     batch_gt_instances: InstanceList,
                     batch_img_metas: List[dict], **kwargs) -> dict:
        """Calculate the loss based on the features extracted by the mask head.

        Args:
            mlvl_mask_preds_x (list[Tensor]): Multi-level mask prediction
                from x branch. Each element in the list has shape
                (batch_size, num_grids ,h ,w).
            mlvl_mask_preds_y (list[Tensor]): Multi-level mask prediction
                from y branch. Each element in the list has shape
                (batch_size, num_grids ,h ,w).
            mlvl_cls_preds (list[Tensor]): Multi-level scores. Each element
                in the list has shape
                (batch_size, num_classes, num_grids ,num_grids).
            batch_gt_instances (list[:obj:`InstanceData`]): Batch of
                gt_instance. It usually includes ``bboxes``, ``masks``,
                and ``labels`` attributes.
            batch_img_metas (list[dict]): Meta information of multiple images.
>>>>>>> ecac3a77

        Returns:
            dict[str, Tensor]: A dictionary of loss components.
        """
        num_levels = self.num_levels
        num_imgs = len(batch_img_metas)
        featmap_sizes = [featmap.size()[-2:] for featmap in mlvl_mask_preds_x]

<<<<<<< HEAD
        # [[[[num_pos, h, w], ] * nl], ] * bs, [[[num_grid, num_grid], ] * nl, ] * bs
        # [[[num_grid, 2], ] * nl, ] * bs
        pos_mask_targets, labels, \
            xy_pos_indexes = \
            multi_apply(self._get_targets_single,
                        gt_bboxes,
                        gt_labels,
                        gt_masks,
                        featmap_sizes=featmap_sizes)
=======
        pos_mask_targets, labels, xy_pos_indexes = multi_apply(
            self._get_targets_single,
            batch_gt_instances,
            featmap_sizes=featmap_sizes)
>>>>>>> ecac3a77

        # change from the outside list meaning multi images
        # to the outside list meaning multi levels
        mlvl_pos_mask_targets = [[] for _ in range(num_levels)]
        mlvl_pos_mask_preds_x = [[] for _ in range(num_levels)]
        mlvl_pos_mask_preds_y = [[] for _ in range(num_levels)]
        mlvl_labels = [[] for _ in range(num_levels)]
        for img_id in range(num_imgs):

            for lvl in range(num_levels):
                mlvl_pos_mask_targets[lvl].append(
                    pos_mask_targets[img_id][lvl])
                mlvl_pos_mask_preds_x[lvl].append(
                    mlvl_mask_preds_x[lvl][img_id,
                                           xy_pos_indexes[img_id][lvl][:, 1]])
                mlvl_pos_mask_preds_y[lvl].append(
                    mlvl_mask_preds_y[lvl][img_id,
                                           xy_pos_indexes[img_id][lvl][:, 0]])
                mlvl_labels[lvl].append(labels[img_id][lvl].flatten())

        # cat multiple image
        temp_mlvl_cls_preds = []
        for lvl in range(num_levels):
            mlvl_pos_mask_targets[lvl] = torch.cat(
                mlvl_pos_mask_targets[lvl], dim=0)
            mlvl_pos_mask_preds_x[lvl] = torch.cat(
                mlvl_pos_mask_preds_x[lvl], dim=0)
            mlvl_pos_mask_preds_y[lvl] = torch.cat(
                mlvl_pos_mask_preds_y[lvl], dim=0)
            mlvl_labels[lvl] = torch.cat(mlvl_labels[lvl], dim=0)
            temp_mlvl_cls_preds.append(mlvl_cls_preds[lvl].permute(
                0, 2, 3, 1).reshape(-1, self.cls_out_channels))

        num_pos = 0.
        # dice loss
        loss_mask = []
        for pred_x, pred_y, target in \
                zip(mlvl_pos_mask_preds_x,
                    mlvl_pos_mask_preds_y, mlvl_pos_mask_targets):
            num_masks = pred_x.size(0)
            if num_masks == 0:
                # make sure can get grad
                loss_mask.append((pred_x.sum() + pred_y.sum()).unsqueeze(0))
                continue
            num_pos += num_masks
            pred_mask = pred_y.sigmoid() * pred_x.sigmoid()
            loss_mask.append(
                self.loss_mask(pred_mask, target, reduction_override='none'))
        if num_pos > 0:
            loss_mask = torch.cat(loss_mask).sum() / num_pos
        else:
            loss_mask = torch.cat(loss_mask).mean()

        # cate
        flatten_labels = torch.cat(mlvl_labels)
        flatten_cls_preds = torch.cat(temp_mlvl_cls_preds)

        loss_cls = self.loss_cls(
            flatten_cls_preds, flatten_labels, avg_factor=num_pos + 1)
        return dict(loss_mask=loss_mask, loss_cls=loss_cls)

    def _get_targets_single(self,
<<<<<<< HEAD
                            gt_bboxes,
                            gt_labels,
                            gt_masks,
                            featmap_sizes=None):
        """计算单个图像的mask/cls_target.

        Args:
            gt_bboxes (Tensor): [num_gt, 4].
            gt_labels (Tensor): [num_gt, ].
            gt_masks (Tensor): [num_gt, batch_h, batch_w].
            featmap_sizes (list[:obj:`torch.size`]): [[h, w], ] * nl. 默认: None.
=======
                            gt_instances: InstanceData,
                            featmap_sizes: Optional[list] = None) -> tuple:
        """Compute targets for predictions of single image.

        Args:
            gt_instances (:obj:`InstanceData`): Ground truth of instance
                annotations. It should includes ``bboxes``, ``labels``,
                and ``masks`` attributes.
            featmap_sizes (list[:obj:`torch.size`]): Size of each
                feature map from feature pyramid, each element
                means (feat_h, feat_w). Defaults to None.
>>>>>>> ecac3a77

        Returns:
            Tuple: Usually returns a tuple containing targets for predictions.

                - mlvl_pos_mask_targets (list[Tensor]): [[num_pos, h, w], ] * nl.
                    正样本的mask_target, 由gt_instance直接resize过来的.
                - mlvl_labels (list[Tensor]): [[num_grid, num_grid], ] * nl.
                    gt box中心0.2倍宽高区域内值为gt_label.
                - mlvl_xy_pos_indexes (list[Tensor]): 优化了SOLOv1中的实例位置表示方法,
                  由[[num_grid, 2], ] * nl, 其中2代表x与y索引.
        """
<<<<<<< HEAD
        # [[num_pos, h, w], ] * nl, [[num_grid, num_grid], ] * nl, [[num_grid**2, ], ] * nl.
        mlvl_pos_mask_targets, mlvl_labels, \
            mlvl_pos_masks = \
            super()._get_targets_single(gt_bboxes, gt_labels, gt_masks,
=======
        mlvl_pos_mask_targets, mlvl_labels, mlvl_pos_masks = \
            super()._get_targets_single(gt_instances,
>>>>>>> ecac3a77
                                        featmap_sizes=featmap_sizes)

        # 注意.nonzero表示的是二维坐标,所以[num_pos, 2]第一列是纵向y坐标,第二列是横向x坐标.
        mlvl_xy_pos_indexes = [(item - self.num_classes).nonzero()
                               for item in mlvl_labels]

        return mlvl_pos_mask_targets, mlvl_labels, mlvl_xy_pos_indexes

<<<<<<< HEAD
    def get_results(self,
                    mlvl_mask_preds_x,
                    mlvl_mask_preds_y,
                    mlvl_cls_scores,
                    img_metas,
                    rescale=None,
                    **kwargs):
        """获取多张图片的分割结果.

        Args:
            mlvl_mask_preds_x (list[Tensor]): 多层级x分支的mask输出结果.
                [[bs, num_grids ,h ,w], ] * nl.
            mlvl_mask_preds_y (list[Tensor]): 多层级y分支的mask输出结果.
                [[bs, num_grids ,h ,w], ] * nl.
            mlvl_cls_scores (list[Tensor]): 多层级cls输出结果.
                [[bs, nc, num_grids ,num_grids], ] * nl.
            img_metas (list[dict]): batch幅图像的元信息.
=======
    def predict_by_feat(self, mlvl_mask_preds_x: List[Tensor],
                        mlvl_mask_preds_y: List[Tensor],
                        mlvl_cls_scores: List[Tensor],
                        batch_img_metas: List[dict], **kwargs) -> InstanceList:
        """Transform a batch of output features extracted from the head into
        mask results.

        Args:
            mlvl_mask_preds_x (list[Tensor]): Multi-level mask prediction
                from x branch. Each element in the list has shape
                (batch_size, num_grids ,h ,w).
            mlvl_mask_preds_y (list[Tensor]): Multi-level mask prediction
                from y branch. Each element in the list has shape
                (batch_size, num_grids ,h ,w).
            mlvl_cls_scores (list[Tensor]): Multi-level scores. Each element
                in the list has shape
                (batch_size, num_classes ,num_grids ,num_grids).
            batch_img_metas (list[dict]): Meta information of all images.
>>>>>>> ecac3a77

        Returns:
            list[:obj:`InstanceData`]: 处理后的batch幅图像分割结果,
            [img_result, ] * bs, img_result包含以下键值.

                - scores (Tensor): pred_cls_score, [num_instance,].
                - labels (Tensor): pred_cls_ind, [num_instance,].
                - masks (Tensor): pred_mask, [num_instances, h, w].
        """
        mlvl_cls_scores = [
            item.permute(0, 2, 3, 1) for item in mlvl_cls_scores
        ]
        assert len(mlvl_mask_preds_x) == len(mlvl_cls_scores)
        num_levels = len(mlvl_cls_scores)

        results_list = []
        for img_id in range(len(batch_img_metas)):
            cls_pred_list = [
                mlvl_cls_scores[i][img_id].view(
                    -1, self.cls_out_channels).detach()
                for i in range(num_levels)
            ]
            mask_pred_list_x = [
                mlvl_mask_preds_x[i][img_id] for i in range(num_levels)
            ]
            mask_pred_list_y = [
                mlvl_mask_preds_y[i][img_id] for i in range(num_levels)
            ]

            cls_pred_list = torch.cat(cls_pred_list, dim=0)
            mask_pred_list_x = torch.cat(mask_pred_list_x, dim=0)
            mask_pred_list_y = torch.cat(mask_pred_list_y, dim=0)
            img_meta = batch_img_metas[img_id]

            results = self._predict_by_feat_single(
                cls_pred_list,
                mask_pred_list_x,
                mask_pred_list_y,
                img_meta=img_meta)
            results_list.append(results)
        return results_list

<<<<<<< HEAD
    def _get_results_single(self, cls_scores, mask_preds_x, mask_preds_y,
                            img_meta, cfg):
        """获取单张图像上处理过的mask预测结果.
=======
    def _predict_by_feat_single(self,
                                cls_scores: Tensor,
                                mask_preds_x: Tensor,
                                mask_preds_y: Tensor,
                                img_meta: dict,
                                cfg: OptConfigType = None) -> InstanceData:
        """Transform a single image's features extracted from the head into
        mask results.
>>>>>>> ecac3a77

        Args:
            cls_scores (Tensor): [nl * num_grids**2, nc].
            mask_preds_x (Tensor): [nl * num_grids, h ,w].
            mask_preds_y (Tensor): [nl * num_grids, h ,w].
            img_meta (dict): 当前图片元信息.
            cfg (dict): 测试阶段使用的配置.默认: None.

        Returns:
            :obj:`InstanceData`: 处理后的单幅图像分割结果.
             它通常包含以下键.

                - scores (Tensor): pred_cls_score, [num_instance,].
                - labels (Tensor): pred_cls_ind, [num_instance,].
                - masks (Tensor): pred_mask, [num_instances, H, W], 原始图像尺寸.
        """

<<<<<<< HEAD
        def empty_results(results, cls_scores):
            """生成一个空的分割结果."""
=======
        def empty_results(cls_scores, ori_shape):
            """Generate a empty results."""
            results = InstanceData()
>>>>>>> ecac3a77
            results.scores = cls_scores.new_ones(0)
            results.masks = cls_scores.new_zeros(0, *ori_shape)
            results.labels = cls_scores.new_ones(0)
            results.bboxes = cls_scores.new_zeros(0, 4)
            return results

        cfg = self.test_cfg if cfg is None else cfg

<<<<<<< HEAD
        # 获取图像的形状信息, 包括原始形状和缩放后形状
        results = InstanceData(img_meta)
        img_shape = results.img_shape
        ori_shape = results.ori_shape
        h, w, _ = img_shape

        # 获取特征图尺寸和上采样后的尺寸
=======
>>>>>>> ecac3a77
        featmap_size = mask_preds_x.size()[-2:]

        h, w = img_meta['img_shape'][:2]
        upsampled_size = (featmap_size[0] * 4, featmap_size[1] * 4)

        # 根据分类得分 cls_scores 找到所有置信度大于阈值 cfg.score_thr 的部分
        score_mask = (cls_scores > cfg.score_thr)
        cls_scores = cls_scores[score_mask]
        # [?, 2] 第一列表示满足条件的位置索引∈[0, nl*num_grid**2), 第二列表示类别索引∈[0, nc)
        inds = score_mask.nonzero()

        # num_grids = [40, 36, 24, 16, 12] 注意这里的操作是为了后续分割cat到一起的多层级数据.
        # [1600., 2896., 3472., 3728., 3872.], 3872
        lvl_interval = inds.new_tensor(self.num_grids).pow(2).cumsum(0)  # num_grid**2前缀和
        num_all_points = lvl_interval[-1]

        # 定义相关变量, 除了seg_size为[nl, ]. 其余皆是[nl*num_grid**2, ]
        lvl_start_index = inds.new_ones(num_all_points)       # 实例所属层级的num_grid**2前缀和
        num_grids = inds.new_ones(num_all_points)             # 实例所属层级的num_grid值
        seg_size = inds.new_tensor(self.num_grids).cumsum(0)  # num_grid前缀和
        mask_lvl_start_index = inds.new_ones(num_all_points)  # 实例所属层级的num_grid前缀和
        strides = inds.new_ones(num_all_points)               # 实例所属层级的stride值

        # 初始化相关变量在第一层级上的值,方便下面循环中被后续层级引用
        lvl_start_index[:lvl_interval[0]] *= 0
        mask_lvl_start_index[:lvl_interval[0]] *= 0
        num_grids[:lvl_interval[0]] *= self.num_grids[0]
        strides[:lvl_interval[0]] *= self.strides[0]

        for lvl in range(1, self.num_levels):
            # 将第lvl+1层级上对应的num_grid**2个值乘以(前lvl层num_grid**2总和)
            lvl_start_index[lvl_interval[lvl - 1]:lvl_interval[lvl]] *= \
                lvl_interval[lvl - 1]
            # 将第lvl+1层级上对应的num_grid**2个值乘以(前lvl层num_grid总和)
            mask_lvl_start_index[lvl_interval[lvl - 1]:lvl_interval[lvl]] *= \
                seg_size[lvl - 1]
            # 将num_grids第lvl+1层级上对应的num_grid**2个值乘以(第lvl+1层num_grid值(int))
            num_grids[lvl_interval[lvl - 1]:lvl_interval[lvl]] *= \
                self.num_grids[lvl]
            # 将strides第lvl+1层级上对应的num_grid**2个值乘以(第lvl+1层strides值(int))
            strides[lvl_interval[lvl - 1]:lvl_interval[lvl]] *= \
                self.strides[lvl]

        # 1.根据score_thr阈值筛选出cls_score高于该值的有效索引
        lvl_start_index = lvl_start_index[inds[:, 0]]
        mask_lvl_start_index = mask_lvl_start_index[inds[:, 0]]
        num_grids = num_grids[inds[:, 0]]
        strides = strides[inds[:, 0]]

        # inds[:, 0]是nl*(num_grid**2)上的索引,lvl_start_index则是不同层级上累加的num_grid**2前缀和,
        # 减法之后就得到满足score_thr阈值条件的实例在对应层级num_grid**2上的索引
        # 再做整除和取余则就得到纵向y坐标和横向x坐标了.
        y_lvl_offset = (inds[:, 0] - lvl_start_index) // num_grids
        x_lvl_offset = (inds[:, 0] - lvl_start_index) % num_grids
        # mask_lvl_start_index表示满足score_thr阈值条件的实例在对应层级的num_grid前缀和
        # 再加上num_grid的纵向/横向索引则就对齐了网络输出的mask_x/y,[nl*num_grid, h, w]
        y_inds = mask_lvl_start_index + y_lvl_offset
        x_inds = mask_lvl_start_index + x_lvl_offset

        cls_labels = inds[:, 1]
        # 令mask_preds表示为mask_x*mask_y
        mask_preds = mask_preds_x[x_inds, ...] * mask_preds_y[y_inds, ...]

        # 2.根据mask_thr过滤掉低于该值的mask, 并计算出满足条件的mask总数
        masks = mask_preds > cfg.mask_thr
        sum_masks = masks.sum((1, 2)).float()
        # 3.过滤掉任意一个在[h, w]上面积区域小于strides值的实例
        keep = sum_masks > strides
        if keep.sum() == 0:
            return empty_results(cls_scores, img_meta['ori_shape'][:2])

        masks = masks[keep]
        mask_preds = mask_preds[keep]
        sum_masks = sum_masks[keep]
        cls_scores = cls_scores[keep]
        cls_labels = cls_labels[keep]

        # maskness. 计算num_grid**2上任意一个mask区域的平均得分,计算方式就是统计
        # mask在[h, w]区域上的满足条件的score总和再除以区域面积
        mask_scores = (mask_preds * masks).sum((1, 2)) / sum_masks
        cls_scores *= mask_scores

        scores, labels, _, keep_inds = mask_matrix_nms(
            masks,
            cls_labels,
            cls_scores,
            mask_area=sum_masks,
            nms_pre=cfg.nms_pre,
            max_num=cfg.max_per_img,
            kernel=cfg.kernel,
            sigma=cfg.sigma,
            filter_thr=cfg.filter_thr)
        # mask_matrix_nms may return an empty Tensor
        if len(keep_inds) == 0:
            return empty_results(cls_scores, img_meta['ori_shape'][:2])
        mask_preds = mask_preds[keep_inds]
        # upsampled_size是指batch_shape(在右下角进行padding),
        # 而img_shape是指ori_img进行Resize后的尺寸,ori_shape才是图像原始尺寸
        mask_preds = F.interpolate(
            mask_preds.unsqueeze(0), size=upsampled_size,
            mode='bilinear')[:, :, :h, :w]
        mask_preds = F.interpolate(
            mask_preds, size=img_meta['ori_shape'][:2],
            mode='bilinear').squeeze(0)
        masks = mask_preds > cfg.mask_thr

        results = InstanceData()
        results.masks = masks
        results.labels = labels
        results.scores = scores
        # create an empty bbox in InstanceData to avoid bugs when
        # calculating metrics.
        results.bboxes = results.scores.new_zeros(len(scores), 4)

        return results


@MODELS.register_module()
class DecoupledSOLOLightHead(DecoupledSOLOHead):
    """Decoupled Light SOLO mask head used in `SOLO: Segmenting Objects by
    Locations <https://arxiv.org/abs/1912.04488>`_
    前半部分是SOLOHead,后面上采样后分叉出x/y分支保持与DecoupledSOLOHead一致的输出.

    Args:
        with_dcn (bool): Whether use dcn in mask_convs and cls_convs,
            Defaults to False.
        init_cfg (dict or list[dict], optional): Initialization config dict.
    """

    def __init__(self,
                 *args,
                 dcn_cfg: OptConfigType = None,
                 init_cfg: MultiConfig = [
                     dict(type='Normal', layer='Conv2d', std=0.01),
                     dict(
                         type='Normal',
                         std=0.01,
                         bias_prob=0.01,
                         override=dict(name='conv_mask_list_x')),
                     dict(
                         type='Normal',
                         std=0.01,
                         bias_prob=0.01,
                         override=dict(name='conv_mask_list_y')),
                     dict(
                         type='Normal',
                         std=0.01,
                         bias_prob=0.01,
                         override=dict(name='conv_cls'))
                 ],
                 **kwargs) -> None:
        assert dcn_cfg is None or isinstance(dcn_cfg, dict)
        self.dcn_cfg = dcn_cfg
        super().__init__(*args, init_cfg=init_cfg, **kwargs)

    def _init_layers(self) -> None:
        self.mask_convs = nn.ModuleList()
        self.cls_convs = nn.ModuleList()

        for i in range(self.stacked_convs):
            if self.dcn_cfg is not None \
                    and i == self.stacked_convs - 1:
                conv_cfg = self.dcn_cfg
            else:
                conv_cfg = None

            chn = self.in_channels + 2 if i == 0 else self.feat_channels
            self.mask_convs.append(
                ConvModule(
                    chn,
                    self.feat_channels,
                    3,
                    stride=1,
                    padding=1,
                    conv_cfg=conv_cfg,
                    norm_cfg=self.norm_cfg))

            chn = self.in_channels if i == 0 else self.feat_channels
            self.cls_convs.append(
                ConvModule(
                    chn,
                    self.feat_channels,
                    3,
                    stride=1,
                    padding=1,
                    conv_cfg=conv_cfg,
                    norm_cfg=self.norm_cfg))

        self.conv_mask_list_x = nn.ModuleList()
        self.conv_mask_list_y = nn.ModuleList()
        for num_grid in self.num_grids:
            self.conv_mask_list_x.append(
                nn.Conv2d(self.feat_channels, num_grid, 3, padding=1))
            self.conv_mask_list_y.append(
                nn.Conv2d(self.feat_channels, num_grid, 3, padding=1))
        self.conv_cls = nn.Conv2d(
            self.feat_channels, self.cls_out_channels, 3, padding=1)

    def forward(self, x: Tuple[Tensor]) -> Tuple:
        """Forward features from the upstream network.

        Args:
            x (tuple[Tensor]): Features from the upstream network, each is
                a 4D-tensor.

        Returns:
            tuple: A tuple of classification scores and mask prediction.

                - mlvl_mask_preds_x (list[Tensor]): Multi-level mask prediction
                  from x branch. Each element in the list has shape
                  (batch_size, num_grids ,h ,w).
                - mlvl_mask_preds_y (list[Tensor]): Multi-level mask prediction
                  from y branch. Each element in the list has shape
                  (batch_size, num_grids ,h ,w).
                - mlvl_cls_preds (list[Tensor]): Multi-level scores.
                  Each element in the list has shape
                  (batch_size, num_classes, num_grids ,num_grids).
        """
        assert len(x) == self.num_levels
        feats = self.resize_feats(x)
        mask_preds_x = []
        mask_preds_y = []
        cls_preds = []
        for i in range(self.num_levels):
            x = feats[i]
            mask_feat = x
            cls_feat = x
            # generate and concat the coordinate
            coord_feat = generate_coordinate(mask_feat.size(),
                                             mask_feat.device)
            mask_feat = torch.cat([mask_feat, coord_feat], 1)

            for mask_layer in self.mask_convs:
                mask_feat = mask_layer(mask_feat)

            mask_feat = F.interpolate(
                mask_feat, scale_factor=2, mode='bilinear')

            mask_pred_x = self.conv_mask_list_x[i](mask_feat)
            mask_pred_y = self.conv_mask_list_y[i](mask_feat)

            # cls branch
            for j, cls_layer in enumerate(self.cls_convs):
                if j == self.cls_down_index:
                    num_grid = self.num_grids[i]
                    cls_feat = F.interpolate(
                        cls_feat, size=num_grid, mode='bilinear')
                cls_feat = cls_layer(cls_feat)

            cls_pred = self.conv_cls(cls_feat)

            if not self.training:
                feat_wh = feats[0].size()[-2:]
                upsampled_size = (feat_wh[0] * 2, feat_wh[1] * 2)
                mask_pred_x = F.interpolate(
                    mask_pred_x.sigmoid(),
                    size=upsampled_size,
                    mode='bilinear')
                mask_pred_y = F.interpolate(
                    mask_pred_y.sigmoid(),
                    size=upsampled_size,
                    mode='bilinear')
                cls_pred = cls_pred.sigmoid()
                # get local maximum
                local_max = F.max_pool2d(cls_pred, 2, stride=1, padding=1)
                keep_mask = local_max[:, :, :-1, :-1] == cls_pred
                cls_pred = cls_pred * keep_mask

            mask_preds_x.append(mask_pred_x)
            mask_preds_y.append(mask_pred_y)
            cls_preds.append(cls_pred)
        return mask_preds_x, mask_preds_y, cls_preds<|MERGE_RESOLUTION|>--- conflicted
+++ resolved
@@ -7,13 +7,6 @@
 import torch.nn as nn
 import torch.nn.functional as F
 from mmcv.cnn import ConvModule
-<<<<<<< HEAD
-
-from mmdet.core import InstanceData, mask_matrix_nms, multi_apply
-from mmdet.core.utils import center_of_mass, generate_coordinate
-from mmdet.models.builder import HEADS, build_loss
-from mmdet.utils.misc import floordiv
-=======
 from mmengine.structures import InstanceData
 from torch import Tensor
 
@@ -22,7 +15,6 @@
 from mmdet.utils import ConfigType, InstanceList, MultiConfig, OptConfigType
 from ..layers import mask_matrix_nms
 from ..utils import center_of_mass, generate_coordinate, multi_apply
->>>>>>> ecac3a77
 from .base_mask_head import BaseMaskHead
 
 
@@ -33,8 +25,7 @@
     <https://arxiv.org/abs/1912.04488>`_
 
     Args:
-<<<<<<< HEAD
-        num_classes (int): 背景类别数.
+        num_classes (int): 识别类别数.
         in_channels (int): 输入特征维度.
         feat_channels (int): 隐藏层维度. 用于子类. 默认: 256.
         stacked_convs (int): head部分公共区域卷积数量. 默认: 4.
@@ -43,34 +34,9 @@
         pos_scale (float): Constant scale factor to control the center region.
         num_grids (list[int]): Divided image into a uniform grids, each
             feature map has a different grid value. The number of output
-            channels is grid ** 2. Default: [40, 36, 24, 16, 12].
+            channels is grid ** 2. Defaults to [40, 36, 24, 16, 12].
         cls_down_index (int): 在stacked_convs中cls_down_index位置处的卷积操作之前
             将cls_feat进行下采样至num_grid[i]. 默认: 0.
-        loss_mask (dict): mask loss配置.
-        loss_cls (dict): cls loss配置.
-        norm_cfg (dict): norm层配置.Default:
-            norm_cfg=dict(type='GN', num_groups=32, requires_grad=True).
-        train_cfg (dict): head的训练配置.
-        test_cfg (dict): head的测试配置.
-        init_cfg (dict or list[dict], optional): head权重初始化配置.
-=======
-        num_classes (int): Number of categories excluding the background
-            category.
-        in_channels (int): Number of channels in the input feature map.
-        feat_channels (int): Number of hidden channels. Used in child classes.
-            Defaults to 256.
-        stacked_convs (int): Number of stacking convs of the head.
-            Defaults to 4.
-        strides (tuple): Downsample factor of each feature map.
-        scale_ranges (tuple[tuple[int, int]]): Area range of multiple
-            level masks, in the format [(min1, max1), (min2, max2), ...].
-            A range of (16, 64) means the area range between (16, 64).
-        pos_scale (float): Constant scale factor to control the center region.
-        num_grids (list[int]): Divided image into a uniform grids, each
-            feature map has a different grid value. The number of output
-            channels is grid ** 2. Defaults to [40, 36, 24, 16, 12].
-        cls_down_index (int): The index of downsample operation in
-            classification branch. Defaults to 0.
         loss_mask (dict): Config of mask loss.
         loss_cls (dict): Config of classification loss.
         norm_cfg (dict): Dictionary to construct and config norm layer.
@@ -79,7 +45,6 @@
         train_cfg (dict): Training config of head.
         test_cfg (dict): Testing config of head.
         init_cfg (dict or list[dict], optional): Initialization config dict.
->>>>>>> ecac3a77
     """
 
     def __init__(
@@ -174,12 +139,8 @@
         self.conv_cls = nn.Conv2d(
             self.feat_channels, self.cls_out_channels, 3, padding=1)
 
-<<<<<<< HEAD
-    def resize_feats(self, feats):
-        """对第一层级特征进行下采样,最后一层特征进行上采样,其余层feat保持不变返回."""
-=======
     def resize_feats(self, x: Tuple[Tensor]) -> List[Tensor]:
-        """Downsample the first feat and upsample last feat in feats.
+        """对第一层级特征进行下采样,最后一层特征进行上采样,其余层feat保持不变返回.
 
         Args:
             x (tuple[Tensor]): Features from the upstream network, each is
@@ -188,7 +149,6 @@
         Returns:
             list[Tensor]: Features after resizing, each is a 4D-tensor.
         """
->>>>>>> ecac3a77
         out = []
         for i in range(len(x)):
             if i == 0:
@@ -264,41 +224,18 @@
             mlvl_cls_preds.append(cls_pred)
         return mlvl_mask_preds, mlvl_cls_preds
 
-<<<<<<< HEAD
-    def loss(self,
-             mlvl_mask_preds,
-             mlvl_cls_preds,
-             gt_labels,
-             gt_masks,
-             img_metas,
-             gt_bboxes=None,
-             **kwargs):
-        """计算batch幅图像的损失.
-
-        Args:
-            mlvl_mask_preds (list[Tensor]): 多层级的mask输出, [[bs, num_grids**2, h, w], ] * nl.
-            mlvl_cls_preds (list[Tensor]): 多层级的cls输出. [[bs, nc, num_grid, num_grid], ] * nl.
-                (batch_size, num_classes, num_grids ,num_grids).
-            gt_labels (list[Tensor]): [[num_gt, ], ] * bs.
-            gt_masks (list[Tensor]): [[num_gt, batch_h, batch_w], ] * bs.
-            img_metas (list[dict]): [dict(), ] * bs.
-            gt_bboxes (list[Tensor]): [[num_gt, 4], ] * bs. Default: None.
-=======
     def loss_by_feat(self, mlvl_mask_preds: List[Tensor],
                      mlvl_cls_preds: List[Tensor],
                      batch_gt_instances: InstanceList,
                      batch_img_metas: List[dict], **kwargs) -> dict:
-        """Calculate the loss based on the features extracted by the mask head.
+        """根据mask head提取的特征计算loss.
 
         Args:
-            mlvl_mask_preds (list[Tensor]): Multi-level mask prediction.
-                Each element in the list has shape
-                (batch_size, num_grids**2 ,h ,w).
+            mlvl_mask_preds (list[Tensor]): 多层级的mask输出, [[bs, num_grids**2, h, w], ] * nl.
             batch_gt_instances (list[:obj:`InstanceData`]): Batch of
                 gt_instance. It usually includes ``bboxes``, ``masks``,
                 and ``labels`` attributes.
             batch_img_metas (list[dict]): Meta information of multiple images.
->>>>>>> ecac3a77
 
         Returns:
             dict[str, Tensor]: A dictionary of loss components.
@@ -329,7 +266,7 @@
                     pos_mask_targets[img_id][lvl])
                 mlvl_pos_mask_preds[lvl].append(
                     mlvl_mask_preds[lvl][img_id, pos_masks[img_id][lvl], ...])
-                mlvl_pos_masks[lvl].append(pos_masks[img_id][lvl])
+                mlvl_pos_masks[lvl].append(pos_masks[img_id][lvl].flatten())
                 mlvl_labels[lvl].append(labels[img_id][lvl].flatten())
 
         # cat multiple image
@@ -368,38 +305,25 @@
         return dict(loss_mask=loss_mask, loss_cls=loss_cls)
 
     def _get_targets_single(self,
-<<<<<<< HEAD
-                            gt_bboxes,
-                            gt_labels,
-                            gt_masks,
-                            featmap_sizes=None):
-        """计算单个图像的mask/cls_target.
-
-        Args:
-            gt_bboxes (Tensor): [num_gt, 4].
-            gt_labels (Tensor): [num_gt, ].
-            gt_masks (Tensor): [num_gt, batch_h, batch_w].
-            featmap_sizes (list[:obj:`torch.size`]): [[h, w], ] * nl. 默认: None.
-=======
                             gt_instances: InstanceData,
                             featmap_sizes: Optional[list] = None) -> tuple:
-        """Compute targets for predictions of single image.
+        """计算单个图像的mask/cls_target.
 
         Args:
             gt_instances (:obj:`InstanceData`): Ground truth of instance
                 annotations. It should includes ``bboxes``, ``labels``,
                 and ``masks`` attributes.
-            featmap_sizes (list[:obj:`torch.size`]): Size of each
-                feature map from feature pyramid, each element
-                means (feat_h, feat_w). Defaults to None.
->>>>>>> ecac3a77
+            featmap_sizes (list[:obj:`torch.size`]): [[h, w], ] * nl.
 
         Returns:
-            - mlvl_pos_mask_targets (list[Tensor]):  [[num_pos, h, w], ] * nl.
-                正样本的mask_target, 由gt_instance直接resize过来的.
-            - mlvl_labels (list[Tensor]): [[num_grid, num_grid], ] * nl.
-                gt box中心0.2倍宽高区域内值为gt_label.
-            - mlvl_pos_masks (list[Tensor]): [[num_grid**2, ], ] * nl.
+            Tuple: Usually returns a tuple containing targets for predictions.
+
+                - mlvl_pos_mask_targets (list[Tensor]): [[num_pos, h, w], ] * nl.
+                    正样本的mask_target, 由gt_instance直接resize过来的.
+                - mlvl_labels (list[Tensor]): [[num_grid, num_grid], ] * nl.
+                    gt box中心0.2倍宽高区域内值为gt_label.
+                - mlvl_pos_masks (list[Tensor]): 表示是否是正样本的mask,
+                    [[num_grid**2, ], ] * nl.
         """
         gt_labels = gt_instances.labels
         device = gt_labels.device
@@ -429,6 +353,7 @@
             pos_mask = torch.zeros([num_grid**2],
                                    dtype=torch.bool,
                                    device=device)
+
             gt_inds = ((gt_areas >= lower_bound) &
                        (gt_areas <= upper_bound)).nonzero().flatten()
             if len(gt_inds) == 0:
@@ -540,9 +465,9 @@
             mlvl_pos_masks.append(pos_mask)
         return mlvl_pos_mask_targets, mlvl_labels, mlvl_pos_masks
 
-<<<<<<< HEAD
-    def get_results(self, mlvl_mask_preds, mlvl_cls_scores, img_metas,
-                    **kwargs):
+    def predict_by_feat(self, mlvl_mask_preds: List[Tensor],
+                        mlvl_cls_scores: List[Tensor],
+                        batch_img_metas: List[dict], **kwargs) -> InstanceList:
         """获取多张图片的分割结果.
 
         Args:
@@ -550,30 +475,14 @@
                 [[bs, num_grids**2 ,h ,w], ] * nl.
             mlvl_cls_scores (list[Tensor]): 多层级cls输出结果.
                 [[bs, nc, num_grids ,num_grids], ] * nl.
-            img_metas (list[dict]): batch幅图像的元信息.
-=======
-    def predict_by_feat(self, mlvl_mask_preds: List[Tensor],
-                        mlvl_cls_scores: List[Tensor],
-                        batch_img_metas: List[dict], **kwargs) -> InstanceList:
-        """Transform a batch of output features extracted from the head into
-        mask results.
-
-        Args:
-            mlvl_mask_preds (list[Tensor]): Multi-level mask prediction.
-                Each element in the list has shape
-                (batch_size, num_grids**2 ,h ,w).
-            mlvl_cls_scores (list[Tensor]): Multi-level scores. Each element
-                in the list has shape
-                (batch_size, num_classes, num_grids ,num_grids).
             batch_img_metas (list[dict]): Meta information of all images.
->>>>>>> ecac3a77
 
         Returns:
             list[:obj:`InstanceData`]: 处理后的batch幅图像分割结果,
             [img_result, ] * bs, img_result包含以下键值.
 
-                - scores (Tensor): pred_cls_score, [num_instance, ].
-                - labels (Tensor): pred_cls_ind, [num_instance, ].
+                - scores (Tensor): cls_score, [num_instance, ].
+                - labels (Tensor): cls_ind, [num_instance, ].
                 - masks (Tensor): pred_mask, [num_instances, h, w].
         """
         mlvl_cls_scores = [
@@ -583,12 +492,8 @@
         num_levels = len(mlvl_cls_scores)
 
         results_list = []
-<<<<<<< HEAD
-        for img_id in range(len(img_metas)):
+        for img_id in range(len(batch_img_metas)):
             # [[num_grids**2, nc], ] * nl, 以下皆是获取单张图像的多层级输出再cat到一起
-=======
-        for img_id in range(len(batch_img_metas)):
->>>>>>> ecac3a77
             cls_pred_list = [
                 mlvl_cls_scores[lvl][img_id].view(-1, self.cls_out_channels)
                 for lvl in range(num_levels)
@@ -608,50 +513,32 @@
 
         return results_list
 
-<<<<<<< HEAD
-    def _get_results_single(self, cls_scores, mask_preds, img_meta, cfg=None):
-        """获取单张图像上处理过的mask预测结果.
-
-        Args:
-            cls_scores (Tensor): [nl * num_grids**2, nc].
-            mask_preds (Tensor): [nl * num_grids**2, h ,w].
-            img_meta (dict): 当前图片元信息.
-            cfg (dict, optional): 测试阶段使用的配置.默认: None.
-=======
     def _predict_by_feat_single(self,
                                 cls_scores: Tensor,
                                 mask_preds: Tensor,
                                 img_meta: dict,
                                 cfg: OptConfigType = None) -> InstanceData:
-        """Transform a single image's features extracted from the head into
-        mask results.
+        """获取单张图像上处理过的mask预测结果.
 
         Args:
-            cls_scores (Tensor): Classification score of all points
-                in single image, has shape (num_points, num_classes).
-            mask_preds (Tensor): Mask prediction of all points in
-                single image, has shape (num_points, feat_h, feat_w).
+            cls_scores (Tensor): [nl * num_grids**2, nc].
+            mask_preds (Tensor): [nl * num_grids**2, h ,w].
             img_meta (dict): Meta information of corresponding image.
             cfg (dict, optional): Config used in test phase.
                 Defaults to None.
->>>>>>> ecac3a77
 
         Returns:
             :obj:`InstanceData`: 单张图像的处理结果.一种储存分割结果的特殊数据结构
              它通常包含以下键.
-                - scores (Tensor): pred_cls_score, [num_instance,].
-                - labels (Tensor): pred_cls_ind, [num_instance,].
+
+                - scores (Tensor): cls_score, [num_instance,].
+                - labels (Tensor): cls_ind, [num_instance,].
                 - masks (Tensor): pred_mask, [num_instances, H, W], 原始图像尺寸.
         """
 
-<<<<<<< HEAD
-        def empty_results(results, cls_scores):
+        def empty_results(cls_scores, ori_shape):
             """生成一个空的分割结果."""
-=======
-        def empty_results(cls_scores, ori_shape):
-            """Generate a empty results."""
             results = InstanceData()
->>>>>>> ecac3a77
             results.scores = cls_scores.new_ones(0)
             results.masks = cls_scores.new_zeros(0, *ori_shape)
             results.labels = cls_scores.new_ones(0)
@@ -676,6 +563,7 @@
         inds = score_mask.nonzero()
         cls_labels = inds[:, 1]
 
+        # 过滤面积小于相应层级stride的mask
         # [1600., 2896., 3472., 3728., 3872.]
         lvl_interval = cls_labels.new_tensor(self.num_grids).pow(2).cumsum(0)
         strides = cls_scores.new_ones(lvl_interval[-1])
@@ -895,49 +783,21 @@
             cls_preds.append(cls_pred)
         return mask_preds_x, mask_preds_y, cls_preds
 
-<<<<<<< HEAD
-    def loss(self,
-             mlvl_mask_preds_x,
-             mlvl_mask_preds_y,
-             mlvl_cls_preds,
-             gt_labels,
-             gt_masks,
-             img_metas,
-             gt_bboxes=None,
-             **kwargs):
-        """计算batch幅图像的损失.
-
-        Args:
-            mlvl_mask_preds_x (list[Tensor]): 多层级x分支的mask输出, [[bs, num_grids, h ,w], ] * nl.
-            mlvl_mask_preds_y (list[Tensor]): 多层级y分支的mask输出, [[bs, num_grids, h, w], ] * nl.
-            mlvl_cls_preds (list[Tensor]): 多层级的cls输出. [[bs, nc ,num_grid, num_grids], ] * nl.
-            gt_labels (list[Tensor]): [[num_gt, ], ] * bs.
-            gt_masks (list[Tensor]): [[num_gt, batch_h, batch_w], ] * bs.
-            img_metas (list[dict]): [dict(), ] * bs.
-            gt_bboxes (list[Tensor]): [[num_gt, 4], ] * bs. Default: None.
-=======
     def loss_by_feat(self, mlvl_mask_preds_x: List[Tensor],
                      mlvl_mask_preds_y: List[Tensor],
                      mlvl_cls_preds: List[Tensor],
                      batch_gt_instances: InstanceList,
                      batch_img_metas: List[dict], **kwargs) -> dict:
-        """Calculate the loss based on the features extracted by the mask head.
+        """根据mask head提取的特征计算loss.
 
         Args:
-            mlvl_mask_preds_x (list[Tensor]): Multi-level mask prediction
-                from x branch. Each element in the list has shape
-                (batch_size, num_grids ,h ,w).
-            mlvl_mask_preds_y (list[Tensor]): Multi-level mask prediction
-                from y branch. Each element in the list has shape
-                (batch_size, num_grids ,h ,w).
-            mlvl_cls_preds (list[Tensor]): Multi-level scores. Each element
-                in the list has shape
-                (batch_size, num_classes, num_grids ,num_grids).
+            mlvl_mask_preds_x (list[Tensor]): x分支的mask输出, [[bs, num_grids, h ,w], ] * nl.
+            mlvl_mask_preds_y (list[Tensor]): y分支的mask输出, [[bs, num_grids, h, w], ] * nl.
+            mlvl_cls_preds (list[Tensor]): cls输出. [[bs, nc ,num_grid, num_grids], ] * nl.
             batch_gt_instances (list[:obj:`InstanceData`]): Batch of
                 gt_instance. It usually includes ``bboxes``, ``masks``,
                 and ``labels`` attributes.
             batch_img_metas (list[dict]): Meta information of multiple images.
->>>>>>> ecac3a77
 
         Returns:
             dict[str, Tensor]: A dictionary of loss components.
@@ -946,22 +806,12 @@
         num_imgs = len(batch_img_metas)
         featmap_sizes = [featmap.size()[-2:] for featmap in mlvl_mask_preds_x]
 
-<<<<<<< HEAD
         # [[[[num_pos, h, w], ] * nl], ] * bs, [[[num_grid, num_grid], ] * nl, ] * bs
         # [[[num_grid, 2], ] * nl, ] * bs
-        pos_mask_targets, labels, \
-            xy_pos_indexes = \
-            multi_apply(self._get_targets_single,
-                        gt_bboxes,
-                        gt_labels,
-                        gt_masks,
-                        featmap_sizes=featmap_sizes)
-=======
         pos_mask_targets, labels, xy_pos_indexes = multi_apply(
             self._get_targets_single,
             batch_gt_instances,
             featmap_sizes=featmap_sizes)
->>>>>>> ecac3a77
 
         # change from the outside list meaning multi images
         # to the outside list meaning multi levels
@@ -1024,31 +874,15 @@
         return dict(loss_mask=loss_mask, loss_cls=loss_cls)
 
     def _get_targets_single(self,
-<<<<<<< HEAD
-                            gt_bboxes,
-                            gt_labels,
-                            gt_masks,
-                            featmap_sizes=None):
-        """计算单个图像的mask/cls_target.
-
-        Args:
-            gt_bboxes (Tensor): [num_gt, 4].
-            gt_labels (Tensor): [num_gt, ].
-            gt_masks (Tensor): [num_gt, batch_h, batch_w].
-            featmap_sizes (list[:obj:`torch.size`]): [[h, w], ] * nl. 默认: None.
-=======
                             gt_instances: InstanceData,
                             featmap_sizes: Optional[list] = None) -> tuple:
-        """Compute targets for predictions of single image.
+        """计算单个图像的mask/cls_target.
 
         Args:
             gt_instances (:obj:`InstanceData`): Ground truth of instance
                 annotations. It should includes ``bboxes``, ``labels``,
                 and ``masks`` attributes.
-            featmap_sizes (list[:obj:`torch.size`]): Size of each
-                feature map from feature pyramid, each element
-                means (feat_h, feat_w). Defaults to None.
->>>>>>> ecac3a77
+            featmap_sizes (list[:obj:`torch.size`]): [[h, w], ] * nl.
 
         Returns:
             Tuple: Usually returns a tuple containing targets for predictions.
@@ -1060,15 +894,9 @@
                 - mlvl_xy_pos_indexes (list[Tensor]): 优化了SOLOv1中的实例位置表示方法,
                   由[[num_grid, 2], ] * nl, 其中2代表x与y索引.
         """
-<<<<<<< HEAD
         # [[num_pos, h, w], ] * nl, [[num_grid, num_grid], ] * nl, [[num_grid**2, ], ] * nl.
-        mlvl_pos_mask_targets, mlvl_labels, \
-            mlvl_pos_masks = \
-            super()._get_targets_single(gt_bboxes, gt_labels, gt_masks,
-=======
         mlvl_pos_mask_targets, mlvl_labels, mlvl_pos_masks = \
             super()._get_targets_single(gt_instances,
->>>>>>> ecac3a77
                                         featmap_sizes=featmap_sizes)
 
         # 注意.nonzero表示的是二维坐标,所以[num_pos, 2]第一列是纵向y坐标,第二列是横向x坐标.
@@ -1077,44 +905,20 @@
 
         return mlvl_pos_mask_targets, mlvl_labels, mlvl_xy_pos_indexes
 
-<<<<<<< HEAD
-    def get_results(self,
-                    mlvl_mask_preds_x,
-                    mlvl_mask_preds_y,
-                    mlvl_cls_scores,
-                    img_metas,
-                    rescale=None,
-                    **kwargs):
-        """获取多张图片的分割结果.
-
-        Args:
-            mlvl_mask_preds_x (list[Tensor]): 多层级x分支的mask输出结果.
-                [[bs, num_grids ,h ,w], ] * nl.
-            mlvl_mask_preds_y (list[Tensor]): 多层级y分支的mask输出结果.
-                [[bs, num_grids ,h ,w], ] * nl.
-            mlvl_cls_scores (list[Tensor]): 多层级cls输出结果.
-                [[bs, nc, num_grids ,num_grids], ] * nl.
-            img_metas (list[dict]): batch幅图像的元信息.
-=======
     def predict_by_feat(self, mlvl_mask_preds_x: List[Tensor],
                         mlvl_mask_preds_y: List[Tensor],
                         mlvl_cls_scores: List[Tensor],
                         batch_img_metas: List[dict], **kwargs) -> InstanceList:
-        """Transform a batch of output features extracted from the head into
-        mask results.
+        """从feat获取多张图片的分割结果.
 
         Args:
-            mlvl_mask_preds_x (list[Tensor]): Multi-level mask prediction
-                from x branch. Each element in the list has shape
-                (batch_size, num_grids ,h ,w).
-            mlvl_mask_preds_y (list[Tensor]): Multi-level mask prediction
-                from y branch. Each element in the list has shape
-                (batch_size, num_grids ,h ,w).
-            mlvl_cls_scores (list[Tensor]): Multi-level scores. Each element
-                in the list has shape
-                (batch_size, num_classes ,num_grids ,num_grids).
+            mlvl_mask_preds_x (list[Tensor]): x分支的mask输出结果.
+                [[bs, num_grids ,h ,w], ] * nl.
+            mlvl_mask_preds_y (list[Tensor]): y分支的mask输出结果.
+                [[bs, num_grids ,h ,w], ] * nl.
+            mlvl_cls_scores (list[Tensor]): cls输出结果.
+                [[bs, nc, num_grids ,num_grids], ] * nl.
             batch_img_metas (list[dict]): Meta information of all images.
->>>>>>> ecac3a77
 
         Returns:
             list[:obj:`InstanceData`]: 处理后的batch幅图像分割结果,
@@ -1157,45 +961,32 @@
             results_list.append(results)
         return results_list
 
-<<<<<<< HEAD
-    def _get_results_single(self, cls_scores, mask_preds_x, mask_preds_y,
-                            img_meta, cfg):
-        """获取单张图像上处理过的mask预测结果.
-=======
     def _predict_by_feat_single(self,
                                 cls_scores: Tensor,
                                 mask_preds_x: Tensor,
                                 mask_preds_y: Tensor,
                                 img_meta: dict,
                                 cfg: OptConfigType = None) -> InstanceData:
-        """Transform a single image's features extracted from the head into
-        mask results.
->>>>>>> ecac3a77
+        """获取单张图像上处理过的mask预测结果.
 
         Args:
             cls_scores (Tensor): [nl * num_grids**2, nc].
             mask_preds_x (Tensor): [nl * num_grids, h ,w].
             mask_preds_y (Tensor): [nl * num_grids, h ,w].
             img_meta (dict): 当前图片元信息.
-            cfg (dict): 测试阶段使用的配置.默认: None.
+            cfg (dict): 测试阶段使用的配置.
 
         Returns:
-            :obj:`InstanceData`: 处理后的单幅图像分割结果.
-             它通常包含以下键.
+            :obj:`InstanceData`: 处理后的单幅图像分割结果.它通常包含以下键.
 
                 - scores (Tensor): pred_cls_score, [num_instance,].
                 - labels (Tensor): pred_cls_ind, [num_instance,].
                 - masks (Tensor): pred_mask, [num_instances, H, W], 原始图像尺寸.
         """
 
-<<<<<<< HEAD
-        def empty_results(results, cls_scores):
+        def empty_results(cls_scores, ori_shape):
             """生成一个空的分割结果."""
-=======
-        def empty_results(cls_scores, ori_shape):
-            """Generate a empty results."""
             results = InstanceData()
->>>>>>> ecac3a77
             results.scores = cls_scores.new_ones(0)
             results.masks = cls_scores.new_zeros(0, *ori_shape)
             results.labels = cls_scores.new_ones(0)
@@ -1204,18 +995,8 @@
 
         cfg = self.test_cfg if cfg is None else cfg
 
-<<<<<<< HEAD
-        # 获取图像的形状信息, 包括原始形状和缩放后形状
-        results = InstanceData(img_meta)
-        img_shape = results.img_shape
-        ori_shape = results.ori_shape
-        h, w, _ = img_shape
-
+        featmap_size = mask_preds_x.size()[-2:]
         # 获取特征图尺寸和上采样后的尺寸
-=======
->>>>>>> ecac3a77
-        featmap_size = mask_preds_x.size()[-2:]
-
         h, w = img_meta['img_shape'][:2]
         upsampled_size = (featmap_size[0] * 4, featmap_size[1] * 4)
 
