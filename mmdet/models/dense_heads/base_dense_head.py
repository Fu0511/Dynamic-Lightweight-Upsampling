# Copyright (c) OpenMMLab. All rights reserved.
from abc import ABCMeta, abstractmethod

import torch
from mmcv.runner import BaseModule, force_fp32

from mmdet.core import multiclass_nms
from mmdet.core.utils import select_single_mlvl


class BaseDenseHead(BaseModule, metaclass=ABCMeta):
    """Base class for DenseHeads."""

    def __init__(self, init_cfg=None):
        super(BaseDenseHead, self).__init__(init_cfg)

    @abstractmethod
    def loss(self, **kwargs):
        """Compute losses of the head."""
        pass

    @force_fp32(apply_to=('cls_scores', 'bbox_preds'))
    def get_bboxes(self,
                   cls_scores,
                   bbox_preds,
                   score_factors=None,
                   img_metas=None,
                   cfg=None,
                   rescale=False,
                   with_nms=True,
                   **kwargs):
        """Transform network outputs of a batch into bbox results.

        Note: When score_factors is not None, the cls_scores are
        usually multiplied by it then obtain the real score used in NMS,
        such as CenterNess in FCOS, IoU branch in ATSS.

        Args:
            cls_scores (list[Tensor]): Classification scores for all
                scale levels, each is a 4D-tensor, has shape
                (batch_size, num_priors * num_classes, H, W).
            bbox_preds (list[Tensor]): Box energies / deltas for all
                scale levels, each is a 4D-tensor, has shape
                (batch_size, num_priors * 4, H, W).
            score_factors (list[Tensor], Optional): Score factor for
                all scale level, each is a 4D-tensor, has shape
                (batch_size, num_priors * 1, H, W). Default None.
            img_metas (list[dict], Optional): Image meta info. Default None.
            cfg (mmcv.Config, Optional): Test / postprocessing configuration,
                if None, test_cfg would be used.  Default None.
            rescale (bool): If True, return boxes in original image space.
                Default False.
            with_nms (bool): If True, do nms before return boxes.
                Default True.

        Returns:
            list[list[Tensor, Tensor]]: Each item in result_list is 2-tuple.
                The first item is an (n, 5) tensor, where the first 4 columns
                are bounding box positions (tl_x, tl_y, br_x, br_y) and the
                5-th column is a score between 0 and 1. The second item is a
                (n,) tensor where each item is the predicted class label of
                the corresponding box.
        """
        assert len(cls_scores) == len(bbox_preds)

        if score_factors is None:
            # e.g. Retina, FreeAnchor, Foveabox, etc.
            with_score_factors = False
        else:
            # e.g. FCOS, PAA, ATSS, AutoAssign, etc.
            with_score_factors = True
            assert len(cls_scores) == len(score_factors)

        num_levels = len(cls_scores)

        result_list = []

        for img_id in range(len(img_metas)):
            img_meta = img_metas[img_id]
<<<<<<< HEAD
            mlvl_cls_score = select_single_mlvl(cls_scores, img_id)
            mlvl_bbox_pred = select_single_mlvl(bbox_preds, img_id)
            if with_score_factors:
                mlvl_score_factor = select_single_mlvl(score_factors, img_id)
            else:
                mlvl_score_factor = [None for _ in range(num_levels)]

            results = self._get_bboxes_single(mlvl_cls_score, mlvl_bbox_pred,
                                              mlvl_score_factor, img_meta, cfg,
=======
            cls_score_list = select_single_mlvl(cls_scores, img_id)
            bbox_pred_list = select_single_mlvl(bbox_preds, img_id)
            if with_score_factors:
                score_factor_list = select_single_mlvl(score_factors, img_id)
            else:
                score_factor_list = [None for _ in range(num_levels)]

            results = self._get_bboxes_single(cls_score_list, bbox_pred_list,
                                              score_factor_list, img_meta, cfg,
>>>>>>> e114eac0
                                              rescale, with_nms, **kwargs)
            result_list.append(results)
        return result_list

    def _get_bboxes_single(self,
<<<<<<< HEAD
                           mlvl_cls_score,
                           mlvl_bbox_pred,
                           mlvl_score_factor,
=======
                           cls_score_list,
                           bbox_pred_list,
                           score_factor_list,
>>>>>>> e114eac0
                           img_meta,
                           cfg,
                           rescale=False,
                           with_nms=True,
                           **kwargs):
        """Transform outputs of a single image into bbox predictions.

        Args:
<<<<<<< HEAD
            mlvl_cls_score (list[Tensor]): Box scores from all scale
                levels of a single image, each item has shape
                (num_priors * num_classes, H, W).
            mlvl_bbox_pred (list[Tensor]): Box energies / deltas from
                all scale levels of a single image, each item has shape
                (num_priors * 4, H, W).
            mlvl_score_factor (list[Tensor]): Score factor from all scale
=======
            cls_score_list (list[Tensor]): Box scores from all scale
                levels of a single image, each item has shape
                (num_priors * num_classes, H, W).
            bbox_pred_list (list[Tensor]): Box energies / deltas from
                all scale levels of a single image, each item has shape
                (num_priors * 4, H, W).
            score_factor_list (list[Tensor]): Score factor from all scale
>>>>>>> e114eac0
                levels of a single image, each item has shape
                (num_priors * 1, H, W).
            img_meta (dict): Image meta info.
            cfg (mmcv.Config): Test / postprocessing configuration,
                if None, test_cfg would be used.
            rescale (bool): If True, return boxes in original image space.
                Default: False.
            with_nms (bool): If True, do nms before return boxes.
                Default: True.

        Returns:
            tuple[Tensor]: Results of detected bboxes and labels. If with_nms
                is False and mlvl_score_factor is None, return mlvl_bboxes and
                mlvl_scores, else return mlvl_bboxes, mlvl_scores and
                mlvl_score_factor. Usually with_nms is False is used for aug
                test. If with_nms is True, then return the following format

                - det_bboxes (Tensor): Predicted bboxes with shape \
                    [num_bbox, 5], where the first 4 columns are bounding box \
                    positions (tl_x, tl_y, br_x, br_y) and the 5-th column \
                    are scores between 0 and 1.
                - det_labels (Tensor): Predicted labels of the corresponding \
                    box with shape [num_bbox].
        """
<<<<<<< HEAD
        if mlvl_score_factor[0] is None:
=======
        if score_factor_list[0] is None:
>>>>>>> e114eac0
            # e.g. Retina, FreeAnchor, etc.
            with_score_factors = False
        else:
            # e.g. FCOS, PAA, ATSS, etc.
            with_score_factors = True

        cfg = self.test_cfg if cfg is None else cfg
        img_shape = img_meta['img_shape']
        nms_pre = cfg.get('nms_pre', -1)

        mlvl_bboxes = []
        mlvl_scores = []
        if with_score_factors:
            mlvl_score_factors = []
        else:
            mlvl_score_factors = None
        for level_idx, (cls_score, bbox_pred, score_factor) in enumerate(
<<<<<<< HEAD
                zip(mlvl_cls_score, mlvl_bbox_pred, mlvl_score_factor)):
=======
                zip(cls_score_list, bbox_pred_list, score_factor_list)):
>>>>>>> e114eac0
            assert cls_score.size()[-2:] == bbox_pred.size()[-2:]
            featmap_size_hw = cls_score.shape[-2:]
            cls_score = cls_score.permute(1, 2,
                                          0).reshape(-1, self.cls_out_channels)
            if self.use_sigmoid_cls:
                scores = cls_score.sigmoid()
<<<<<<< HEAD
                nms_pre_score = scores
=======
                scores_ = scores
>>>>>>> e114eac0
            else:
                scores = cls_score.softmax(-1)
                # remind that we set FG labels to [0, num_class-1]
                # since mmdet v2.0
                # BG cat_id: num_class
<<<<<<< HEAD
                nms_pre_score = scores[:, :-1]
=======
                scores_ = scores[:, :-1]
>>>>>>> e114eac0
            bbox_pred = bbox_pred.permute(1, 2, 0).reshape(-1, 4)
            if with_score_factors:
                score_factor = score_factor.permute(1, 2,
                                                    0).reshape(-1).sigmoid()

            if 0 < nms_pre < scores.shape[0]:
                # Get maximum scores for foreground classes.
                if with_score_factors:
<<<<<<< HEAD
                    max_scores, _ = (nms_pre_score *
                                     score_factor[:, None]).max(dim=1)
                else:
                    max_scores, _ = nms_pre_score.max(dim=1)
=======
                    max_scores, _ = (scores_ *
                                     score_factor[:, None]).max(dim=1)
                else:
                    max_scores, _ = scores_.max(dim=1)
>>>>>>> e114eac0
                _, topk_inds = max_scores.topk(nms_pre)

                priors = self.prior_generator.sparse_priors(
                    topk_inds, featmap_size_hw, level_idx, scores.dtype,
                    scores.device)
                bbox_pred = bbox_pred[topk_inds, :]
                scores = scores[topk_inds, :]
                if with_score_factors:
                    score_factor = score_factor[topk_inds]
            else:
                priors = self.prior_generator.single_level_grid_priors(
<<<<<<< HEAD
                    featmap_size_hw,
                    level_idx,
                    dtype=scores.dtype,
                    device=scores.device)
=======
                    featmap_size_hw, level_idx, scores.device)
>>>>>>> e114eac0

            bboxes = self.bbox_coder.decode(
                priors, bbox_pred, max_shape=img_shape)
            mlvl_bboxes.append(bboxes)
            mlvl_scores.append(scores)
            if with_score_factors:
                mlvl_score_factors.append(score_factor)

        return self._bbox_post_process(mlvl_scores, mlvl_bboxes,
                                       img_meta['scale_factor'], cfg, rescale,
                                       with_nms, mlvl_score_factors, **kwargs)

    def _bbox_post_process(self,
                           mlvl_scores,
                           mlvl_bboxes,
                           scale_factor,
                           cfg,
                           rescale=False,
                           with_nms=True,
                           mlvl_score_factors=None,
                           **kwargs):
        """bbox post-processing method.

        The boxes would be rescaled to the original image scale and do
        the nms operation. Usually with_nms is False is used for aug test.

        Args:
            mlvl_scores (list[Tensor]): Box scores from all scale
                levels of a single image, each item has shape
                (num, num_class).
            mlvl_bboxes (list[Tensor]): Decoded bboxes from all scale
                levels of a single image, each item has shape (num, 4).
            scale_factor (ndarray, optional): Scale factor of the image arange
                as (w_scale, h_scale, w_scale, h_scale).
            cfg (mmcv.Config): Test / postprocessing configuration,
                if None, test_cfg would be used.
            rescale (bool): If True, return boxes in original image space.
                Default: False.
            with_nms (bool): If True, do nms before return boxes.
                Default: True.
            mlvl_score_factors (list[Tensor], optional): Score factor from
                all scale levels of a single image, each item has shape
                (num, ). Default: None.

        Returns:
            tuple[Tensor]: Results of detected bboxes and labels. If with_nms
                is False and mlvl_score_factor is None, return mlvl_bboxes and
                mlvl_scores, else return mlvl_bboxes, mlvl_scores and
                mlvl_score_factor. Usually with_nms is False is used for aug
                test. If with_nms is True, then return the following format

                - det_bboxes (Tensor): Predicted bboxes with shape \
                    [num_bbox, 5], where the first 4 columns are bounding box \
                    positions (tl_x, tl_y, br_x, br_y) and the 5-th column \
                    are scores between 0 and 1.
                - det_labels (Tensor): Predicted labels of the corresponding \
                    box with shape [num_bbox].
        """
        assert len(mlvl_scores) == len(mlvl_bboxes)

        mlvl_bboxes = torch.cat(mlvl_bboxes)
        if rescale:
            mlvl_bboxes /= mlvl_bboxes.new_tensor(scale_factor)
        mlvl_scores = torch.cat(mlvl_scores)

        if mlvl_score_factors is not None:
            mlvl_score_factors = torch.cat(mlvl_score_factors)

        if self.use_sigmoid_cls:
            # Add a dummy background class to the backend when using sigmoid
            # remind that we set FG labels to [0, num_class-1] since mmdet v2.0
            # BG cat_id: num_class
            padding = mlvl_scores.new_zeros(mlvl_scores.shape[0], 1)
            mlvl_scores = torch.cat([mlvl_scores, padding], dim=1)

        if with_nms:
            det_bboxes, det_labels = multiclass_nms(
                mlvl_bboxes,
                mlvl_scores,
                cfg.score_thr,
                cfg.nms,
                cfg.max_per_img,
                score_factors=mlvl_score_factors)
            return det_bboxes, det_labels
        else:
            if mlvl_score_factors is not None:
                return mlvl_bboxes, mlvl_scores, mlvl_score_factors
            else:
                return mlvl_bboxes, mlvl_scores

    def forward_train(self,
                      x,
                      img_metas,
                      gt_bboxes,
                      gt_labels=None,
                      gt_bboxes_ignore=None,
                      proposal_cfg=None,
                      **kwargs):
        """
        Args:
            x (list[Tensor]): Features from FPN.
            img_metas (list[dict]): Meta information of each image, e.g.,
                image size, scaling factor, etc.
            gt_bboxes (Tensor): Ground truth bboxes of the image,
                shape (num_gts, 4).
            gt_labels (Tensor): Ground truth labels of each box,
                shape (num_gts,).
            gt_bboxes_ignore (Tensor): Ground truth bboxes to be
                ignored, shape (num_ignored_gts, 4).
            proposal_cfg (mmcv.Config): Test / postprocessing configuration,
                if None, test_cfg would be used

        Returns:
            tuple:
                losses: (dict[str, Tensor]): A dictionary of loss components.
                proposal_list (list[Tensor]): Proposals of each image.
        """
        outs = self(x)
        if gt_labels is None:
            loss_inputs = outs + (gt_bboxes, img_metas)
        else:
            loss_inputs = outs + (gt_bboxes, gt_labels, img_metas)
        losses = self.loss(*loss_inputs, gt_bboxes_ignore=gt_bboxes_ignore)
        if proposal_cfg is None:
            return losses
        else:
            proposal_list = self.get_bboxes(
                *outs, img_metas=img_metas, cfg=proposal_cfg)
            return losses, proposal_list

    def simple_test(self, feats, img_metas, rescale=False):
        """Test function without test-time augmentation.

        Args:
            feats (tuple[torch.Tensor]): Multi-level features from the
                upstream network, each is a 4D-tensor.
            img_metas (list[dict]): List of image information.
            rescale (bool, optional): Whether to rescale the results.
                Defaults to False.

        Returns:
            list[tuple[Tensor, Tensor]]: Each item in result_list is 2-tuple.
                The first item is ``bboxes`` with shape (n, 5),
                where 5 represent (tl_x, tl_y, br_x, br_y, score).
                The shape of the second tensor in the tuple is ``labels``
                with shape (n, ).
<<<<<<< HEAD
        """
        return self.simple_test_bboxes(feats, img_metas, rescale=rescale)

    @force_fp32(apply_to=('cls_scores', 'bbox_preds'))
    def onnx_export(self,
                    cls_scores,
                    bbox_preds,
                    score_factors=None,
                    img_metas=None,
                    with_nms=True):
        """Transform network output for a batch into bbox predictions.

        Args:
            cls_scores (list[Tensor]): Box scores for each scale level
                with shape (N, num_points * num_classes, H, W).
            bbox_preds (list[Tensor]): Box energies / deltas for each scale
                level with shape (N, num_points * 4, H, W).
            score_factors (list[Tensor]): score_factors for each s
                cale level with shape (N, num_points * 1, H, W).
                Default: None.
            img_metas (list[dict]): Meta information of each image, e.g.,
                image size, scaling factor, etc. Default: None.
            with_nms (bool): Whether apply nms to the bboxes. Default: True.

        Returns:
            tuple[Tensor, Tensor] | list[tuple]: When `with_nms` is True,
            it is tuple[Tensor, Tensor], first tensor bboxes with shape
            [N, num_det, 5], 5 arrange as (x1, y1, x2, y2, score)
            and second element is class labels of shape [N, num_det].
            When `with_nms` is False, first tensor is bboxes with
            shape [N, num_det, 4], second tensor is raw score has
            shape  [N, num_det, num_classes].
=======
>>>>>>> e114eac0
        """
        assert len(cls_scores) == len(bbox_preds)

        num_levels = len(cls_scores)

        featmap_sizes = [featmap.size()[-2:] for featmap in cls_scores]
        mlvl_priors = self.prior_generator.grid_priors(featmap_sizes,
                                                       bbox_preds[0].dtype,
                                                       bbox_preds[0].device)

        mlvl_cls_scores = [cls_scores[i].detach() for i in range(num_levels)]
        mlvl_bbox_preds = [bbox_preds[i].detach() for i in range(num_levels)]

        assert len(
            img_metas
        ) == 1, 'Only support one input image while in exporting to ONNX'
        img_shape = img_metas[0]['img_shape_for_onnx']

        cfg = self.test_cfg
        assert len(cls_scores) == len(bbox_preds) == len(mlvl_priors)
        device = cls_scores[0].device
        batch_size = cls_scores[0].shape[0]
        # convert to tensor to keep tracing
        nms_pre_tensor = torch.tensor(
            cfg.get('nms_pre', -1), device=device, dtype=torch.long)

        # e.g. Retina, FreeAnchor, etc.
        if score_factors is None:
            with_score_factors = False
            mlvl_score_factor = [None for _ in range(num_levels)]
        else:
            # e.g. FCOS, PAA, ATSS, etc.
            with_score_factors = True
            mlvl_score_factor = [
                score_factors[i].detach() for i in range(num_levels)
            ]
            mlvl_score_factors = []

        mlvl_batch_bboxes = []
        mlvl_scores = []

        for cls_score, bbox_pred, score_factors, priors in zip(
                mlvl_cls_scores, mlvl_bbox_preds, mlvl_score_factor,
                mlvl_priors):
            assert cls_score.size()[-2:] == bbox_pred.size()[-2:]

            scores = cls_score.permute(0, 2, 3,
                                       1).reshape(batch_size, -1,
                                                  self.cls_out_channels)
            if self.use_sigmoid_cls:
                scores = scores.sigmoid()
                nms_pre_score = scores
            else:
                scores = scores.softmax(-1)
                nms_pre_score = scores

            if with_score_factors:
                score_factors = score_factors.permute(0, 2, 3, 1).reshape(
                    batch_size, -1).sigmoid()
            bbox_pred = bbox_pred.permute(0, 2, 3,
                                          1).reshape(batch_size, -1, 4)
            priors = priors.expand(batch_size, -1, priors.size(-1))
            # Get top-k predictions
            from mmdet.core.export import get_k_for_topk
            nms_pre = get_k_for_topk(nms_pre_tensor, bbox_pred.shape[1])
            if nms_pre > 0:

                if with_score_factors:
                    nms_pre_score = (nms_pre_score * score_factors[..., None])
                else:
                    nms_pre_score = nms_pre_score

                # Get maximum scores for foreground classes.
                if self.use_sigmoid_cls:
                    max_scores, _ = nms_pre_score.max(-1)
                else:
                    # remind that we set FG labels to [0, num_class-1]
                    # since mmdet v2.0
                    # BG cat_id: num_class
                    max_scores, _ = nms_pre_score[..., :-1].max(-1)
                _, topk_inds = max_scores.topk(nms_pre)

                batch_inds = torch.arange(
                    batch_size, device=bbox_pred.device).view(
                        -1, 1).expand_as(topk_inds).long()
                # Avoid onnx2tensorrt issue in https://github.com/NVIDIA/TensorRT/issues/1134 # noqa: E501
                transformed_inds = bbox_pred.shape[1] * batch_inds + topk_inds
                priors = priors.reshape(
                    -1, priors.size(-1))[transformed_inds, :].reshape(
                        batch_size, -1, priors.size(-1))
                bbox_pred = bbox_pred.reshape(-1,
                                              4)[transformed_inds, :].reshape(
                                                  batch_size, -1, 4)
                scores = scores.reshape(
                    -1, self.cls_out_channels)[transformed_inds, :].reshape(
                        batch_size, -1, self.cls_out_channels)
                if with_score_factors:
                    score_factors = score_factors.reshape(
                        -1, 1)[transformed_inds].reshape(batch_size, -1)

            bboxes = self.bbox_coder.decode(
                priors, bbox_pred, max_shape=img_shape)

            mlvl_batch_bboxes.append(bboxes)
            mlvl_scores.append(scores)
            if with_score_factors:
                mlvl_score_factors.append(score_factors)

        batch_bboxes = torch.cat(mlvl_batch_bboxes, dim=1)
        batch_scores = torch.cat(mlvl_scores, dim=1)
        if with_score_factors:
            batch_score_factors = torch.cat(mlvl_score_factors, dim=1)

        # Replace multiclass_nms with ONNX::NonMaxSuppression in deployment

        from mmdet.core.export import add_dummy_nms_for_onnx

        if not self.use_sigmoid_cls:
            batch_scores = batch_scores[..., :self.num_classes]

        if with_score_factors:
            batch_scores = batch_scores * (batch_score_factors.unsqueeze(2))

        if with_nms:
            max_output_boxes_per_class = cfg.nms.get(
                'max_output_boxes_per_class', 200)
            iou_threshold = cfg.nms.get('iou_threshold', 0.5)
            score_threshold = cfg.score_thr
            nms_pre = cfg.get('deploy_nms_pre', -1)
            return add_dummy_nms_for_onnx(batch_bboxes, batch_scores,
                                          max_output_boxes_per_class,
                                          iou_threshold, score_threshold,
                                          nms_pre, cfg.max_per_img)
        else:
            return batch_bboxes, batch_scores<|MERGE_RESOLUTION|>--- conflicted
+++ resolved
@@ -77,17 +77,6 @@
 
         for img_id in range(len(img_metas)):
             img_meta = img_metas[img_id]
-<<<<<<< HEAD
-            mlvl_cls_score = select_single_mlvl(cls_scores, img_id)
-            mlvl_bbox_pred = select_single_mlvl(bbox_preds, img_id)
-            if with_score_factors:
-                mlvl_score_factor = select_single_mlvl(score_factors, img_id)
-            else:
-                mlvl_score_factor = [None for _ in range(num_levels)]
-
-            results = self._get_bboxes_single(mlvl_cls_score, mlvl_bbox_pred,
-                                              mlvl_score_factor, img_meta, cfg,
-=======
             cls_score_list = select_single_mlvl(cls_scores, img_id)
             bbox_pred_list = select_single_mlvl(bbox_preds, img_id)
             if with_score_factors:
@@ -97,21 +86,14 @@
 
             results = self._get_bboxes_single(cls_score_list, bbox_pred_list,
                                               score_factor_list, img_meta, cfg,
->>>>>>> e114eac0
                                               rescale, with_nms, **kwargs)
             result_list.append(results)
         return result_list
 
     def _get_bboxes_single(self,
-<<<<<<< HEAD
-                           mlvl_cls_score,
-                           mlvl_bbox_pred,
-                           mlvl_score_factor,
-=======
                            cls_score_list,
                            bbox_pred_list,
                            score_factor_list,
->>>>>>> e114eac0
                            img_meta,
                            cfg,
                            rescale=False,
@@ -120,15 +102,6 @@
         """Transform outputs of a single image into bbox predictions.
 
         Args:
-<<<<<<< HEAD
-            mlvl_cls_score (list[Tensor]): Box scores from all scale
-                levels of a single image, each item has shape
-                (num_priors * num_classes, H, W).
-            mlvl_bbox_pred (list[Tensor]): Box energies / deltas from
-                all scale levels of a single image, each item has shape
-                (num_priors * 4, H, W).
-            mlvl_score_factor (list[Tensor]): Score factor from all scale
-=======
             cls_score_list (list[Tensor]): Box scores from all scale
                 levels of a single image, each item has shape
                 (num_priors * num_classes, H, W).
@@ -136,7 +109,6 @@
                 all scale levels of a single image, each item has shape
                 (num_priors * 4, H, W).
             score_factor_list (list[Tensor]): Score factor from all scale
->>>>>>> e114eac0
                 levels of a single image, each item has shape
                 (num_priors * 1, H, W).
             img_meta (dict): Image meta info.
@@ -161,11 +133,7 @@
                 - det_labels (Tensor): Predicted labels of the corresponding \
                     box with shape [num_bbox].
         """
-<<<<<<< HEAD
-        if mlvl_score_factor[0] is None:
-=======
         if score_factor_list[0] is None:
->>>>>>> e114eac0
             # e.g. Retina, FreeAnchor, etc.
             with_score_factors = False
         else:
@@ -183,32 +151,20 @@
         else:
             mlvl_score_factors = None
         for level_idx, (cls_score, bbox_pred, score_factor) in enumerate(
-<<<<<<< HEAD
-                zip(mlvl_cls_score, mlvl_bbox_pred, mlvl_score_factor)):
-=======
                 zip(cls_score_list, bbox_pred_list, score_factor_list)):
->>>>>>> e114eac0
             assert cls_score.size()[-2:] == bbox_pred.size()[-2:]
             featmap_size_hw = cls_score.shape[-2:]
             cls_score = cls_score.permute(1, 2,
                                           0).reshape(-1, self.cls_out_channels)
             if self.use_sigmoid_cls:
                 scores = cls_score.sigmoid()
-<<<<<<< HEAD
-                nms_pre_score = scores
-=======
                 scores_ = scores
->>>>>>> e114eac0
             else:
                 scores = cls_score.softmax(-1)
                 # remind that we set FG labels to [0, num_class-1]
                 # since mmdet v2.0
                 # BG cat_id: num_class
-<<<<<<< HEAD
-                nms_pre_score = scores[:, :-1]
-=======
                 scores_ = scores[:, :-1]
->>>>>>> e114eac0
             bbox_pred = bbox_pred.permute(1, 2, 0).reshape(-1, 4)
             if with_score_factors:
                 score_factor = score_factor.permute(1, 2,
@@ -217,17 +173,10 @@
             if 0 < nms_pre < scores.shape[0]:
                 # Get maximum scores for foreground classes.
                 if with_score_factors:
-<<<<<<< HEAD
-                    max_scores, _ = (nms_pre_score *
-                                     score_factor[:, None]).max(dim=1)
-                else:
-                    max_scores, _ = nms_pre_score.max(dim=1)
-=======
                     max_scores, _ = (scores_ *
                                      score_factor[:, None]).max(dim=1)
                 else:
                     max_scores, _ = scores_.max(dim=1)
->>>>>>> e114eac0
                 _, topk_inds = max_scores.topk(nms_pre)
 
                 priors = self.prior_generator.sparse_priors(
@@ -239,14 +188,7 @@
                     score_factor = score_factor[topk_inds]
             else:
                 priors = self.prior_generator.single_level_grid_priors(
-<<<<<<< HEAD
-                    featmap_size_hw,
-                    level_idx,
-                    dtype=scores.dtype,
-                    device=scores.device)
-=======
                     featmap_size_hw, level_idx, scores.device)
->>>>>>> e114eac0
 
             bboxes = self.bbox_coder.decode(
                 priors, bbox_pred, max_shape=img_shape)
@@ -393,7 +335,6 @@
                 where 5 represent (tl_x, tl_y, br_x, br_y, score).
                 The shape of the second tensor in the tuple is ``labels``
                 with shape (n, ).
-<<<<<<< HEAD
         """
         return self.simple_test_bboxes(feats, img_metas, rescale=rescale)
 
@@ -426,8 +367,6 @@
             When `with_nms` is False, first tensor is bboxes with
             shape [N, num_det, 4], second tensor is raw score has
             shape  [N, num_det, num_classes].
-=======
->>>>>>> e114eac0
         """
         assert len(cls_scores) == len(bbox_preds)
 
