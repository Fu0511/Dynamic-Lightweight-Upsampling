# Copyright (c) OpenMMLab. All rights reserved.
from abc import ABCMeta, abstractmethod

import torch
from mmcv.ops import batched_nms
from mmcv.runner import BaseModule, force_fp32

from mmdet.core.utils import filter_scores_and_topk, select_single_mlvl


class BaseDenseHead(BaseModule, metaclass=ABCMeta):
    """Base class for DenseHeads."""

    def __init__(self, init_cfg=None):
        super(BaseDenseHead, self).__init__(init_cfg)

    @abstractmethod
    def loss(self, **kwargs):
        """Compute losses of the head."""
        pass

    @force_fp32(apply_to=('cls_scores', 'bbox_preds'))
    def get_bboxes(self,
                   cls_scores,
                   bbox_preds,
                   score_factors=None,
                   img_metas=None,
                   cfg=None,
                   rescale=False,
                   with_nms=True,
                   **kwargs):
        """Transform network outputs of a batch into bbox results.

        Note: When score_factors is not None, the cls_scores are
        usually multiplied by it then obtain the real score used in NMS,
        such as CenterNess in FCOS, IoU branch in ATSS.

        Args:
            cls_scores (list[Tensor]): Classification scores for all
                scale levels, each is a 4D-tensor, has shape
                (batch_size, num_priors * num_classes, H, W).
            bbox_preds (list[Tensor]): Box energies / deltas for all
                scale levels, each is a 4D-tensor, has shape
                (batch_size, num_priors * 4, H, W).
            score_factors (list[Tensor], Optional): Score factor for
                all scale level, each is a 4D-tensor, has shape
                (batch_size, num_priors * 1, H, W). Default None.
            img_metas (list[dict], Optional): Image meta info. Default None.
            cfg (mmcv.Config, Optional): Test / postprocessing configuration,
                if None, test_cfg would be used.  Default None.
            rescale (bool): If True, return boxes in original image space.
                Default False.
            with_nms (bool): If True, do nms before return boxes.
                Default True.

        Returns:
            list[list[Tensor, Tensor]]: Each item in result_list is 2-tuple.
                The first item is an (n, 5) tensor, where the first 4 columns
                are bounding box positions (tl_x, tl_y, br_x, br_y) and the
                5-th column is a score between 0 and 1. The second item is a
                (n,) tensor where each item is the predicted class label of
                the corresponding box.
        """
        assert len(cls_scores) == len(bbox_preds)

        if score_factors is None:
            # e.g. Retina, FreeAnchor, Foveabox, etc.
            with_score_factors = False
        else:
            # e.g. FCOS, PAA, ATSS, AutoAssign, etc.
            with_score_factors = True
            assert len(cls_scores) == len(score_factors)

        num_levels = len(cls_scores)

        featmap_sizes = [cls_scores[i].shape[-2:] for i in range(num_levels)]
        mlvl_priors = self.prior_generator.grid_priors(
            featmap_sizes,
            dtype=cls_scores[0].device,
            device=cls_scores[0].device)

        result_list = []

        for img_id in range(len(img_metas)):
            img_meta = img_metas[img_id]
            cls_score_list = select_single_mlvl(cls_scores, img_id)
            bbox_pred_list = select_single_mlvl(bbox_preds, img_id)
            if with_score_factors:
                score_factor_list = select_single_mlvl(score_factors, img_id)
            else:
                score_factor_list = [None for _ in range(num_levels)]

            results = self._get_bboxes_single(cls_score_list, bbox_pred_list,
                                              score_factor_list, mlvl_priors,
                                              img_meta, cfg, rescale, with_nms,
                                              **kwargs)
            result_list.append(results)
        return result_list

    def _get_bboxes_single(self,
                           cls_score_list,
                           bbox_pred_list,
                           score_factor_list,
                           mlvl_priors,
                           img_meta,
                           cfg,
                           rescale=False,
                           with_nms=True,
                           **kwargs):
        """Transform outputs of a single image into bbox predictions.

        Args:
            cls_score_list (list[Tensor]): Box scores from all scale
                levels of a single image, each item has shape
                (num_priors * num_classes, H, W).
            bbox_pred_list (list[Tensor]): Box energies / deltas from
                all scale levels of a single image, each item has shape
                (num_priors * 4, H, W).
            score_factor_list (list[Tensor]): Score factor from all scale
                levels of a single image, each item has shape
                (num_priors * 1, H, W).
            mlvl_priors (list[Tensor]): Each element in the list is
                the priors of a single level in feature pyramid. In all
                anchor-based methods, it has shape (num_priors, 4). In
<<<<<<< HEAD
                all anchor-free methods, it has shape (num_priors, 2).
=======
                all anchor-free methods, it has shape (num_priors, 2)
                when `with_stride=True`, otherwise it still has shape
                (num_priors, 4).
>>>>>>> 5c5426b8
            img_meta (dict): Image meta info.
            cfg (mmcv.Config): Test / postprocessing configuration,
                if None, test_cfg would be used.
            rescale (bool): If True, return boxes in original image space.
                Default: False.
            with_nms (bool): If True, do nms before return boxes.
                Default: True.

        Returns:
            tuple[Tensor]: Results of detected bboxes and labels. If with_nms
                is False and mlvl_score_factor is None, return mlvl_bboxes and
                mlvl_scores, else return mlvl_bboxes, mlvl_scores and
                mlvl_score_factor. Usually with_nms is False is used for aug
                test. If with_nms is True, then return the following format

                - det_bboxes (Tensor): Predicted bboxes with shape \
                    [num_bboxes, 5], where the first 4 columns are bounding \
                    box positions (tl_x, tl_y, br_x, br_y) and the 5-th \
                    column are scores between 0 and 1.
                - det_labels (Tensor): Predicted labels of the corresponding \
                    box with shape [num_bboxes].
        """
        if score_factor_list[0] is None:
            # e.g. Retina, FreeAnchor, etc.
            with_score_factors = False
        else:
            # e.g. FCOS, PAA, ATSS, etc.
            with_score_factors = True

        cfg = self.test_cfg if cfg is None else cfg
        img_shape = img_meta['img_shape']
        nms_pre = cfg.get('nms_pre', -1)

        mlvl_bboxes = []
        mlvl_scores = []
        mlvl_labels = []
        if with_score_factors:
            mlvl_score_factors = []
        else:
            mlvl_score_factors = None
        for level_idx, (cls_score, bbox_pred, score_factor, priors) in \
                enumerate(zip(cls_score_list, bbox_pred_list,
                              score_factor_list, mlvl_priors)):

            assert cls_score.size()[-2:] == bbox_pred.size()[-2:]

            bbox_pred = bbox_pred.permute(1, 2, 0).reshape(-1, 4)
            if with_score_factors:
                score_factor = score_factor.permute(1, 2,
                                                    0).reshape(-1).sigmoid()
            cls_score = cls_score.permute(1, 2,
                                          0).reshape(-1, self.cls_out_channels)
            if self.use_sigmoid_cls:
                scores = cls_score.sigmoid()
            else:
                # remind that we set FG labels to [0, num_class-1]
                # since mmdet v2.0
                # BG cat_id: num_class
                scores = cls_score.softmax(-1)[:, :-1]

            # After https://github.com/open-mmlab/mmdetection/pull/6268/,
            # this operation keeps fewer bboxes under the same `nms_pre`.
            # There is no difference in performance for most models. If you
            # find a slight drop in performance, you can set a larger
            # `nms_pre` than before.
            results = filter_scores_and_topk(
                scores, cfg.score_thr, nms_pre,
                dict(bbox_pred=bbox_pred, priors=priors))
            scores, labels, keep_idxs, filtered_results = results

            bbox_pred = filtered_results['bbox_pred']
            priors = filtered_results['priors']

            if with_score_factors:
                score_factor = score_factor[keep_idxs]

            bboxes = self.bbox_coder.decode(
                priors, bbox_pred, max_shape=img_shape)

            mlvl_bboxes.append(bboxes)
            mlvl_scores.append(scores)
            mlvl_labels.append(labels)
            if with_score_factors:
                mlvl_score_factors.append(score_factor)

        return self._bbox_post_process(mlvl_scores, mlvl_labels, mlvl_bboxes,
                                       img_meta['scale_factor'], cfg, rescale,
                                       with_nms, mlvl_score_factors, **kwargs)

    def _bbox_post_process(self,
                           mlvl_scores,
                           mlvl_labels,
                           mlvl_bboxes,
                           scale_factor,
                           cfg,
                           rescale=False,
                           with_nms=True,
                           mlvl_score_factors=None,
                           **kwargs):
        """bbox post-processing method.

        The boxes would be rescaled to the original image scale and do
        the nms operation. Usually with_nms is False is used for aug test.

        Args:
            mlvl_scores (list[Tensor]): Box scores from all scale
                levels of a single image, each item has shape
                (num_bboxes, ).
           mlvl_labels (list[Tensor]): Box class labels from all scale
                levels of a single image, each item has shape
                (num_bboxes, ).
            mlvl_bboxes (list[Tensor]): Decoded bboxes from all scale
                levels of a single image, each item has shape (num_bboxes, 4).
            scale_factor (ndarray, optional): Scale factor of the image arange
                as (w_scale, h_scale, w_scale, h_scale).
            cfg (mmcv.Config): Test / postprocessing configuration,
                if None, test_cfg would be used.
            rescale (bool): If True, return boxes in original image space.
                Default: False.
            with_nms (bool): If True, do nms before return boxes.
                Default: True.
            mlvl_score_factors (list[Tensor], optional): Score factor from
                all scale levels of a single image, each item has shape
                (num_bboxes, ). Default: None.

        Returns:
            tuple[Tensor]: Results of detected bboxes and labels. If with_nms
                is False and mlvl_score_factor is None, return mlvl_bboxes and
                mlvl_scores, else return mlvl_bboxes, mlvl_scores and
                mlvl_score_factor. Usually with_nms is False is used for aug
                test. If with_nms is True, then return the following format

                - det_bboxes (Tensor): Predicted bboxes with shape \
                    [num_bboxes, 5], where the first 4 columns are bounding \
                    box positions (tl_x, tl_y, br_x, br_y) and the 5-th \
                    column are scores between 0 and 1.
                - det_labels (Tensor): Predicted labels of the corresponding \
                    box with shape [num_bboxes].
        """
        assert len(mlvl_scores) == len(mlvl_bboxes) == len(mlvl_labels)

        mlvl_bboxes = torch.cat(mlvl_bboxes)
        if rescale:
            mlvl_bboxes /= mlvl_bboxes.new_tensor(scale_factor)
        mlvl_scores = torch.cat(mlvl_scores)
        mlvl_labels = torch.cat(mlvl_labels)

        if mlvl_score_factors is not None:
            # TODO： Add sqrt operation in order to be consistent with
            #  the paper.
            mlvl_score_factors = torch.cat(mlvl_score_factors)
            mlvl_scores = mlvl_scores * mlvl_score_factors

        if with_nms:
            if mlvl_bboxes.numel() == 0:
                det_bboxes = torch.cat([mlvl_bboxes, mlvl_scores[:, None]], -1)
                return det_bboxes, mlvl_labels

            det_bboxes, keep_idxs = batched_nms(mlvl_bboxes, mlvl_scores,
                                                mlvl_labels, cfg.nms)
            det_bboxes = det_bboxes[:cfg.max_per_img]
            det_labels = mlvl_labels[keep_idxs][:cfg.max_per_img]
            return det_bboxes, det_labels
        else:
            return mlvl_bboxes, mlvl_scores, mlvl_labels

    def forward_train(self,
                      x,
                      img_metas,
                      gt_bboxes,
                      gt_labels=None,
                      gt_bboxes_ignore=None,
                      proposal_cfg=None,
                      **kwargs):
        """
        Args:
            x (list[Tensor]): Features from FPN.
            img_metas (list[dict]): Meta information of each image, e.g.,
                image size, scaling factor, etc.
            gt_bboxes (Tensor): Ground truth bboxes of the image,
                shape (num_gts, 4).
            gt_labels (Tensor): Ground truth labels of each box,
                shape (num_gts,).
            gt_bboxes_ignore (Tensor): Ground truth bboxes to be
                ignored, shape (num_ignored_gts, 4).
            proposal_cfg (mmcv.Config): Test / postprocessing configuration,
                if None, test_cfg would be used

        Returns:
            tuple:
                losses: (dict[str, Tensor]): A dictionary of loss components.
                proposal_list (list[Tensor]): Proposals of each image.
        """
        outs = self(x)
        if gt_labels is None:
            loss_inputs = outs + (gt_bboxes, img_metas)
        else:
            loss_inputs = outs + (gt_bboxes, gt_labels, img_metas)
        losses = self.loss(*loss_inputs, gt_bboxes_ignore=gt_bboxes_ignore)
        if proposal_cfg is None:
            return losses
        else:
            proposal_list = self.get_bboxes(
                *outs, img_metas=img_metas, cfg=proposal_cfg)
            return losses, proposal_list

    def simple_test(self, feats, img_metas, rescale=False):
        """Test function without test-time augmentation.

        Args:
            feats (tuple[torch.Tensor]): Multi-level features from the
                upstream network, each is a 4D-tensor.
            img_metas (list[dict]): List of image information.
            rescale (bool, optional): Whether to rescale the results.
                Defaults to False.

        Returns:
            list[tuple[Tensor, Tensor]]: Each item in result_list is 2-tuple.
                The first item is ``bboxes`` with shape (n, 5),
                where 5 represent (tl_x, tl_y, br_x, br_y, score).
                The shape of the second tensor in the tuple is ``labels``
                with shape (n, ).
        """
        return self.simple_test_bboxes(feats, img_metas, rescale=rescale)

    @force_fp32(apply_to=('cls_scores', 'bbox_preds'))
    def onnx_export(self,
                    cls_scores,
                    bbox_preds,
                    score_factors=None,
                    img_metas=None,
                    with_nms=True):
        """Transform network output for a batch into bbox predictions.

        Args:
            cls_scores (list[Tensor]): Box scores for each scale level
                with shape (N, num_points * num_classes, H, W).
            bbox_preds (list[Tensor]): Box energies / deltas for each scale
                level with shape (N, num_points * 4, H, W).
            score_factors (list[Tensor]): score_factors for each s
                cale level with shape (N, num_points * 1, H, W).
                Default: None.
            img_metas (list[dict]): Meta information of each image, e.g.,
                image size, scaling factor, etc. Default: None.
            with_nms (bool): Whether apply nms to the bboxes. Default: True.

        Returns:
            tuple[Tensor, Tensor] | list[tuple]: When `with_nms` is True,
            it is tuple[Tensor, Tensor], first tensor bboxes with shape
            [N, num_det, 5], 5 arrange as (x1, y1, x2, y2, score)
            and second element is class labels of shape [N, num_det].
            When `with_nms` is False, first tensor is bboxes with
            shape [N, num_det, 4], second tensor is raw score has
            shape  [N, num_det, num_classes].
        """
        assert len(cls_scores) == len(bbox_preds)

        num_levels = len(cls_scores)

        featmap_sizes = [featmap.size()[-2:] for featmap in cls_scores]
        mlvl_priors = self.prior_generator.grid_priors(
            featmap_sizes,
            dtype=bbox_preds[0].dtype,
            device=bbox_preds[0].device)

        mlvl_cls_scores = [cls_scores[i].detach() for i in range(num_levels)]
        mlvl_bbox_preds = [bbox_preds[i].detach() for i in range(num_levels)]

        assert len(
            img_metas
        ) == 1, 'Only support one input image while in exporting to ONNX'
        img_shape = img_metas[0]['img_shape_for_onnx']

        cfg = self.test_cfg
        assert len(cls_scores) == len(bbox_preds) == len(mlvl_priors)
        device = cls_scores[0].device
        batch_size = cls_scores[0].shape[0]
        # convert to tensor to keep tracing
        nms_pre_tensor = torch.tensor(
            cfg.get('nms_pre', -1), device=device, dtype=torch.long)

        # e.g. Retina, FreeAnchor, etc.
        if score_factors is None:
            with_score_factors = False
            mlvl_score_factor = [None for _ in range(num_levels)]
        else:
            # e.g. FCOS, PAA, ATSS, etc.
            with_score_factors = True
            mlvl_score_factor = [
                score_factors[i].detach() for i in range(num_levels)
            ]
            mlvl_score_factors = []

        mlvl_batch_bboxes = []
        mlvl_scores = []

        for cls_score, bbox_pred, score_factors, priors in zip(
                mlvl_cls_scores, mlvl_bbox_preds, mlvl_score_factor,
                mlvl_priors):
            assert cls_score.size()[-2:] == bbox_pred.size()[-2:]

            scores = cls_score.permute(0, 2, 3,
                                       1).reshape(batch_size, -1,
                                                  self.cls_out_channels)
            if self.use_sigmoid_cls:
                scores = scores.sigmoid()
                nms_pre_score = scores
            else:
                scores = scores.softmax(-1)
                nms_pre_score = scores

            if with_score_factors:
                score_factors = score_factors.permute(0, 2, 3, 1).reshape(
                    batch_size, -1).sigmoid()
            bbox_pred = bbox_pred.permute(0, 2, 3,
                                          1).reshape(batch_size, -1, 4)
            priors = priors.expand(batch_size, -1, priors.size(-1))
            # Get top-k predictions
            from mmdet.core.export import get_k_for_topk
            nms_pre = get_k_for_topk(nms_pre_tensor, bbox_pred.shape[1])
            if nms_pre > 0:

                if with_score_factors:
                    nms_pre_score = (nms_pre_score * score_factors[..., None])
                else:
                    nms_pre_score = nms_pre_score

                # Get maximum scores for foreground classes.
                if self.use_sigmoid_cls:
                    max_scores, _ = nms_pre_score.max(-1)
                else:
                    # remind that we set FG labels to [0, num_class-1]
                    # since mmdet v2.0
                    # BG cat_id: num_class
                    max_scores, _ = nms_pre_score[..., :-1].max(-1)
                _, topk_inds = max_scores.topk(nms_pre)

                batch_inds = torch.arange(
                    batch_size, device=bbox_pred.device).view(
                        -1, 1).expand_as(topk_inds).long()
                # Avoid onnx2tensorrt issue in https://github.com/NVIDIA/TensorRT/issues/1134 # noqa: E501
                transformed_inds = bbox_pred.shape[1] * batch_inds + topk_inds
                priors = priors.reshape(
                    -1, priors.size(-1))[transformed_inds, :].reshape(
                        batch_size, -1, priors.size(-1))
                bbox_pred = bbox_pred.reshape(-1,
                                              4)[transformed_inds, :].reshape(
                                                  batch_size, -1, 4)
                scores = scores.reshape(
                    -1, self.cls_out_channels)[transformed_inds, :].reshape(
                        batch_size, -1, self.cls_out_channels)
                if with_score_factors:
                    score_factors = score_factors.reshape(
                        -1, 1)[transformed_inds].reshape(batch_size, -1)

            bboxes = self.bbox_coder.decode(
                priors, bbox_pred, max_shape=img_shape)

            mlvl_batch_bboxes.append(bboxes)
            mlvl_scores.append(scores)
            if with_score_factors:
                mlvl_score_factors.append(score_factors)

        batch_bboxes = torch.cat(mlvl_batch_bboxes, dim=1)
        batch_scores = torch.cat(mlvl_scores, dim=1)
        if with_score_factors:
            batch_score_factors = torch.cat(mlvl_score_factors, dim=1)

        # Replace multiclass_nms with ONNX::NonMaxSuppression in deployment

        from mmdet.core.export import add_dummy_nms_for_onnx

        if not self.use_sigmoid_cls:
            batch_scores = batch_scores[..., :self.num_classes]

        if with_score_factors:
            batch_scores = batch_scores * (batch_score_factors.unsqueeze(2))

        if with_nms:
            max_output_boxes_per_class = cfg.nms.get(
                'max_output_boxes_per_class', 200)
            iou_threshold = cfg.nms.get('iou_threshold', 0.5)
            score_threshold = cfg.score_thr
            nms_pre = cfg.get('deploy_nms_pre', -1)
            return add_dummy_nms_for_onnx(batch_bboxes, batch_scores,
                                          max_output_boxes_per_class,
                                          iou_threshold, score_threshold,
                                          nms_pre, cfg.max_per_img)
        else:
            return batch_bboxes, batch_scores<|MERGE_RESOLUTION|>--- conflicted
+++ resolved
@@ -122,13 +122,9 @@
             mlvl_priors (list[Tensor]): Each element in the list is
                 the priors of a single level in feature pyramid. In all
                 anchor-based methods, it has shape (num_priors, 4). In
-<<<<<<< HEAD
-                all anchor-free methods, it has shape (num_priors, 2).
-=======
                 all anchor-free methods, it has shape (num_priors, 2)
                 when `with_stride=True`, otherwise it still has shape
                 (num_priors, 4).
->>>>>>> 5c5426b8
             img_meta (dict): Image meta info.
             cfg (mmcv.Config): Test / postprocessing configuration,
                 if None, test_cfg would be used.
