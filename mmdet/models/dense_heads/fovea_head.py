--- conflicted
+++ resolved
@@ -330,20 +330,6 @@
 
             scores = cls_score.permute(1, 2, 0).reshape(
                 -1, self.cls_out_channels).sigmoid()
-<<<<<<< HEAD
-            bbox_pred = bbox_pred.permute(1, 2, 0).reshape(-1, 4)
-            if 0 < nms_pre < scores.shape[0]:
-                max_scores, _ = scores.max(dim=1)
-                _, topk_inds = max_scores.topk(nms_pre)
-                priors = self.prior_generator.sparse_priors(
-                    topk_inds, featmap_size_hw, level_idx, scores.dtype,
-                    scores.device)
-                bbox_pred = bbox_pred[topk_inds, :]
-                scores = scores[topk_inds, :]
-            else:
-                priors = self.prior_generator.single_level_grid_priors(
-                    featmap_size_hw, level_idx, scores.dtype, scores.device)
-=======
 
             # After https://github.com/open-mmlab/mmdetection/pull/6268/,
             # this operation keeps fewer bboxes under the same `nms_pre`,
@@ -357,7 +343,6 @@
 
             bbox_pred = filter_results['bbox_pred']
             priors = filter_results['priors']
->>>>>>> 60cda0c2
 
             bboxes = self._bbox_decode(priors, bbox_pred, base_len, img_shape)
 
