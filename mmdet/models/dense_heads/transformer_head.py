--- conflicted
+++ resolved
@@ -73,18 +73,14 @@
                      loss_weight=1.0,
                      class_weight=1.0),
                  loss_bbox=dict(type='L1Loss', loss_weight=5.0),
-                 loss_iou=dict(type='GIoULoss', loss_weight=5.0),
+                 loss_iou=dict(type='GIoULoss', loss_weight=2.0),
                  train_cfg=dict(
                      assigner=dict(
                          type='HungarianAssigner',
                          cls_cost=dict(type='ClassificationCost', weight=1.),
                          reg_cost=dict(type='BBoxL1Cost', weight=5.0),
                          iou_cost=dict(
-<<<<<<< HEAD
-                             type='IoUCost', iou_mode='giou', weight=5.0))),
-=======
                              type='IoUCost', iou_mode='giou', weight=2.0))),
->>>>>>> 482f60fe
                  test_cfg=dict(max_per_img=100),
                  **kwargs):
         # NOTE here use `AnchorFreeHead` instead of `TransformerHead`,
