# Copyright (c) OpenMMLab. All rights reserved.
import copy

import torch
import torch.nn as nn
import torch.nn.functional as F
from mmcv.cnn import ConvModule
from mmcv.ops import batched_nms

from ..builder import HEADS
from .anchor_head import AnchorHead


@HEADS.register_module()
class RPNHead(AnchorHead):
    """RPN head.

    Args:
        in_channels (int): Number of channels in the input feature map.
        init_cfg (dict or list[dict], optional): Initialization config dict.
        num_convs (int): Number of convolution layers in the head. Default 1.
    """  # noqa: W605

    def __init__(self,
                 in_channels,
                 init_cfg=dict(type='Normal', layer='Conv2d', std=0.01),
                 num_convs=1,
                 **kwargs):
        self.num_convs = num_convs
        super(RPNHead, self).__init__(
            1, in_channels, init_cfg=init_cfg, **kwargs)

    def _init_layers(self):
        """Initialize layers of the head."""
        if self.num_convs > 1:
            rpn_convs = []
            for i in range(self.num_convs):
                if i == 0:
                    in_channels = self.in_channels
                else:
                    in_channels = self.feat_channels
                # use ``inplace=False`` to avoid error: one of the variables
                # needed for gradient computation has been modified by an
                # inplace operation.
                rpn_convs.append(
                    ConvModule(
                        in_channels,
                        self.feat_channels,
                        3,
                        padding=1,
                        inplace=False))
            self.rpn_conv = nn.Sequential(*rpn_convs)
        else:
            self.rpn_conv = nn.Conv2d(
                self.in_channels, self.feat_channels, 3, padding=1)
        self.rpn_cls = nn.Conv2d(self.feat_channels,
                                 self.num_base_priors * self.cls_out_channels,
                                 1)
        self.rpn_reg = nn.Conv2d(self.feat_channels, self.num_base_priors * 4,
                                 1)

    def forward_single(self, x):
        """Forward feature map of a single scale level."""
        x = self.rpn_conv(x)
        x = F.relu(x, inplace=True)
        rpn_cls_score = self.rpn_cls(x)
        rpn_bbox_pred = self.rpn_reg(x)
        return rpn_cls_score, rpn_bbox_pred

    def loss(self,
             cls_scores,
             bbox_preds,
             gt_bboxes,
             img_metas,
             gt_bboxes_ignore=None):
        """Compute losses of the head.

        Args:
            cls_scores (list[Tensor]): Box scores for each scale level
                Has shape (N, num_anchors * num_classes, H, W)
            bbox_preds (list[Tensor]): Box energies / deltas for each scale
                level with shape (N, num_anchors * 4, H, W)
            gt_bboxes (list[Tensor]): Ground truth bboxes for each image with
                shape (num_gts, 4) in [tl_x, tl_y, br_x, br_y] format.
            img_metas (list[dict]): Meta information of each image, e.g.,
                image size, scaling factor, etc.
            gt_bboxes_ignore (None | list[Tensor]): specify which bounding
                boxes can be ignored when computing the loss.

        Returns:
            dict[str, Tensor]: A dictionary of loss components.
        """
        losses = super(RPNHead, self).loss(
            cls_scores,
            bbox_preds,
            gt_bboxes,
            None,
            img_metas,
            gt_bboxes_ignore=gt_bboxes_ignore)
        return dict(
            loss_rpn_cls=losses['loss_cls'], loss_rpn_bbox=losses['loss_bbox'])

    def _get_bboxes_single(self,
                           cls_score_list,
                           bbox_pred_list,
                           score_factor_list,
                           mlvl_anchors,
                           img_meta,
                           cfg,
                           rescale=False,
                           with_nms=True,
                           **kwargs):
        """Transform outputs of a single image into bbox predictions.

        Args:
            cls_score_list (list[Tensor]): Box scores from all scale
                levels of a single image, each item has shape
                (num_anchors * num_classes, H, W).
            bbox_pred_list (list[Tensor]): Box energies / deltas from
                all scale levels of a single image, each item has
                shape (num_anchors * 4, H, W).
            score_factor_list (list[Tensor]): Score factor from all scale
                levels of a single image. RPN head does not need this value.
            mlvl_anchors (list[Tensor]): Anchors of all scale level
                each item has shape (num_anchors, 4).
            img_meta (dict): Image meta info.
            cfg (mmcv.Config): Test / postprocessing configuration,
                if None, test_cfg would be used.
            rescale (bool): If True, return boxes in original image space.
                Default: False.
            with_nms (bool): If True, do nms before return boxes.
                Default: True.

        Returns:
            Tensor: Labeled boxes in shape (n, 5), where the first 4 columns
                are bounding box positions (tl_x, tl_y, br_x, br_y) and the
                5-th column is a score between 0 and 1.
        """
        cfg = self.test_cfg if cfg is None else cfg
        cfg = copy.deepcopy(cfg)
        img_shape = img_meta['img_shape']

        # bboxes from different level should be independent during NMS,
        # level_ids are used as labels for batched NMS to separate them
        level_ids = []
        mlvl_scores = []
        mlvl_bbox_preds = []
        mlvl_valid_anchors = []
        nms_pre = cfg.get('nms_pre', -1)
        for level_idx in range(len(cls_score_list)):
            rpn_cls_score = cls_score_list[level_idx]
            rpn_bbox_pred = bbox_pred_list[level_idx]
            assert rpn_cls_score.size()[-2:] == rpn_bbox_pred.size()[-2:]
            rpn_cls_score = rpn_cls_score.permute(1, 2, 0)
            if self.use_sigmoid_cls:
                rpn_cls_score = rpn_cls_score.reshape(-1)
                scores = rpn_cls_score.sigmoid()
            else:
                rpn_cls_score = rpn_cls_score.reshape(-1, 2)
                # We set FG labels to [0, num_class-1] and BG label to
                # num_class in RPN head since mmdet v2.5, which is unified to
                # be consistent with other head since mmdet v2.0. In mmdet v2.0
                # to v2.4 we keep BG label as 0 and FG label as 1 in rpn head.
                scores = rpn_cls_score.softmax(dim=1)[:, 0]
            rpn_bbox_pred = rpn_bbox_pred.permute(1, 2, 0).reshape(-1, 4)

            anchors = mlvl_anchors[level_idx]
            if 0 < nms_pre < scores.shape[0]:
                # sort is faster than topk
                # _, topk_inds = scores.topk(cfg.nms_pre)
                ranked_scores, rank_inds = scores.sort(descending=True)
                topk_inds = rank_inds[:nms_pre]
                scores = ranked_scores[:nms_pre]
                rpn_bbox_pred = rpn_bbox_pred[topk_inds, :]
<<<<<<< HEAD
                anchors = self.prior_generator.sparse_priors(
                    topk_inds, featmap_size_hw, level_idx, scores.dtype,
                    scores.device)
            else:
                anchors = self.prior_generator.single_level_grid_priors(
                    featmap_size_hw, level_idx, scores.dtype, scores.device)
=======
                anchors = anchors[topk_inds, :]

>>>>>>> 60cda0c2
            mlvl_scores.append(scores)
            mlvl_bbox_preds.append(rpn_bbox_pred)
            mlvl_valid_anchors.append(anchors)
            level_ids.append(
                scores.new_full((scores.size(0), ),
                                level_idx,
                                dtype=torch.long))

        return self._bbox_post_process(mlvl_scores, mlvl_bbox_preds,
                                       mlvl_valid_anchors, level_ids, cfg,
                                       img_shape)

    def _bbox_post_process(self, mlvl_scores, mlvl_bboxes, mlvl_valid_anchors,
                           level_ids, cfg, img_shape, **kwargs):
        """bbox post-processing method.

        The boxes would be rescaled to the original image scale and do
        the nms operation. Usually with_nms is False is used for aug test.

        Args:
            mlvl_scores (list[Tensor]): Box scores from all scale
                levels of a single image, each item has shape
                (num_bboxes, num_class).
            mlvl_bboxes (list[Tensor]): Decoded bboxes from all scale
                levels of a single image, each item has shape (num_bboxes, 4).
            mlvl_valid_anchors (list[Tensor]): Anchors of all scale level
                each item has shape (num_bboxes, 4).
            level_ids (list[Tensor]): Indexes from all scale levels of a
                single image, each item has shape (num_bboxes, ).
            cfg (mmcv.Config): Test / postprocessing configuration,
                if None, test_cfg would be used.
            img_shape (tuple(int)): Shape of current image.

        Returns:
            Tensor: Labeled boxes in shape (n, 5), where the first 4 columns
                are bounding box positions (tl_x, tl_y, br_x, br_y) and the
                5-th column is a score between 0 and 1.
        """
        scores = torch.cat(mlvl_scores)
        anchors = torch.cat(mlvl_valid_anchors)
        rpn_bbox_pred = torch.cat(mlvl_bboxes)
        proposals = self.bbox_coder.decode(
            anchors, rpn_bbox_pred, max_shape=img_shape)
        ids = torch.cat(level_ids)

        if cfg.min_bbox_size >= 0:
            w = proposals[:, 2] - proposals[:, 0]
            h = proposals[:, 3] - proposals[:, 1]
            valid_mask = (w > cfg.min_bbox_size) & (h > cfg.min_bbox_size)
            if not valid_mask.all():
                proposals = proposals[valid_mask]
                scores = scores[valid_mask]
                ids = ids[valid_mask]

        if proposals.numel() > 0:
            dets, _ = batched_nms(proposals, scores, ids, cfg.nms)
        else:
            return proposals.new_zeros(0, 5)

        return dets[:cfg.max_per_img]

    # TODO: waiting for refactor the anchor_head and anchor_free head
    def onnx_export(self, x, img_metas):
        """Test without augmentation.

        Args:
            x (tuple[Tensor]): Features from the upstream network, each is
                a 4D-tensor.
            img_metas (list[dict]): Meta info of each image.

        Returns:
            tuple[Tensor, Tensor]: dets of shape [N, num_det, 5]
                and class labels of shape [N, num_det].
        """
        cls_scores, bbox_preds = self(x)

        assert len(cls_scores) == len(bbox_preds)
        num_levels = len(cls_scores)

        device = cls_scores[0].device
        featmap_sizes = [cls_scores[i].shape[-2:] for i in range(num_levels)]
        mlvl_anchors = self.prior_generator.grid_anchors(
            featmap_sizes, device=device)

        cls_scores = [cls_scores[i].detach() for i in range(num_levels)]
        bbox_preds = [bbox_preds[i].detach() for i in range(num_levels)]

        assert len(
            img_metas
        ) == 1, 'Only support one input image while in exporting to ONNX'
        img_shapes = img_metas[0]['img_shape_for_onnx']

        cfg = copy.deepcopy(self.test_cfg)

        mlvl_scores = []
        mlvl_bbox_preds = []
        mlvl_valid_anchors = []
        batch_size = cls_scores[0].shape[0]
        nms_pre_tensor = torch.tensor(
            cfg.nms_pre, device=cls_scores[0].device, dtype=torch.long)
        for idx in range(len(cls_scores)):
            rpn_cls_score = cls_scores[idx]
            rpn_bbox_pred = bbox_preds[idx]
            assert rpn_cls_score.size()[-2:] == rpn_bbox_pred.size()[-2:]
            rpn_cls_score = rpn_cls_score.permute(0, 2, 3, 1)
            if self.use_sigmoid_cls:
                rpn_cls_score = rpn_cls_score.reshape(batch_size, -1)
                scores = rpn_cls_score.sigmoid()
            else:
                rpn_cls_score = rpn_cls_score.reshape(batch_size, -1, 2)
                # We set FG labels to [0, num_class-1] and BG label to
                # num_class in RPN head since mmdet v2.5, which is unified to
                # be consistent with other head since mmdet v2.0. In mmdet v2.0
                # to v2.4 we keep BG label as 0 and FG label as 1 in rpn head.
                scores = rpn_cls_score.softmax(-1)[..., 0]
            rpn_bbox_pred = rpn_bbox_pred.permute(0, 2, 3, 1).reshape(
                batch_size, -1, 4)
            anchors = mlvl_anchors[idx]
            anchors = anchors.expand_as(rpn_bbox_pred)
            # Get top-k prediction
            from mmdet.core.export import get_k_for_topk
            nms_pre = get_k_for_topk(nms_pre_tensor, rpn_bbox_pred.shape[1])
            if nms_pre > 0:
                _, topk_inds = scores.topk(nms_pre)
                batch_inds = torch.arange(batch_size).view(
                    -1, 1).expand_as(topk_inds)
                # Avoid onnx2tensorrt issue in https://github.com/NVIDIA/TensorRT/issues/1134 # noqa: E501
                # Mind k<=3480 in TensorRT for TopK
                transformed_inds = scores.shape[1] * batch_inds + topk_inds
                scores = scores.reshape(-1, 1)[transformed_inds].reshape(
                    batch_size, -1)
                rpn_bbox_pred = rpn_bbox_pred.reshape(
                    -1, 4)[transformed_inds, :].reshape(batch_size, -1, 4)
                anchors = anchors.reshape(-1, 4)[transformed_inds, :].reshape(
                    batch_size, -1, 4)
            mlvl_scores.append(scores)
            mlvl_bbox_preds.append(rpn_bbox_pred)
            mlvl_valid_anchors.append(anchors)

        batch_mlvl_scores = torch.cat(mlvl_scores, dim=1)
        batch_mlvl_anchors = torch.cat(mlvl_valid_anchors, dim=1)
        batch_mlvl_rpn_bbox_pred = torch.cat(mlvl_bbox_preds, dim=1)
        batch_mlvl_proposals = self.bbox_coder.decode(
            batch_mlvl_anchors, batch_mlvl_rpn_bbox_pred, max_shape=img_shapes)

        # Use ONNX::NonMaxSuppression in deployment
        from mmdet.core.export import add_dummy_nms_for_onnx
        batch_mlvl_scores = batch_mlvl_scores.unsqueeze(2)
        score_threshold = cfg.nms.get('score_thr', 0.0)
        nms_pre = cfg.get('deploy_nms_pre', -1)
        dets, _ = add_dummy_nms_for_onnx(batch_mlvl_proposals,
                                         batch_mlvl_scores, cfg.max_per_img,
                                         cfg.nms.iou_threshold,
                                         score_threshold, nms_pre,
                                         cfg.max_per_img)
        return dets<|MERGE_RESOLUTION|>--- conflicted
+++ resolved
@@ -172,17 +172,8 @@
                 topk_inds = rank_inds[:nms_pre]
                 scores = ranked_scores[:nms_pre]
                 rpn_bbox_pred = rpn_bbox_pred[topk_inds, :]
-<<<<<<< HEAD
-                anchors = self.prior_generator.sparse_priors(
-                    topk_inds, featmap_size_hw, level_idx, scores.dtype,
-                    scores.device)
-            else:
-                anchors = self.prior_generator.single_level_grid_priors(
-                    featmap_size_hw, level_idx, scores.dtype, scores.device)
-=======
                 anchors = anchors[topk_inds, :]
 
->>>>>>> 60cda0c2
             mlvl_scores.append(scores)
             mlvl_bbox_preds.append(rpn_bbox_pred)
             mlvl_valid_anchors.append(anchors)
