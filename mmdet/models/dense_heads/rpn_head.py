import copy

import torch
import torch.nn as nn
import torch.nn.functional as F
from mmcv.ops import batched_nms
from mmcv.runner import force_fp32

from ..builder import HEADS
from .anchor_head import AnchorHead


@HEADS.register_module()
class RPNHead(AnchorHead):
    """RPN head.

    Args:
        in_channels (int): Number of channels in the input feature map.
        init_cfg (dict or list[dict], optional): Initialization config dict.
    """  # noqa: W605

    def __init__(self,
                 in_channels,
                 init_cfg=dict(type='Normal', layer='Conv2d', std=0.01),
                 **kwargs):
        super(RPNHead, self).__init__(
            1, in_channels, init_cfg=init_cfg, **kwargs)

    def _init_layers(self):
        """Initialize layers of the head."""
        self.rpn_conv = nn.Conv2d(
            self.in_channels, self.feat_channels, 3, padding=1)
        self.rpn_cls = nn.Conv2d(self.feat_channels,
                                 self.num_anchors * self.cls_out_channels, 1)
        self.rpn_reg = nn.Conv2d(self.feat_channels, self.num_anchors * 4, 1)

    def forward_single(self, x):
        """Forward feature map of a single scale level."""
        x = self.rpn_conv(x)
        x = F.relu(x, inplace=True)
        rpn_cls_score = self.rpn_cls(x)
        rpn_bbox_pred = self.rpn_reg(x)
        return rpn_cls_score, rpn_bbox_pred

    def loss(self,
             cls_scores,
             bbox_preds,
             gt_bboxes,
             img_metas,
             gt_bboxes_ignore=None):
        """Compute losses of the head.

        Args:
            cls_scores (list[Tensor]): Box scores for each scale level
                Has shape (N, num_anchors * num_classes, H, W)
            bbox_preds (list[Tensor]): Box energies / deltas for each scale
                level with shape (N, num_anchors * 4, H, W)
            gt_bboxes (list[Tensor]): Ground truth bboxes for each image with
                shape (num_gts, 4) in [tl_x, tl_y, br_x, br_y] format.
            img_metas (list[dict]): Meta information of each image, e.g.,
                image size, scaling factor, etc.
            gt_bboxes_ignore (None | list[Tensor]): specify which bounding
                boxes can be ignored when computing the loss.

        Returns:
            dict[str, Tensor]: A dictionary of loss components.
        """
        losses = super(RPNHead, self).loss(
            cls_scores,
            bbox_preds,
            gt_bboxes,
            None,
            img_metas,
            gt_bboxes_ignore=gt_bboxes_ignore)
        return dict(
            loss_rpn_cls=losses['loss_cls'], loss_rpn_bbox=losses['loss_bbox'])

    @force_fp32(apply_to=('cls_scores', 'bbox_preds'))
    def get_bboxes(self,
                   cls_scores,
                   bbox_preds,
                   img_metas,
                   cfg=None,
                   rescale=False,
                   with_nms=True):
        """Transform network output for a batch into bbox predictions.

        Args:
            cls_scores (list[Tensor]): Box scores for each scale level
                Has shape (N, num_anchors * num_classes, H, W)
            bbox_preds (list[Tensor]): Box energies / deltas for each scale
                level with shape (N, num_anchors * 4, H, W)
            img_metas (list[dict]): Meta information of each image, e.g.,
                image size, scaling factor, etc.
            cfg (mmcv.Config | None): Test / postprocessing configuration,
                if None, test_cfg would be used
            rescale (bool): If True, return boxes in original image space.
                Default: False.
            with_nms (bool): If True, do nms before return boxes.
                Default: True.

        Returns:
            list[tuple[Tensor, Tensor]]: Each item in result_list is 2-tuple.
                The first item is an (n, 5) tensor, where the first 4 columns
                are bounding box positions (tl_x, tl_y, br_x, br_y) and the
                5-th column is a score between 0 and 1. The second item is a
                (n,) tensor where each item is the predicted class label of the
                corresponding box.
        """
        assert with_nms, '``with_nms`` in RPNHead should always True'
        assert len(cls_scores) == len(bbox_preds)
        num_levels = len(cls_scores)
        device = cls_scores[0].device
        featmap_sizes = [cls_scores[i].shape[-2:] for i in range(num_levels)]
        mlvl_anchors = self.anchor_generator.grid_anchors(
            featmap_sizes, device=device)

        result_list = []
        for img_id in range(len(img_metas)):
            cls_score_list = [
                cls_scores[i][img_id].detach() for i in range(num_levels)
            ]
            bbox_pred_list = [
                bbox_preds[i][img_id].detach() for i in range(num_levels)
            ]
            img_shape = img_metas[img_id]['img_shape']
            scale_factor = img_metas[img_id]['scale_factor']
            proposals = self._get_bboxes_single(cls_score_list, bbox_pred_list,
                                                mlvl_anchors, img_shape,
                                                scale_factor, cfg, rescale)
            result_list.append(proposals)
        return result_list

    def _get_bboxes_single(self,
                           cls_scores,
                           bbox_preds,
                           mlvl_anchors,
                           img_shape,
                           scale_factor,
                           cfg,
                           rescale=False):
        """Transform outputs for a single batch item into bbox predictions.

          Args:
            cls_scores (list[Tensor]): Box scores of all scale level
                each item has shape (num_anchors * num_classes, H, W).
            bbox_preds (list[Tensor]): Box energies / deltas of all
                scale level, each item has shape (num_anchors * 4, H, W).
            mlvl_anchors (list[Tensor]): Anchors of all scale level
                each item has shape (num_total_anchors, 4).
            img_shape (tuple[int]): Shape of the input image,
                (height, width, 3).
            scale_factor (ndarray): Scale factor of the image arrange as
                (w_scale, h_scale, w_scale, h_scale).
            cfg (mmcv.Config): Test / postprocessing configuration,
                if None, test_cfg would be used.
            rescale (bool): If True, return boxes in original image space.
                Default: False.

        Returns:
            Tensor: Labeled boxes in shape (n, 5), where the first 4 columns
                are bounding box positions (tl_x, tl_y, br_x, br_y) and the
                5-th column is a score between 0 and 1.
        """
        cfg = self.test_cfg if cfg is None else cfg
        cfg = copy.deepcopy(cfg)
        # bboxes from different level should be independent during NMS,
        # level_ids are used as labels for batched NMS to separate them
        level_ids = []
        mlvl_scores = []
        mlvl_bbox_preds = []
        mlvl_valid_anchors = []
        for idx in range(len(cls_scores)):
            rpn_cls_score = cls_scores[idx]
            rpn_bbox_pred = bbox_preds[idx]
            assert rpn_cls_score.size()[-2:] == rpn_bbox_pred.size()[-2:]
            rpn_cls_score = rpn_cls_score.permute(1, 2, 0)
            if self.use_sigmoid_cls:
                rpn_cls_score = rpn_cls_score.reshape(-1)
                scores = rpn_cls_score.sigmoid()
            else:
                rpn_cls_score = rpn_cls_score.reshape(-1, 2)
                # We set FG labels to [0, num_class-1] and BG label to
                # num_class in RPN head since mmdet v2.5, which is unified to
                # be consistent with other head since mmdet v2.0. In mmdet v2.0
                # to v2.4 we keep BG label as 0 and FG label as 1 in rpn head.
                scores = rpn_cls_score.softmax(dim=1)[:, 0]
            rpn_bbox_pred = rpn_bbox_pred.permute(1, 2, 0).reshape(-1, 4)
            anchors = mlvl_anchors[idx]
            if cfg.nms_pre > 0 and scores.shape[0] > cfg.nms_pre:
                # sort is faster than topk
                # _, topk_inds = scores.topk(cfg.nms_pre)
                ranked_scores, rank_inds = scores.sort(descending=True)
                topk_inds = rank_inds[:cfg.nms_pre]
                scores = ranked_scores[:cfg.nms_pre]
                rpn_bbox_pred = rpn_bbox_pred[topk_inds, :]
                anchors = anchors[topk_inds, :]
            mlvl_scores.append(scores)
            mlvl_bbox_preds.append(rpn_bbox_pred)
            mlvl_valid_anchors.append(anchors)
            level_ids.append(
                scores.new_full((scores.size(0), ), idx, dtype=torch.long))

        scores = torch.cat(mlvl_scores)
        anchors = torch.cat(mlvl_valid_anchors)
        rpn_bbox_pred = torch.cat(mlvl_bbox_preds)
        proposals = self.bbox_coder.decode(
            anchors, rpn_bbox_pred, max_shape=img_shape)
        ids = torch.cat(level_ids)

<<<<<<< HEAD
        result_list = []
        for (mlvl_proposals, mlvl_scores,
             mlvl_ids) in zip(batch_mlvl_proposals, batch_mlvl_scores,
                              batch_mlvl_ids):
            if cfg.min_bbox_size >= 0:
                w = mlvl_proposals[:, 2] - mlvl_proposals[:, 0]
                h = mlvl_proposals[:, 3] - mlvl_proposals[:, 1]
                valid_ind = torch.nonzero(
                    (w > cfg.min_bbox_size)
                    & (h > cfg.min_bbox_size),
                    as_tuple=False).squeeze()
                if valid_ind.sum().item() != len(mlvl_proposals):
                    mlvl_proposals = mlvl_proposals[valid_ind, :]
                    mlvl_scores = mlvl_scores[valid_ind]
                    mlvl_ids = mlvl_ids[valid_ind]

            dets, keep = batched_nms(mlvl_proposals, mlvl_scores, mlvl_ids,
                                     cfg.nms)
            result_list.append(dets)
        return result_list
=======
        if cfg.min_bbox_size > 0:
            w = proposals[:, 2] - proposals[:, 0]
            h = proposals[:, 3] - proposals[:, 1]
            valid_mask = (w >= cfg.min_bbox_size) & (h >= cfg.min_bbox_size)
            if not valid_mask.all():
                proposals = proposals[valid_mask]
                scores = scores[valid_mask]
                ids = ids[valid_mask]
        if proposals.numel() > 0:
            dets, keep = batched_nms(proposals, scores, ids, cfg.nms)
        else:
            return proposals.new_zeros(0, 5)

        return dets[:cfg.max_per_img]
>>>>>>> a4e04e86

    def onnx_export(self, x, img_metas):
        """Test without augmentation.

        Args:
            x (tuple[Tensor]): Features from the upstream network, each is
                a 4D-tensor.
            img_metas (list[dict]): Meta info of each image.

        Returns:
            tuple[Tensor, Tensor]: dets of shape [N, num_det, 5]
                and class labels of shape [N, num_det].
        """
        cls_scores, bbox_preds = self(x)

        assert len(cls_scores) == len(bbox_preds)
        num_levels = len(cls_scores)

        device = cls_scores[0].device
        featmap_sizes = [cls_scores[i].shape[-2:] for i in range(num_levels)]
        mlvl_anchors = self.anchor_generator.grid_anchors(
            featmap_sizes, device=device)

        cls_scores = [cls_scores[i].detach() for i in range(num_levels)]
        bbox_preds = [bbox_preds[i].detach() for i in range(num_levels)]

        assert len(
            img_metas
        ) == 1, 'Only support one input image while in exporting to ONNX'
        img_shapes = img_metas[0]['img_shape_for_onnx']

        cfg = copy.deepcopy(self.test_cfg)

        mlvl_scores = []
        mlvl_bbox_preds = []
        mlvl_valid_anchors = []
        batch_size = cls_scores[0].shape[0]
        nms_pre_tensor = torch.tensor(
            cfg.nms_pre, device=cls_scores[0].device, dtype=torch.long)
        for idx in range(len(cls_scores)):
            rpn_cls_score = cls_scores[idx]
            rpn_bbox_pred = bbox_preds[idx]
            assert rpn_cls_score.size()[-2:] == rpn_bbox_pred.size()[-2:]
            rpn_cls_score = rpn_cls_score.permute(0, 2, 3, 1)
            if self.use_sigmoid_cls:
                rpn_cls_score = rpn_cls_score.reshape(batch_size, -1)
                scores = rpn_cls_score.sigmoid()
            else:
                rpn_cls_score = rpn_cls_score.reshape(batch_size, -1, 2)
                # We set FG labels to [0, num_class-1] and BG label to
                # num_class in RPN head since mmdet v2.5, which is unified to
                # be consistent with other head since mmdet v2.0. In mmdet v2.0
                # to v2.4 we keep BG label as 0 and FG label as 1 in rpn head.
                scores = rpn_cls_score.softmax(-1)[..., 0]
            rpn_bbox_pred = rpn_bbox_pred.permute(0, 2, 3, 1).reshape(
                batch_size, -1, 4)
            anchors = mlvl_anchors[idx]
            anchors = anchors.expand_as(rpn_bbox_pred)
            # Get top-k prediction
            from mmdet.core.export import get_k_for_topk
            nms_pre = get_k_for_topk(nms_pre_tensor, rpn_bbox_pred.shape[1])
            if nms_pre > 0:
                _, topk_inds = scores.topk(nms_pre)
                batch_inds = torch.arange(batch_size).view(
                    -1, 1).expand_as(topk_inds)
                # Avoid onnx2tensorrt issue in https://github.com/NVIDIA/TensorRT/issues/1134 # noqa: E501
                # Mind k<=3480 in TensorRT for TopK
                transformed_inds = scores.shape[1] * batch_inds + topk_inds
                scores = scores.reshape(-1, 1)[transformed_inds].reshape(
                    batch_size, -1)
                rpn_bbox_pred = rpn_bbox_pred.reshape(
                    -1, 4)[transformed_inds, :].reshape(batch_size, -1, 4)
                anchors = anchors.reshape(-1, 4)[transformed_inds, :].reshape(
                    batch_size, -1, 4)
            mlvl_scores.append(scores)
            mlvl_bbox_preds.append(rpn_bbox_pred)
            mlvl_valid_anchors.append(anchors)

        batch_mlvl_scores = torch.cat(mlvl_scores, dim=1)
        batch_mlvl_anchors = torch.cat(mlvl_valid_anchors, dim=1)
        batch_mlvl_rpn_bbox_pred = torch.cat(mlvl_bbox_preds, dim=1)
        batch_mlvl_proposals = self.bbox_coder.decode(
            batch_mlvl_anchors, batch_mlvl_rpn_bbox_pred, max_shape=img_shapes)

        # Use ONNX::NonMaxSuppression in deployment
        from mmdet.core.export import add_dummy_nms_for_onnx
        batch_mlvl_scores = batch_mlvl_scores.unsqueeze(2)
        score_threshold = cfg.nms.get('score_thr', 0.0)
        nms_pre = cfg.get('deploy_nms_pre', -1)
        dets, _ = add_dummy_nms_for_onnx(batch_mlvl_proposals,
                                         batch_mlvl_scores, cfg.max_per_img,
                                         cfg.nms.iou_threshold,
                                         score_threshold, nms_pre,
                                         cfg.max_per_img)
        return dets<|MERGE_RESOLUTION|>--- conflicted
+++ resolved
@@ -208,28 +208,6 @@
             anchors, rpn_bbox_pred, max_shape=img_shape)
         ids = torch.cat(level_ids)
 
-<<<<<<< HEAD
-        result_list = []
-        for (mlvl_proposals, mlvl_scores,
-             mlvl_ids) in zip(batch_mlvl_proposals, batch_mlvl_scores,
-                              batch_mlvl_ids):
-            if cfg.min_bbox_size >= 0:
-                w = mlvl_proposals[:, 2] - mlvl_proposals[:, 0]
-                h = mlvl_proposals[:, 3] - mlvl_proposals[:, 1]
-                valid_ind = torch.nonzero(
-                    (w > cfg.min_bbox_size)
-                    & (h > cfg.min_bbox_size),
-                    as_tuple=False).squeeze()
-                if valid_ind.sum().item() != len(mlvl_proposals):
-                    mlvl_proposals = mlvl_proposals[valid_ind, :]
-                    mlvl_scores = mlvl_scores[valid_ind]
-                    mlvl_ids = mlvl_ids[valid_ind]
-
-            dets, keep = batched_nms(mlvl_proposals, mlvl_scores, mlvl_ids,
-                                     cfg.nms)
-            result_list.append(dets)
-        return result_list
-=======
         if cfg.min_bbox_size > 0:
             w = proposals[:, 2] - proposals[:, 0]
             h = proposals[:, 3] - proposals[:, 1]
@@ -238,13 +216,14 @@
                 proposals = proposals[valid_mask]
                 scores = scores[valid_mask]
                 ids = ids[valid_mask]
+        if 'max_per_img' in cfg:
+            cfg.nms.max_num = cfg.max_per_img
         if proposals.numel() > 0:
             dets, keep = batched_nms(proposals, scores, ids, cfg.nms)
         else:
             return proposals.new_zeros(0, 5)
 
-        return dets[:cfg.max_per_img]
->>>>>>> a4e04e86
+        return dets
 
     def onnx_export(self, x, img_metas):
         """Test without augmentation.
