import torch
import torch.nn as nn
import math
from mmcv.cnn import bias_init_with_prob, normal_init
from mmcv.ops import batched_nms
from mmcv.runner import force_fp32

from mmdet.core import multi_apply
from mmdet.core import distance2bbox
from mmdet.models import HEADS, build_loss
from mmdet.models.utils import gaussian_radius, gen_gaussian_target
from ..utils.gaussian_target import (get_local_maximum, get_topk_from_heatmap,
                                     transpose_and_gather_feat)
# from mmdet.models.utils import _transpose
from .base_dense_head import BaseDenseHead
from .dense_test_mixins import BBoxTestMixin

# added by mmz
from typing import List
import torch.distributed as dist
from torch.nn import functional as F


INF = 100000000


class Scale(nn.Module):
    def __init__(self, init_value=1.0):
        super(Scale, self).__init__()
        self.scale = nn.Parameter(torch.FloatTensor([init_value]))

    def forward(self, input):
        return input * self.scale


def get_norm(norm, out_channels):
    """
    Args:
        norm (str or callable): either one of BN, SyncBN, FrozenBN, GN;
            or a callable that takes a channel number and returns
            the normalization layer as a nn.Module.

    Returns:
        nn.Module or None: the normalization layer
    """
    if norm is None:
        return None
    if isinstance(norm, str):
        if len(norm) == 0:
            return None
        norm = {
            # "BN": BatchNorm2d,
            # # Fixed in https://github.com/pytorch/pytorch/pull/36382
            # "SyncBN": NaiveSyncBatchNorm if env.TORCH_VERSION <= (1, 5)
            # else nn.SyncBatchNorm,
            # "FrozenBN": FrozenBatchNorm2d,
            "GN": lambda channels: nn.GroupNorm(32, channels),
            # for debugging:
            "nnSyncBN": nn.SyncBatchNorm,
            # "naiveSyncBN": NaiveSyncBatchNorm,
        }[norm]
    return norm(out_channels)


@HEADS.register_module()
class CustomCenterNetHead(BaseDenseHead, BBoxTestMixin):
    """Objects as Points Head. CenterHead use center_point to indicate object's
    position. Paper link <https://arxiv.org/abs/1904.07850>

    Args:
        in_channel (int): Number of channel in the input feature map.
        feat_channel (int): Number of channel in the intermediate feature map.
        num_classes (int): Number of categories excluding the background
            category.
        loss_center_heatmap (dict | None): Config of center heatmap loss.
            Default: GaussianFocalLoss.
        loss_wh (dict | None): Config of wh loss. Default: L1Loss.
        loss_offset (dict | None): Config of offset loss. Default: L1Loss.
        train_cfg (dict | None): Training config. Useless in CenterNet,
            but we keep this variable for SingleStageDetector. Default: None.
        test_cfg (dict | None): Testing config of CenterNet. Default: None.
        init_cfg (dict or list[dict], optional): Initialization config dict.
            Default: None
    """

    def __init__(self,
                 in_channel,
                 num_classes,
                 num_features,
                 num_cls_convs,
                 num_box_convs,
                 num_share_convs,
                 use_deformable,
                 train_cfg=None,
                 test_cfg=None,
                 init_cfg=None):
        super(CustomCenterNetHead, self).__init__(init_cfg)
        self.out_kernel = 3
        self.norm = "GN"
        self.only_proposal = True

        self.num_classes = num_classes
        self.strides = [8, 16, 32, 64, 128]
        self.hm_min_overlap = 0.8
        self.delta = (1-self.hm_min_overlap)/(1+self.hm_min_overlap)
        self.sizes_of_interest = [[0, 80], [64, 160], [128, 320], [256, 640], [512, 10000000]]
        self.min_radius = 4
        self.with_agn_hm = True
        self.pos_weight = 0.5
        self.neg_weight = 0.5
        self.not_norm_reg = True
        self.reg_weight = 1.0

        self.hm_focal_alpha = 0.25
        self.hm_focal_beta = 4
        self.loss_gamma = 2.0
        self.sigmoid_clamp = 0.0001
        self.ignore_high_fp = 0.85

        self.train_cfg = train_cfg
        self.test_cfg = test_cfg

        self.fp16_enabled = False
        self.more_pos = False
        self.center_nms = False
        self.pre_nms_topk_train = 4000
        self.pre_nms_topk_test = 1000
        self.nms_thresh_train = 0.9
        self.nms_thresh_test = 0.9
        self.post_nms_topk_train = 2000
        self.post_nms_topk_test = 256
        self.more_pos_topk = 9
        self.score_thresh = 0.0001
        self.not_nms = False
<<<<<<< HEAD

        head_configs = {"cls": (num_cls_convs, False),
                        "bbox": (num_box_convs, False),
                        "share": (num_share_convs, False)}
=======


        head_configs = {"cls": (num_cls_convs,False),
                        "bbox": (num_box_convs,False),
                        "share": (num_share_convs,False)}
>>>>>>> e9483e8d

        channels = {
            'cls': in_channel,
            'bbox': in_channel,
            'share': in_channel,
        }

<<<<<<< HEAD
        # init  1.<cls_tower>    2.<bbox_tower>     3.<share_tower>
        self._build_tower(head_configs, channels)
        self.bbox_pred = self._build_head(in_channel, 4)

        # init   <scales>
        self.scales = nn.ModuleList(
            [Scale(init_value=1.0) for _ in range(num_features)])

        self.agn_hm = self._build_head(in_channel, 1)

        # initialize the <cls_logits>, config assigns it to false !
        if not self.only_proposal:
            cls_kernel_size = self.out_kernel
            self.cls_logits = nn.Conv2d(
                in_channel, self.num_classes,
                kernel_size=cls_kernel_size,
                stride=1,
                padding=cls_kernel_size // 2,
            )

    def _build_head(self, in_channel, out_channel):
        """Build head for each branch."""
        layer = nn.Conv2d(
            in_channel, out_channel, kernel_size=self.out_kernel,
            stride=1, padding=self.out_kernel // 2
        )
        return layer

    def _build_tower(self, head_configs, channels):
        # init the     1.<cls_tower>    2.<bbox_tower>     3.<share_tower>
        for head in head_configs:
            tower = []
            num_convs, use_deformable = head_configs[head]
            channel = channels[head]
            for i in range(num_convs):
                conv_func = nn.Conv2d
                tower.append(conv_func(
                        channel,
                        channel,
                        kernel_size=3, stride=1,
                        padding=1, bias=True
                ))
                if self.norm == 'GN' and channel % 32 != 0:
                    tower.append(nn.GroupNorm(25, channel))
                elif self.norm != '':
                    # print("please add get_norm function")
                    tower.append(get_norm(self.norm, channel))
                tower.append(nn.ReLU())
            self.add_module('{}_tower'.format(head),
                            nn.Sequential(*tower))

    def init_weights(self):
        """Initialize weights of the head."""
        # initialize the  1.<cls_tower> 2.<bbox_tower>  3.<share_tower>  4.<bbox_pred>
=======
        self._build_tower(head_configs, channels)               # init  1.<cls_tower>    2.<bbox_tower>     3.<share_tower>

        self.bbox_pred = self._build_head(in_channel, 4)

        self.scales = nn.ModuleList(                                # init   <scales>
            [Scale(init_value=1.0) for _ in range(num_features)])

        self.agn_hm = self._build_head(in_channel, 1)

        ### initialize the <cls_logits>, config assigns it to false !
        if not self.only_proposal:
            cls_kernel_size = self.out_kernel
            self.cls_logits = nn.Conv2d(
                in_channel, self.num_classes,
                kernel_size=cls_kernel_size,
                stride=1,
                padding=cls_kernel_size // 2,
            )


    def _build_head(self, in_channel, out_channel):
        """Build head for each branch."""
        layer = nn.Conv2d(
            in_channel, out_channel, kernel_size=self.out_kernel,
            stride=1, padding=self.out_kernel // 2
        )
        return layer


    def _build_tower(self, head_configs, channels):
        ##### init the     1.<cls_tower>    2.<bbox_tower>     3.<share_tower>
        for head in head_configs:
            tower = []
            num_convs, use_deformable = head_configs[head]
            channel = channels[head]
            for i in range(num_convs):
                conv_func = nn.Conv2d
                tower.append(conv_func(
                        channel,
                        channel,
                        kernel_size=3, stride=1,
                        padding=1, bias=True
                ))
                if self.norm == 'GN' and channel % 32 != 0:
                    tower.append(nn.GroupNorm(25, channel))
                elif self.norm != '':
                    # print("please add get_norm function")
                    tower.append(get_norm(self.norm, channel))
                tower.append(nn.ReLU())
            self.add_module('{}_tower'.format(head),
                            nn.Sequential(*tower))



    def init_weights(self):
        """Initialize weights of the head."""

        ### initialize the    1.<cls_tower>   2.<bbox_tower>    3.<share_tower>   4.<bbox_pred>
>>>>>>> e9483e8d
        for modules in [
            self.cls_tower, self.bbox_tower,
            self.share_tower,
            self.bbox_pred,
        ]:
            for layer in modules.modules():
                if isinstance(layer, nn.Conv2d):
                    torch.nn.init.normal_(layer.weight, std=0.01)
                    torch.nn.init.constant_(layer.bias, 0)

        torch.nn.init.constant_(self.bbox_pred.bias, 8.)

        # initialize the    <agn_hm>
        # prior_prob = cfg.MODEL.CENTERNET.PRIOR_PROB --> 0.01 in config
        prior_prob = 0.01
        bias_value = -math.log((1 - prior_prob) / prior_prob)

        torch.nn.init.constant_(self.agn_hm.bias, bias_value)
        torch.nn.init.normal_(self.agn_hm.weight, std=0.01)

        # if <cls_logits>
        if not self.only_proposal:
            torch.nn.init.constant_(self.cls_logits.bias, bias_value)
            torch.nn.init.normal_(self.cls_logits.weight, std=0.01)

    def forward(self, feats):
        """Forward features. Notice CenterNet head does not use FPN.

        Args:
            feats (tuple[Tensor]): Features from the upstream network, each is
                a 4D-tensor.

        Returns:
            cls (List[Tensor]): cls predict for
                all levels, the channels number is num_classes.
            bbox_reg (List[Tensor]): bbox_reg predicts for all levels,
                the channels number is 4.
            agn_hms (List[Tensor]): agn_hms predicts for all levels,
                the channels number is 1.
        """
        return multi_apply(self.forward_single, feats,
                            [i for i in range(len(feats))])

    def forward_single(self, feat, i):
        """Forward feature of a single level.

        Args:
            feat (Tensor): Feature of a single level.

        Returns:
            cls(Tensor): cls predicts, the channels number is class number: 80
            bbox_reg(Tensor): reg predicts, the channels number is 4
            agn_hms (Tensor): center predict heatmaps, the channels number is 1

        """
        # feat = self.share_tower(feat)
        # cls_tower = self.cls_tower(feat)
        # bbox_tower = self.bbox_tower(feat)
        # if not self.only_proposal:
        #     clss = self.cls_logits(cls_tower)
        # else:
        #     clss = None

        # if self.with_agn_hm:
        #     agn_hms = self.agn_hm(bbox_tower)
        # else:
        #     agn_hms = None
        # reg = self.bbox_pred(bbox_tower)
        # reg = self.scales(reg)
        # return clss, reg, agn_hms
        feat = self.share_tower(feat)       # not used
        cls_tower = self.cls_tower(feat)    # not used
        bbox_tower = self.bbox_tower(feat)
        # print("cls_tower:",cls_tower.size(), bbox_tower.size())
        if not self.only_proposal:
            clss = self.cls_logits(cls_tower)
        else:
            clss = None
        agn_hms = self.agn_hm(bbox_tower)
        reg = self.bbox_pred(bbox_tower)
        reg = self.scales[i](reg)
        # reg = self.scales[l](reg)
        bbox_reg = F.relu(reg)
        # print("bbox_reg",bbox_reg.size(), agn_hms.size())
        return clss, bbox_reg, agn_hms

    def loss(self,
             clss_per_level,
             reg_pred_per_level,
             agn_hm_pred_per_level,
             gt_bboxes,
             gt_labels,
             img_metas,
             gt_bboxes_ignore=None):
        """Compute losses of the dense head.

        Args:
            agn_hm_pred_per_level (list[Tensor]): center predict heatmaps for
               all levels with shape (B, 1, H, W).
            reg_pred_per_level (list[Tensor]): reg predicts for all levels with
               shape (B, 4, H, W).
            gt_bboxes (list[Tensor]): Ground truth bboxes for each image with
                shape (num_gts, 4) in [tl_x, tl_y, br_x, br_y] format.
            gt_labels (list[Tensor]): class indices corresponding to each box.
            img_metas (list[dict]): Meta information of each image, e.g.,
                image size, scaling factor, etc.
            gt_bboxes_ignore (None | list[Tensor]): specify which bounding
                boxes can be ignored when computing the loss. Default: None

        Returns:
            dict[str, Tensor]: which has components below:
                - loss_centernet_loc (Tensor): loss of center heatmap.
                - loss_centernet_agn_pos (Tensor): loss of
                - loss_centernet_agn_neg (Tensor): loss of.
        """
        grids = self.compute_grids(agn_hm_pred_per_level)
        shapes_per_level = grids[0].new_tensor(
                    [(x.shape[2], x.shape[3]) for x in reg_pred_per_level])
        pos_inds, reg_targets, flattened_hms = \
            self._get_ground_truth(
                grids, shapes_per_level, gt_bboxes)
        logits_pred, reg_pred, agn_hm_pred = self._flatten_outputs(
            clss_per_level, reg_pred_per_level, agn_hm_pred_per_level)
        losses = self.compute_losses(
            pos_inds, reg_targets, flattened_hms,
            logits_pred, reg_pred, agn_hm_pred)

        return losses

    def compute_losses(self, pos_inds, reg_targets, flattened_hms,
                        logits_pred, reg_pred, agn_hm_pred):
        '''
        Inputs:
            pos_inds: N
            reg_targets: M x 4
            flattened_hms: M x C
            logits_pred: M x C
            reg_pred: M x 4
            agn_hm_pred: M x 1 or None
            N: number of positive locations in all images
            M: number of pixels from all FPN levels
            C: number of classes
        '''
        assert (torch.isfinite(reg_pred).all().item())
        num_pos_local = pos_inds.numel()
        num_gpus = self.get_world_size()
        total_num_pos = self.reduce_sum(
            pos_inds.new_tensor([num_pos_local])).item()
        num_pos_avg = max(total_num_pos / num_gpus, 1.0)

        losses = {}
        # if not self.only_proposal:
        #     pos_loss, neg_loss = heatmap_focal_loss_jit(
        #         logits_pred, flattened_hms, pos_inds, labels,
        #         alpha=self.hm_focal_alpha,
        #         beta=self.hm_focal_beta,
        #         gamma=self.loss_gamma,
        #         reduction='sum',
        #         sigmoid_clamp=self.sigmoid_clamp,
        #         ignore_high_fp=self.ignore_high_fp,
        #     )
        #     pos_loss = self.pos_weight * pos_loss / num_pos_avg
        #     neg_loss = self.neg_weight * neg_loss / num_pos_avg
        #     losses['loss_centernet_pos'] = pos_loss
        #     losses['loss_centernet_neg'] = neg_loss

        reg_inds = torch.nonzero(reg_targets.max(dim=1)[0] >= 0).squeeze(1)
        reg_pred = reg_pred[reg_inds]
        reg_targets_pos = reg_targets[reg_inds]
        reg_weight_map = flattened_hms.max(dim=1)[0]
        reg_weight_map = reg_weight_map[reg_inds]
        reg_weight_map = reg_weight_map * 0 + 1 \
            if self.not_norm_reg else reg_weight_map
        reg_norm = \
            max(self.reduce_sum(reg_weight_map.sum()).item() / num_gpus, 1)
        reg_loss = self.reg_weight * self.my_iou_loss(
            reg_pred, reg_targets_pos, reg_weight_map,
            reduction='sum') / reg_norm
        losses['loss_centernet_loc'] = reg_loss

        if self.with_agn_hm:
            cat_agn_heatmap = flattened_hms.max(dim=1)[0]  # M
            agn_pos_loss, agn_neg_loss = self.binary_heatmap_focal_loss(
                agn_hm_pred, cat_agn_heatmap, pos_inds,
                alpha=self.hm_focal_alpha, 
                beta=self.hm_focal_beta, 
                gamma=self.loss_gamma,
                sigmoid_clamp=self.sigmoid_clamp,
                ignore_high_fp=self.ignore_high_fp,
            )
            agn_pos_loss = self.pos_weight * agn_pos_loss / num_pos_avg
            agn_neg_loss = self.neg_weight * agn_neg_loss / num_pos_avg
            losses['loss_centernet_agn_pos'] = agn_pos_loss
            losses['loss_centernet_agn_neg'] = agn_neg_loss

        # if self.debug:
        #     print('losses', losses)
        #     print('total_num_pos', total_num_pos)
        return losses

    def compute_grids(self, agn_hm_pred_per_level):
        grids = []
        for level, agn_hm_pred in enumerate(agn_hm_pred_per_level):
            h, w = agn_hm_pred.size()[-2:]
            shifts_x = torch.arange(
                0, w * self.strides[level],
                step=self.strides[level],
                dtype=torch.float32, device=agn_hm_pred.device)
            shifts_y = torch.arange(
                0, h * self.strides[level],
                step=self.strides[level],
                dtype=torch.float32, device=agn_hm_pred.device)
            shift_y, shift_x = torch.meshgrid(shifts_y, shifts_x)
            shift_x = shift_x.reshape(-1)
            shift_y = shift_y.reshape(-1)
            grids_per_level = torch.stack((shift_x, shift_y), dim=1) + \
                self.strides[level] // 2
            grids.append(grids_per_level)
        return grids

    def _get_ground_truth(self, grids, shapes_per_level, gt_bboxes):
        '''
        Input:
            grids: list of tensors [(hl x wl, 2)]_l
            shapes_per_level: list of tuples L x 2:
            gt_bboxes (list[Tensor]): Ground truth bboxes for each image with
                shape (num_gts, 4) in [tl_x, tl_y, br_x, br_y] format.

        Retuen:
            pos_inds: N
            reg_targets: M x 4
            flattened_hms: M x C or M x 1
            N: number of objects in all images
            M: number of pixels from all FPN levels
        '''

        # get positive pixel index
        pos_inds = self._get_label_inds(gt_bboxes, shapes_per_level)

        heatmap_channels = self.num_classes
        L = len(grids)
        num_loc_list = [len(loc) for loc in grids]
        strides = torch.cat([
            shapes_per_level.new_ones(num_loc_list[l_]) * self.strides[l_]
            for l_ in range(L)]).float()  # M
        reg_size_ranges = \
            torch.cat([shapes_per_level.new_tensor(self.sizes_of_interest[l_]).float().view(1, 2).expand(num_loc_list[l_], 2)
                        for l_ in range(L)])  # M x 2
        grids = torch.cat(grids, dim=0)  # M x 2
        M = grids.shape[0]

        reg_targets = []
        flattened_hms = []
        for i in range(len(gt_bboxes)):  # images
            boxes = gt_bboxes[i]  # N x 4
            # area = gt_instances[i].gt_boxes.area() # N
            area = (boxes[:, 2] - boxes[:, 0]) * (boxes[:, 3] - boxes[:, 1])
            # gt_classes = gt_labels[i] # N in [0, self.num_classes]

            N = boxes.shape[0]
            if N == 0:
                reg_targets.append(grids.new_zeros((M, 4)) - self.INF)
                flattened_hms.append(
                    grids.new_zeros((
                        M, 1 if self.only_proposal else heatmap_channels)))
                continue

            l = grids[:, 0].view(M, 1) - boxes[:, 0].view(1, N)  # M x N
            t = grids[:, 1].view(M, 1) - boxes[:, 1].view(1, N)  # M x N
            r = boxes[:, 2].view(1, N) - grids[:, 0].view(M, 1)  # M x N
            b = boxes[:, 3].view(1, N) - grids[:, 1].view(M, 1)  # M x N
            reg_target = torch.stack([l, t, r, b], dim=2)  # M x N x 4

            centers = ((boxes[:, [0, 1]] + boxes[:, [2, 3]]) / 2)  # N x 2
            centers_expanded = centers.view(1, N, 2).expand(M, N, 2)  # MxNx2
            strides_expanded = strides.view(M, 1, 1).expand(M, N, 2)
            centers_discret = ((centers_expanded / strides_expanded).int() *
                                strides_expanded).float() + strides_expanded / 2  # M x N x 2

            is_peak = (((grids.view(M, 1, 2).expand(M, N, 2) -
                        centers_discret) ** 2).sum(dim=2) == 0)  # M x N
            is_in_boxes = reg_target.min(dim=2)[0] > 0  # M x N
            is_center3x3 = self.get_center3x3(
                grids, centers, strides) & is_in_boxes  # M x N
            is_cared_in_the_level = self.assign_reg_fpn(
                reg_target, reg_size_ranges)  # M x N
            reg_mask = is_center3x3 & is_cared_in_the_level  # M x N

            dist2 = ((grids.view(M, 1, 2).expand(M, N, 2) - centers_expanded) ** 2).sum(dim=2)  # M x N
            dist2[is_peak] = 0
            radius2 = self.delta ** 2 * 2 * area  # N
            radius2 = torch.clamp(
                radius2, min=self.min_radius ** 2)
            weighted_dist2 = dist2 / radius2.view(1, N).expand(M, N)  # M x N
            reg_target = self._get_reg_targets(
                reg_target, weighted_dist2.clone(), reg_mask, area)  # M x 4

            if self.only_proposal:
                flattened_hm = self._create_agn_heatmaps_from_dist(
                    weighted_dist2.clone())  # M x 1
            # else:
            #     flattened_hm = self._create_heatmaps_from_dist(
            #         weighted_dist2.clone(), gt_classes,
            #         channels=heatmap_channels) # M x C

            reg_targets.append(reg_target)
            flattened_hms.append(flattened_hm)

        # transpose im first training_targets to level first ones
        # reg_targets = self._transpose(reg_targets, num_loc_list)

    #     This function is used to transpose image first training targets to
    #         level first ones
        for im_i in range(len(reg_targets)):
            reg_targets[im_i] = torch.split(
                reg_targets[im_i], num_loc_list, dim=0)

        targets_level_first = []
        for targets_per_level in zip(*reg_targets):
            targets_level_first.append(
                torch.cat(targets_per_level, dim=0))
        reg_targets = targets_level_first

        # flattened_hms = self._transpose(flattened_hms, num_loc_list)
        for im_i in range(len(flattened_hms)):
            flattened_hms[im_i] = torch.split(
                flattened_hms[im_i], num_loc_list, dim=0)

        hms_level_first = []
        for hms_per_level in zip(*flattened_hms):
            hms_level_first.append(
                torch.cat(hms_per_level, dim=0))
        flattened_hms = hms_level_first

        for i in range(len(reg_targets)):
            reg_targets[i] = reg_targets[i] / float(self.strides[i])
        reg_targets = torch.cat([x for x in reg_targets], dim=0)  # MB x 4
        flattened_hms = torch.cat([x for x in flattened_hms], dim=0)  # MB x C

        return pos_inds, reg_targets, flattened_hms

    def _get_label_inds(self, gt_bboxes, shapes_per_level):
        '''
        Inputs:
            gt_bboxes (list[Tensor]): Ground truth bboxes for each image with
                shape (num_gts, 4) in [tl_x, tl_y, br_x, br_y] format.
            shapes_per_level: L x 2 [(h_l, w_l)]_L
        Returns:
            pos_inds: N'
        '''
        pos_inds = []
        # labels = []
        L = len(self.strides)
        B = len(gt_bboxes)
        shapes_per_level = shapes_per_level.long()
        loc_per_level = (shapes_per_level[:, 0] * shapes_per_level[:, 1]).long()  # L
        level_bases = []
        s = 0
        for l in range(L):
            level_bases.append(s)
            s = s + B * loc_per_level[l]
        level_bases = shapes_per_level.new_tensor(level_bases).long()  # L
        strides_default = shapes_per_level.new_tensor(self.strides).float()  # L
        for im_i in range(B):
            # targets_per_im = gt_instances[im_i]
            bboxes = gt_bboxes[im_i]  # n x 4
            n = bboxes.shape[0]
            centers = ((bboxes[:, [0, 1]] + bboxes[:, [2, 3]]) / 2)  # n x 2
            centers = centers.view(n, 1, 2).expand(n, L, 2)
            strides = strides_default.view(1, L, 1).expand(n, L, 2)
            centers_inds = (centers / strides).long()  # n x L x 2
            Ws = shapes_per_level[:, 1].view(1, L).expand(n, L)
            pos_ind = level_bases.view(1, L).expand(n, L) + \
                im_i * loc_per_level.view(1, L).expand(n, L) + \
                centers_inds[:, :, 1] * Ws + \
                centers_inds[:, :, 0]  # n x L
            is_cared_in_the_level = self.assign_fpn_level(bboxes)
            pos_ind = pos_ind[is_cared_in_the_level].view(-1)
            # label = gt_labels.view(
            #     n, 1).expand(n, L)[is_cared_in_the_level].view(-1)

            pos_inds.append(pos_ind)  # n'
            # labels.append(label)  # n'
        pos_inds = torch.cat(pos_inds, dim=0).long()
        # labels = torch.cat(labels, dim=0)
        return pos_inds  # N

    def assign_fpn_level(self, boxes):
        '''
        Inputs:
            boxes: n x 4
            size_ranges: L x 2
        Return:
            is_cared_in_the_level: n x L
        '''
        size_ranges = boxes.new_tensor(
            self.sizes_of_interest).view(len(self.sizes_of_interest), 2)  # Lx2
        crit = ((boxes[:, 2:] - boxes[:, :2]) ** 2).sum(dim=1) ** 0.5 / 2  # n
        n, L = crit.shape[0], size_ranges.shape[0]
        crit = crit.view(n, 1).expand(n, L)
        size_ranges_expand = size_ranges.view(1, L, 2).expand(n, L, 2)
        is_cared_in_the_level = (crit >= size_ranges_expand[:, :, 0]) & \
            (crit <= size_ranges_expand[:, :, 1])
        return is_cared_in_the_level

    def get_center3x3(self, locations, centers, strides):
        '''
        Inputs:
            locations: M x 2
            centers: N x 2
            strides: M
        '''
        M, N = locations.shape[0], centers.shape[0]
        locations_expanded = locations.view(M, 1, 2).expand(M, N, 2)  # M x N x 2
        centers_expanded = centers.view(1, N, 2).expand(M, N, 2)  # M x N x 2
        strides_expanded = strides.view(M, 1, 1).expand(M, N, 2)  # M x N
        centers_discret = ((centers_expanded / strides_expanded).int() *
                            strides_expanded).float() + strides_expanded / 2  # M x N x 2
        dist_x = (locations_expanded[:, :, 0] - centers_discret[:, :, 0]).abs()
        dist_y = (locations_expanded[:, :, 1] - centers_discret[:, :, 1]).abs()
        return (dist_x <= strides_expanded[:, :, 0]) & \
            (dist_y <= strides_expanded[:, :, 0])

    def _get_reg_targets(self, reg_targets, dist, mask, area):
        '''
          reg_targets (M x N x 4): long tensor
          dist (M x N)
          is_*: M x N
        '''
        dist[mask == 0] = INF * 1.0
        min_dist, min_inds = dist.min(dim=1)  # M
        reg_targets_per_im = reg_targets[
            range(len(reg_targets)), min_inds]  # M x N x 4 --> M x 4
        reg_targets_per_im[min_dist == INF] = - INF
        return reg_targets_per_im

    def assign_reg_fpn(self, reg_targets_per_im, size_ranges):
        '''
        TODO (Xingyi): merge it with assign_fpn_level
        Inputs:
            reg_targets_per_im: M x N x 4
            size_ranges: M x 2
        '''
        crit = ((reg_targets_per_im[:, :, :2] +
                reg_targets_per_im[:, :, 2:])**2).sum(dim=2) ** 0.5 / 2  # M x N
        is_cared_in_the_level = (crit >= size_ranges[:, [0]]) & \
            (crit <= size_ranges[:, [1]])
        return is_cared_in_the_level

    def _create_agn_heatmaps_from_dist(self, dist):
        '''
        TODO (Xingyi): merge it with _create_heatmaps_from_dist
        dist: M x N
        return:
          heatmaps: M x 1
        '''
        heatmaps = dist.new_zeros((dist.shape[0], 1))
        heatmaps[:, 0] = torch.exp(-dist.min(dim=1)[0])
        zeros = heatmaps < 1e-4
        heatmaps[zeros] = 0
        return heatmaps

    def _flatten_outputs(self, clss, reg_pred, agn_hm_pred):
        # Reshape: (N, F, Hl, Wl) -> (N, Hl, Wl, F) -> (sum_l N*Hl*Wl, F)

        clss = torch.cat([x.permute(0, 2, 3, 1).reshape(-1, x.shape[1])
                        for x in clss], 0) if clss[0] is not None else None
        reg_pred = torch.cat(
                        [x.permute(0, 2, 3, 1).reshape(-1, 4) for x in reg_pred], 0)
        agn_hm_pred = torch.cat([x.permute(0, 2, 3, 1).reshape(-1)
                        for x in agn_hm_pred], 0) if self.with_agn_hm else None
        return clss, reg_pred, agn_hm_pred

    def reduce_sum(self, tensor):
        world_size = self.get_world_size()
        if world_size < 2:
            return tensor
        tensor = tensor.clone()
        torch.distributed.all_reduce(tensor, op=torch.distributed.ReduceOp.SUM)
        return tensor

    def my_iou_loss(self, pred, target, weight=None, reduction='sum'):
        pred_left = pred[:, 0]
        pred_top = pred[:, 1]
        pred_right = pred[:, 2]
        pred_bottom = pred[:, 3]

        target_left = target[:, 0]
        target_top = target[:, 1]
        target_right = target[:, 2]
        target_bottom = target[:, 3]

        target_aera = (target_left + target_right) * \
                      (target_top + target_bottom)
        pred_aera = (pred_left + pred_right) * \
                    (pred_top + pred_bottom)

        w_intersect = torch.min(pred_left, target_left) + \
                      torch.min(pred_right, target_right)
        h_intersect = torch.min(pred_bottom, target_bottom) + \
                      torch.min(pred_top, target_top)

        g_w_intersect = torch.max(pred_left, target_left) + \
                        torch.max(pred_right, target_right)
        g_h_intersect = torch.max(pred_bottom, target_bottom) + \
                        torch.max(pred_top, target_top)
        ac_uion = g_w_intersect * g_h_intersect

        area_intersect = w_intersect * h_intersect
        area_union = target_aera + pred_aera - area_intersect

        ious = (area_intersect + 1.0) / (area_union + 1.0)
        gious = ious - (ac_uion - area_union) / ac_uion
        # if self.loc_loss_type == 'iou':
        #     losses = -torch.log(ious)
        # elif self.loc_loss_type == 'linear_iou':
        #     losses = 1 - ious
        # elif self.loc_loss_type == 'giou':
        #     losses = 1 - gious
        # else:
        #     raise NotImplementedError
        losses = 1 - gious
        # if weight is not None:
        #     losses = losses * weight
        # else:
        #     losses = losses

        losses = losses * weight

        if reduction == 'sum':
            return losses.sum()
        elif reduction == 'batch':
            return losses.sum(dim=[1])
        elif reduction == 'none':
            return losses
        else:
            raise NotImplementedError    

    def binary_heatmap_focal_loss(
                                self,
                                inputs,
                                targets,
                                pos_inds,
                                alpha: float = -1,
                                beta: float = 4,
                                gamma: float = 2,
                                sigmoid_clamp: float = 1e-4,
                                ignore_high_fp: float = -1.,
                                ):
        pred = torch.clamp(inputs.sigmoid_(), min=sigmoid_clamp, max=1-sigmoid_clamp)
        neg_weights = torch.pow(1 - targets, beta)
        pos_pred = pred[pos_inds]  # N
        pos_loss = torch.log(pos_pred) * torch.pow(1 - pos_pred, gamma)
        neg_loss = torch.log(1 - pred) * torch.pow(pred, gamma) * neg_weights
        if ignore_high_fp > 0:
            not_high_fp = (pred < ignore_high_fp).float()
            neg_loss = not_high_fp * neg_loss

        pos_loss = - pos_loss.sum()
        neg_loss = - neg_loss.sum()

        if alpha >= 0:
            pos_loss = alpha * pos_loss
            neg_loss = (1 - alpha) * neg_loss

        return pos_loss, neg_loss

    def get_world_size(self) -> int:
        if not dist.is_available():
            return 1
        if not dist.is_initialized():
            return 1
        return dist.get_world_size()


    def get_bboxes(self, clss_per_level, reg_pred_per_level, agn_hm_pred_per_level, img_metas, cfg=None):
        grids = self.compute_grids(agn_hm_pred_per_level)
        proposals = None
        image_sizes = []
        for i in range(len(img_metas)):
            image_sizes.append(img_metas[i]['ori_shape'][:2])
        if self.only_proposal:
            agn_hm_pred_per_level = [x.sigmoid() for x in agn_hm_pred_per_level]
            proposals = self.predict_instances(
                grids, agn_hm_pred_per_level, reg_pred_per_level,
                image_sizes, [None for _ in agn_hm_pred_per_level])
        elif self.as_proposal:  # category specific bbox as agnostic proposals
            clss_per_level = [x.sigmoid() for x in clss_per_level]
            proposals = self.predict_instances(
                grids, clss_per_level, reg_pred_per_level,
                image_sizes, agn_hm_pred_per_level)
        return proposals

<<<<<<< HEAD
    def inference(self, images, clss_per_level, reg_pred_per_level,
                agn_hm_pred_per_level, grids):
        logits_pred = [x.sigmoid() if x is not None else None
                    for x in clss_per_level]
        agn_hm_pred_per_level = [x.sigmoid() if x is not None else None
                    for x in agn_hm_pred_per_level]
=======

    def inference(self, images, clss_per_level, reg_pred_per_level, 
        agn_hm_pred_per_level, grids):
        logits_pred = [x.sigmoid() if x is not None else None \
            for x in clss_per_level]
        agn_hm_pred_per_level = [x.sigmoid() if x is not None else None \
            for x in agn_hm_pred_per_level]
>>>>>>> e9483e8d

        if self.only_proposal:
            proposals, proposals_class = self.predict_instances(
                grids, agn_hm_pred_per_level, reg_pred_per_level,
                images.image_sizes, [None for _ in agn_hm_pred_per_level])
        else:
            proposals, proposals_class = self.predict_instances(
                grids, logits_pred, reg_pred_per_level,
                images.image_sizes, agn_hm_pred_per_level)
        # if self.as_proposal or self.only_proposal:
        #     for p in range(len(proposals)):
        #         proposals[p].proposal_boxes = proposals[p].get('pred_boxes')
        #         proposals[p].objectness_logits = proposals[p].get('scores')
        #         proposals[p].remove('pred_boxes')

        # if self.debug:
        #     debug_test(
        #         [self.denormalizer(x) for x in images], 
        #         logits_pred, reg_pred_per_level, 
        #         agn_hm_pred_per_level, preds=proposals,
        #         vis_thresh=self.vis_thresh, 
        #         debug_show_name=False)
        return proposals, proposals_class, {}

    def predict_instances(self, grids, logits_pred, reg_pred, image_sizes,
                        agn_hm_pred, is_proposal=False):
        sampled_boxes = []
        for l in range(len(grids)):
            sampled_boxes.append(self.predict_single_level(
                grids[l], logits_pred[l], reg_pred[l] * self.strides[l],
                image_sizes, agn_hm_pred[l], l, is_proposal=is_proposal))
        boxlists = list(zip(*sampled_boxes))
        boxlists = [torch.cat(boxlist) for boxlist in boxlists]
        final_boxlists = []
        for b in range(len(boxlists)):
            final_boxlists.append(self.nms_and_topK(boxlists[b], nms=True))

        # boxes_scores_lists = boxlists[:, :5]
        # per_box_class = boxlists[:,5]
        return final_boxlists

    def predict_single_level(self, grids, heatmap, reg_pred, image_sizes,
                            agn_hm, level, is_proposal=False):
        N, C, H, W = heatmap.shape
        # put in the same format as grids
        if self.center_nms:
            heatmap_nms = nn.functional.max_pool2d(
                heatmap, (3, 3), stride=1, padding=1)
            heatmap = heatmap * (heatmap_nms == heatmap).float()
        heatmap = heatmap.permute(0, 2, 3, 1)  # N x H x W x C
        heatmap = heatmap.reshape(N, -1, C)  # N x HW x C
        box_regression = reg_pred.view(N, 4, H, W).permute(0, 2, 3, 1)  # N x H x W x 4 
        box_regression = box_regression.reshape(N, -1, 4)

        candidate_inds = heatmap > self.score_thresh  # 0.05
        pre_nms_top_n = candidate_inds.view(N, -1).sum(1)  # N
        pre_nms_topk = self.pre_nms_topk_train if self.training else self.pre_nms_topk_test
        pre_nms_top_n = pre_nms_top_n.clamp(max=pre_nms_topk)  # N

        if agn_hm is not None:
            agn_hm = agn_hm.view(N, 1, H, W).permute(0, 2, 3, 1)
            agn_hm = agn_hm.reshape(N, -1)
            heatmap = heatmap * agn_hm[:, :, None]

        results = []
        for i in range(N):
            per_box_cls = heatmap[i]  # HW x C
            per_candidate_inds = candidate_inds[i]  # n
            per_box_cls = per_box_cls[per_candidate_inds]  # n

            per_candidate_nonzeros = per_candidate_inds.nonzero()  # n
            per_box_loc = per_candidate_nonzeros[:, 0]  # n
            per_class = per_candidate_nonzeros[:, 1]  # n

            per_box_regression = box_regression[i]  # HW x 4
            per_box_regression = per_box_regression[per_box_loc]  # n x 4
            per_grids = grids[per_box_loc]  # n x 2

            per_pre_nms_top_n = pre_nms_top_n[i]  # 1

            if per_candidate_inds.sum().item() > per_pre_nms_top_n.item():
                per_box_cls, top_k_indices = \
                    per_box_cls.topk(per_pre_nms_top_n, sorted=False)
                per_class = per_class[top_k_indices]
                per_box_regression = per_box_regression[top_k_indices]
                per_grids = per_grids[top_k_indices]

            detections = distance2bbox(per_grids, per_box_regression, max_shape=None)

            detections[:, 2] = torch.max(detections[:, 2].clone(), detections[:, 0].clone() + 0.01)
            detections[:, 3] = torch.max(detections[:, 3].clone(), detections[:, 1].clone() + 0.01)
            # boxlist = Instances(image_sizes[i])
            scores = torch.sqrt(per_box_cls) \
                if self.with_agn_hm else per_box_cls  # n
            scores = torch.unsqueeze(scores, 1)  # n x 1
            # per_class = torch.unsqueeze(per_class, 1)
            # boxlist.pred_classes = per_class
            boxlist = torch.cat([detections, scores], dim=1)
            results.append(boxlist)
        return results

    def nms_and_topK(self, boxlist, nms=True):

        cfg = self.test_cfg
        result = self.ml_nms(boxlist, cfg) if nms else boxlist
        # if self.debug:
        #     print('#proposals before nms', len(boxlists[i]))
        #     print('#proposals after nms', len(result))
        num_dets = len(result)
        post_nms_topk = self.post_nms_topk_train if self.training else \
            self.post_nms_topk_test
        if num_dets > post_nms_topk:
            cls_scores = result[:, 4]
            image_thresh, _ = torch.kthvalue(
                cls_scores.cpu(),
                num_dets - post_nms_topk + 1
            )
            keep = cls_scores >= image_thresh.item()
            keep = torch.nonzero(keep, as_tuple=False).squeeze(1)
            result = result[keep]
        # if self.debug:
        #     print('#proposals after filter', len(result))

        return result

    def ml_nms(self, boxlist, cfg, max_proposals=-1,
            score_field="scores", label_field="labels"):
        """
        Performs non-maximum suppression on a boxlist, with scores specified
        in a boxlist field via score_field.
        Arguments:
            boxlist(BoxList)
            nms_thresh (float)
            max_proposals (int): if > 0, then only the top max_proposals are kept
                after non-maximum suppression
            score_field (str)
        """
        # if nms_thresh <= 0:
        #     return boxlist
        # if boxlist.has('pred_boxes'):
        #     boxes = boxlist.pred_boxes.tensor
        #     labels = boxlist.pred_classes
        # else:
        #     boxes = boxlist.proposal_boxes.tensor
        #     labels = boxlist.proposal_boxes.tensor.new_zeros(
        #         len(boxlist.proposal_boxes.tensor))
        boxes = boxlist[:, :4]
        labels = boxlist[:, -1]
        scores = boxlist[:, 4]
        
        _, keep = batched_nms(boxes, scores.contiguous(), labels, cfg.nms)
        if max_proposals > 0:
            keep = keep[: max_proposals]
        boxlist = boxlist[keep]
        return boxlist

    def _add_more_pos(self, reg_pred, gt_instances, shapes_per_level):
        labels, level_masks, c33_inds, c33_masks, c33_regs = \
            self._get_c33_inds(gt_instances, shapes_per_level)
        N, L, K = labels.shape[0], len(self.strides), 9
        c33_inds[c33_masks == 0] = 0
        reg_pred_c33 = reg_pred[c33_inds].detach()  # N x L x K
        invalid_reg = c33_masks == 0
        c33_regs_expand = c33_regs.view(N * L * K, 4).clamp(min=0)
        if N > 0:
            with torch.no_grad():
                c33_reg_loss = self.iou_loss(
                    reg_pred_c33.view(N * L * K, 4), 
                    c33_regs_expand, None,
                    reduction='none').view(N, L, K).detach()  # N x L x K
        else:
            c33_reg_loss = reg_pred_c33.new_zeros((N, L, K)).detach()
        c33_reg_loss[invalid_reg] = INF  # N x L x K
        c33_reg_loss.view(N * L, K)[level_masks.view(N * L), 4] = 0  # real center
        c33_reg_loss = c33_reg_loss.view(N, L * K)
        if N == 0:
            loss_thresh = c33_reg_loss.new_ones((N)).float()
        else:
            loss_thresh = torch.kthvalue(
                c33_reg_loss, self.more_pos_topk, dim=1)[0]  # N
        loss_thresh[loss_thresh > self.more_pos_thresh] = self.more_pos_thresh  # N
        new_pos = c33_reg_loss.view(N, L, K) < \
            loss_thresh.view(N, 1, 1).expand(N, L, K)
        pos_inds = c33_inds[new_pos].view(-1) # P
        labels = labels.view(N, 1, 1).expand(N, L, K)[new_pos].view(-1)
        return pos_inds, labels
        
    
    def _get_c33_inds(self, gt_instances, shapes_per_level):
        '''
        TODO (Xingyi): The current implementation is ugly. Refactor.
        Get the center (and the 3x3 region near center) locations of each objects
        Inputs:
            gt_instances: [n_i], sum n_i = N
            shapes_per_level: L x 2 [(h_l, w_l)]_L
        '''
        labels = []
        level_masks = []
        c33_inds = []
        c33_masks = []
        c33_regs = []
        L = len(self.strides)
        B = len(gt_instances)
        shapes_per_level = shapes_per_level.long()
        loc_per_level = (shapes_per_level[:, 0] * shapes_per_level[:, 1]).long() # L
        level_bases = []
        s = 0
        for l in range(L):
            level_bases.append(s)
            s = s + B * loc_per_level[l]
        level_bases = shapes_per_level.new_tensor(level_bases).long() # L
        strides_default = shapes_per_level.new_tensor(self.strides).float() # L
        K = 9
        dx = shapes_per_level.new_tensor([-1, 0, 1, -1, 0, 1, -1, 0, 1]).long()
        dy = shapes_per_level.new_tensor([-1, -1, -1, 0, 0, 0, 1, 1, 1]).long()
        for im_i in range(B):
            targets_per_im = gt_instances[im_i]
            bboxes = targets_per_im.gt_boxes.tensor # n x 4
            n = bboxes.shape[0]
            if n == 0:
                continue
            centers = ((bboxes[:, [0, 1]] + bboxes[:, [2, 3]]) / 2) # n x 2
            centers = centers.view(n, 1, 2).expand(n, L, 2)

            strides = strides_default.view(1, L, 1).expand(n, L, 2) # 
            centers_inds = (centers / strides).long() # n x L x 2
            center_grids = centers_inds * strides + strides // 2# n x L x 2
            l = center_grids[:, :, 0] - bboxes[:, 0].view(n, 1).expand(n, L)
            t = center_grids[:, :, 1] - bboxes[:, 1].view(n, 1).expand(n, L)
            r = bboxes[:, 2].view(n, 1).expand(n, L) - center_grids[:, :, 0]
            b = bboxes[:, 3].view(n, 1).expand(n, L) - center_grids[:, :, 1] # n x L
            reg = torch.stack([l, t, r, b], dim=2) # n x L x 4
            reg = reg / strides_default.view(1, L, 1).expand(n, L, 4).float()
            
            Ws = shapes_per_level[:, 1].view(1, L).expand(n, L)
            Hs = shapes_per_level[:, 0].view(1, L).expand(n, L)
            expand_Ws = Ws.view(n, L, 1).expand(n, L, K)
            expand_Hs = Hs.view(n, L, 1).expand(n, L, K)
            label = targets_per_im.gt_classes.view(n).clone()
            mask = reg.min(dim=2)[0] >= 0 # n x L
            mask = mask & self.assign_fpn_level(bboxes)
            labels.append(label) # n
            level_masks.append(mask) # n x L

            Dy = dy.view(1, 1, K).expand(n, L, K)
            Dx = dx.view(1, 1, K).expand(n, L, K)
            c33_ind = level_bases.view(1, L, 1).expand(n, L, K) + \
                       im_i * loc_per_level.view(1, L, 1).expand(n, L, K) + \
                       (centers_inds[:, :, 1:2].expand(n, L, K) + Dy) * expand_Ws + \
                       (centers_inds[:, :, 0:1].expand(n, L, K) + Dx) # n x L x K
            
            c33_mask = \
                ((centers_inds[:, :, 1:2].expand(n, L, K) + dy) < expand_Hs) & \
                ((centers_inds[:, :, 1:2].expand(n, L, K) + dy) >= 0) & \
                ((centers_inds[:, :, 0:1].expand(n, L, K) + dx) < expand_Ws) & \
                ((centers_inds[:, :, 0:1].expand(n, L, K) + dx) >= 0)
            # TODO (Xingyi): think about better way to implement this
            # Currently it hard codes the 3x3 region
            c33_reg = reg.view(n, L, 1, 4).expand(n, L, K, 4).clone()
            c33_reg[:, :, [0, 3, 6], 0] -= 1
            c33_reg[:, :, [0, 3, 6], 2] += 1
            c33_reg[:, :, [2, 5, 8], 0] += 1
            c33_reg[:, :, [2, 5, 8], 2] -= 1
            c33_reg[:, :, [0, 1, 2], 1] -= 1
            c33_reg[:, :, [0, 1, 2], 3] += 1
            c33_reg[:, :, [6, 7, 8], 1] += 1
            c33_reg[:, :, [6, 7, 8], 3] -= 1
            c33_mask = c33_mask & (c33_reg.min(dim=3)[0] >= 0) # n x L x K
            c33_inds.append(c33_ind)
            c33_masks.append(c33_mask)
            c33_regs.append(c33_reg)
        
        if len(level_masks) > 0:
            labels = torch.cat(labels, dim=0)
            level_masks = torch.cat(level_masks, dim=0)
            c33_inds = torch.cat(c33_inds, dim=0).long()
            c33_regs = torch.cat(c33_regs, dim=0)
            c33_masks = torch.cat(c33_masks, dim=0)
        else:
            labels = shapes_per_level.new_zeros((0)).long()
            level_masks = shapes_per_level.new_zeros((0, L)).bool()
            c33_inds = shapes_per_level.new_zeros((0, L, K)).long()
            c33_regs = shapes_per_level.new_zeros((0, L, K, 4)).float()
            c33_masks = shapes_per_level.new_zeros((0, L, K)).bool()
        return labels, level_masks, c33_inds, c33_masks, c33_regs # N x L, N x L x K<|MERGE_RESOLUTION|>--- conflicted
+++ resolved
@@ -132,18 +132,10 @@
         self.more_pos_topk = 9
         self.score_thresh = 0.0001
         self.not_nms = False
-<<<<<<< HEAD
 
         head_configs = {"cls": (num_cls_convs, False),
                         "bbox": (num_box_convs, False),
                         "share": (num_share_convs, False)}
-=======
-
-
-        head_configs = {"cls": (num_cls_convs,False),
-                        "bbox": (num_box_convs,False),
-                        "share": (num_share_convs,False)}
->>>>>>> e9483e8d
 
         channels = {
             'cls': in_channel,
@@ -151,7 +143,6 @@
             'share': in_channel,
         }
 
-<<<<<<< HEAD
         # init  1.<cls_tower>    2.<bbox_tower>     3.<share_tower>
         self._build_tower(head_configs, channels)
         self.bbox_pred = self._build_head(in_channel, 4)
@@ -206,66 +197,6 @@
     def init_weights(self):
         """Initialize weights of the head."""
         # initialize the  1.<cls_tower> 2.<bbox_tower>  3.<share_tower>  4.<bbox_pred>
-=======
-        self._build_tower(head_configs, channels)               # init  1.<cls_tower>    2.<bbox_tower>     3.<share_tower>
-
-        self.bbox_pred = self._build_head(in_channel, 4)
-
-        self.scales = nn.ModuleList(                                # init   <scales>
-            [Scale(init_value=1.0) for _ in range(num_features)])
-
-        self.agn_hm = self._build_head(in_channel, 1)
-
-        ### initialize the <cls_logits>, config assigns it to false !
-        if not self.only_proposal:
-            cls_kernel_size = self.out_kernel
-            self.cls_logits = nn.Conv2d(
-                in_channel, self.num_classes,
-                kernel_size=cls_kernel_size,
-                stride=1,
-                padding=cls_kernel_size // 2,
-            )
-
-
-    def _build_head(self, in_channel, out_channel):
-        """Build head for each branch."""
-        layer = nn.Conv2d(
-            in_channel, out_channel, kernel_size=self.out_kernel,
-            stride=1, padding=self.out_kernel // 2
-        )
-        return layer
-
-
-    def _build_tower(self, head_configs, channels):
-        ##### init the     1.<cls_tower>    2.<bbox_tower>     3.<share_tower>
-        for head in head_configs:
-            tower = []
-            num_convs, use_deformable = head_configs[head]
-            channel = channels[head]
-            for i in range(num_convs):
-                conv_func = nn.Conv2d
-                tower.append(conv_func(
-                        channel,
-                        channel,
-                        kernel_size=3, stride=1,
-                        padding=1, bias=True
-                ))
-                if self.norm == 'GN' and channel % 32 != 0:
-                    tower.append(nn.GroupNorm(25, channel))
-                elif self.norm != '':
-                    # print("please add get_norm function")
-                    tower.append(get_norm(self.norm, channel))
-                tower.append(nn.ReLU())
-            self.add_module('{}_tower'.format(head),
-                            nn.Sequential(*tower))
-
-
-
-    def init_weights(self):
-        """Initialize weights of the head."""
-
-        ### initialize the    1.<cls_tower>   2.<bbox_tower>    3.<share_tower>   4.<bbox_pred>
->>>>>>> e9483e8d
         for modules in [
             self.cls_tower, self.bbox_tower,
             self.share_tower,
@@ -859,22 +790,12 @@
                 image_sizes, agn_hm_pred_per_level)
         return proposals
 
-<<<<<<< HEAD
     def inference(self, images, clss_per_level, reg_pred_per_level,
                 agn_hm_pred_per_level, grids):
         logits_pred = [x.sigmoid() if x is not None else None
                     for x in clss_per_level]
         agn_hm_pred_per_level = [x.sigmoid() if x is not None else None
                     for x in agn_hm_pred_per_level]
-=======
-
-    def inference(self, images, clss_per_level, reg_pred_per_level, 
-        agn_hm_pred_per_level, grids):
-        logits_pred = [x.sigmoid() if x is not None else None \
-            for x in clss_per_level]
-        agn_hm_pred_per_level = [x.sigmoid() if x is not None else None \
-            for x in agn_hm_pred_per_level]
->>>>>>> e9483e8d
 
         if self.only_proposal:
             proposals, proposals_class = self.predict_instances(
