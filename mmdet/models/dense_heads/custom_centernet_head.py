import torch
import torch.nn as nn
import math
from mmcv.cnn import bias_init_with_prob, normal_init
from mmcv.ops import batched_nms
from mmcv.runner import force_fp32

from mmdet.core import multi_apply
from mmdet.models import HEADS, build_loss
from mmdet.models.utils import gaussian_radius, gen_gaussian_target
from ..utils.gaussian_target import (get_local_maximum, get_topk_from_heatmap,
                                     transpose_and_gather_feat)
# from mmdet.models.utils import _transpose
from .base_dense_head import BaseDenseHead
from .dense_test_mixins import BBoxTestMixin

#added by mmz
from typing import List
import torch.distributed as dist
from torch.nn import functional as F
from .centernet_head import CenterNetHead


from mmdet.models.utils.centernet2_utils import Instances, Boxes, ml_nms

INF = 100000000

class Scale(nn.Module):
    def __init__(self, init_value=1.0):
        super(Scale, self).__init__()
        self.scale = nn.Parameter(torch.FloatTensor([init_value]))

    def forward(self, input):
        return input * self.scale


def get_norm(norm, out_channels):
    """
    Args:
        norm (str or callable): either one of BN, SyncBN, FrozenBN, GN;
            or a callable that takes a channel number and returns
            the normalization layer as a nn.Module.

    Returns:
        nn.Module or None: the normalization layer
    """
    if norm is None:
        return None
    if isinstance(norm, str):
        if len(norm) == 0:
            return None
        norm = {
            # "BN": BatchNorm2d,
            # # Fixed in https://github.com/pytorch/pytorch/pull/36382
            # "SyncBN": NaiveSyncBatchNorm if env.TORCH_VERSION <= (1, 5) else nn.SyncBatchNorm,
            # "FrozenBN": FrozenBatchNorm2d,
            "GN": lambda channels: nn.GroupNorm(32, channels),
            # for debugging:
            "nnSyncBN": nn.SyncBatchNorm,
            # "naiveSyncBN": NaiveSyncBatchNorm,
        }[norm]
    return norm(out_channels)


@HEADS.register_module()
class CustomCenterNetHead(BaseDenseHead, BBoxTestMixin):
    """Objects as Points Head. CenterHead use center_point to indicate object's
    position. Paper link <https://arxiv.org/abs/1904.07850>

    Args:
        in_channel (int): Number of channel in the input feature map.
        feat_channel (int): Number of channel in the intermediate feature map.
        num_classes (int): Number of categories excluding the background
            category.
        loss_center_heatmap (dict | None): Config of center heatmap loss.
            Default: GaussianFocalLoss.
        loss_wh (dict | None): Config of wh loss. Default: L1Loss.
        loss_offset (dict | None): Config of offset loss. Default: L1Loss.
        train_cfg (dict | None): Training config. Useless in CenterNet,
            but we keep this variable for SingleStageDetector. Default: None.
        test_cfg (dict | None): Testing config of CenterNet. Default: None.
        init_cfg (dict or list[dict], optional): Initialization config dict.
            Default: None
    """

    def __init__(self,
                 in_channel,
                 num_classes,
<<<<<<< HEAD
=======
                 num_features,
>>>>>>> 0ab32d78
                 train_cfg=None,
                 test_cfg=None,
                 init_cfg=None):
        super(CustomCenterNetHead, self).__init__(init_cfg)
        self.out_kernel = 3
        norm = "GN"
        self.only_proposal = True

        self.num_classes = num_classes
        self.strides = [8, 16, 32, 64, 128]
        self.hm_min_overlap=0.8
        self.delta=(1-self.hm_min_overlap)/(1+self.hm_min_overlap)
        self.sizes_of_interest=[[0, 80], [64, 160], [128, 320], [256, 640], [512, 10000000]]
        self.min_radius=4
        self.with_agn_hm=True
        self.pos_weight=0.5
        self.neg_weight=0.5
        self.not_norm_reg=True
        self.reg_weight=1.0

        self.hm_focal_alpha=0.25
        self.hm_focal_beta=4
        self.loss_gamma=2.0
        self.sigmoid_clamp=0.0001
        self.ignore_high_fp=0.85

        self.train_cfg = train_cfg
        self.test_cfg = test_cfg
        self.fp16_enabled = False



        self.more_pos = False


        self.center_nms = False
        self.pre_nms_topk_train = 4000
        self.pre_nms_topk_test = 1000
        self.nms_thresh_train = 0.9
        self.nms_thresh_test = 0.9
        self.post_nms_topk_train = 2000
        self.post_nms_topk_test = 256
        self.more_pos_topk = 9
        self.score_thresh = 0.0001
        self.not_nms = False
        

        ##########  initialize the   1.<cls_tower>   2.<bbox_tower>   3.<share_tower>[no]  4.<bbox_pred>  5.<agn_hm>  6.<cls_logits>[no]

        ######################################################## origin #########################
        # self.heatmap_head = self._build_head(in_channel, feat_channel,
        #                                      num_classes)
        # self.wh_head = self._build_head(in_channel, feat_channel, 2)
        # self.offset_head = self._build_head(in_channel, feat_channel, 2)


        ########################################################## lq #########################
        # head_configs = {"cls": (cfg.MODEL.CENTERNET.NUM_CLS_CONVS \
        #                         if not self.only_proposal else 0,
        #                         cfg.MODEL.CENTERNET.USE_DEFORMABLE),
        #                 "bbox": (cfg.MODEL.CENTERNET.NUM_BOX_CONVS,
        #                          cfg.MODEL.CENTERNET.USE_DEFORMABLE),
        #                 "share": (cfg.MODEL.CENTERNET.NUM_SHARE_CONVS,
        #                           cfg.MODEL.CENTERNET.USE_DEFORMABLE)}

        head_configs = {"cls": (4,False),
                        "bbox": (4,False),
                        "share": (0,False)}

        #############  centernet2 , channels from ["p3", "p4", "p5", "p6", "p7"]'s channels, config
        # in_channels = [s.channels for s in input_shape]
        # assert len(set(in_channels)) == 1, \
        #     "Each level must have the same channel!"
        # in_channels = in_channels[0]

        channels = {
            'cls': in_channel,
            'bbox': in_channel,
            'share': in_channel,
        }

        ##### initialize the     1.<cls_tower>    2.<bbox_tower>     3.<share_tower>
        for head in head_configs:
            tower = []
            num_convs, use_deformable = head_configs[head]
            channel = channels[head]
            for i in range(num_convs):
                conv_func = nn.Conv2d
                tower.append(conv_func(
                        in_channel if i == 0 else channel,
                        channel,
                        kernel_size=3, stride=1,
                        padding=1, bias=True
                ))
                if norm == 'GN' and channel % 32 != 0:
                    tower.append(nn.GroupNorm(25, channel))
                elif norm != '':
                    # print("please add get_norm function")
                    tower.append(get_norm(norm, channel))
                tower.append(nn.ReLU())
            self.add_module('{}_tower'.format(head),
                            nn.Sequential(*tower))

        ### initialize the    <bbox_pred>
        self.bbox_pred = nn.Conv2d(
            in_channel, 4, kernel_size=self.out_kernel,
            stride=1, padding=self.out_kernel // 2
        )

        ### initialize the     <scales>
        # self.scales = nn.ModuleList(
        #     [Scale(init_value=1.0)])
<<<<<<< HEAD
        # self.scales = Scale(init_value=1.0)
        # # self.scales = nn.ModuleList(
        # #     [Scale(init_value=1.0) for _ in input_shape])
=======
        self.scales = nn.ModuleList(
            [Scale(init_value=1.0) for _ in range(num_features)])

>>>>>>> 0ab32d78

        ### initialize the     <agn_hm>
        self.agn_hm = nn.Conv2d(
            in_channel, 1, kernel_size=self.out_kernel,
            stride=1, padding=self.out_kernel // 2
        )

        ### initialize the <cls_logits>, config assigns it to false !
        if not self.only_proposal:
            cls_kernel_size = self.out_kernel
            self.cls_logits = nn.Conv2d(
                in_channel, self.num_classes,
                kernel_size=cls_kernel_size,
                stride=1,
                padding=cls_kernel_size // 2,
            )



    # def _build_head(self, in_channel, feat_channel, out_channel):
    #     """Build head for each branch."""
    #     layer = nn.Sequential(
    #         nn.Conv2d(in_channel, feat_channel, kernel_size=3, padding=1),
    #         nn.ReLU(inplace=True),
    #         nn.Conv2d(feat_channel, out_channel, kernel_size=1))
    #     return layer


    def init_weights(self):
        """Initialize weights of the head."""
        ###################### origin ######################
        # bias_init = bias_init_with_prob(0.1)
        # self.heatmap_head[-1].bias.data.fill_(bias_init)
        # for head in [self.wh_head, self.offset_head]:
        #     for m in head.modules():
        #         if isinstance(m, nn.Conv2d):
        #             normal_init(m, std=0.001)

        ########################  lq #####################################

        ### initialize the    1.<cls_tower>   2.<bbox_tower>    3.<share_tower>   4.<bbox_pred>
        for modules in [
            self.cls_tower, self.bbox_tower,
            self.share_tower,
            self.bbox_pred,
        ]:
            for l in modules.modules():
                if isinstance(l, nn.Conv2d):
                    torch.nn.init.normal_(l.weight, std=0.01)
                    torch.nn.init.constant_(l.bias, 0)

        torch.nn.init.constant_(self.bbox_pred.bias, 8.)

        ### initialize the    <agn_hm>
        #prior_prob = cfg.MODEL.CENTERNET.PRIOR_PROB --> 0.01 in config
        prior_prob = 0.01
        bias_value = -math.log((1 - prior_prob) / prior_prob)

        torch.nn.init.constant_(self.agn_hm.bias, bias_value)
        torch.nn.init.normal_(self.agn_hm.weight, std=0.01)

        ##############  if <cls_logits>
        if not self.only_proposal:
            torch.nn.init.constant_(self.cls_logits.bias, bias_value)
            torch.nn.init.normal_(self.cls_logits.weight, std=0.01)


    def forward(self, feats):
        """Forward features. Notice CenterNet head does not use FPN.

        Args:
            feats (tuple[Tensor]): Features from the upstream network, each is
                a 4D-tensor.

        Returns:
            cls (List[Tensor]): cls predict for
                all levels, the channels number is num_classes.
            bbox_reg (List[Tensor]): bbox_reg predicts for all levels, the channels
                number is 4.
            agn_hms (List[Tensor]): agn_hms predicts for all levels, the
               channels number is 1.
        """
        return multi_apply(self.forward_single, feats, [i for i in range(len(feats))])

<<<<<<< HEAD
    def forward_single(self, feat):
=======


    def forward_single(self, feat, i):
>>>>>>> 0ab32d78
        """Forward feature of a single level.

        Args:
            feat (Tensor): Feature of a single level.

        Returns:
            cls(Tensor): cls predicts, the channels number is class number: 80  # not used
            bbox_reg(Tensor): reg predicts, the channels number is 4
            agn_hms (Tensor): center predict heatmaps, the channels number is 1

        """
        # feat = self.share_tower(feat)
        # cls_tower = self.cls_tower(feat)
        # bbox_tower = self.bbox_tower(feat)
        # if not self.only_proposal:
        #     clss = self.cls_logits(cls_tower)
        # else:
        #     clss = None

        # if self.with_agn_hm:
        #     agn_hms = self.agn_hm(bbox_tower)
        # else:
        #     agn_hms = None
        # reg = self.bbox_pred(bbox_tower)
        # reg = self.scales(reg)
        # return clss, reg, agn_hms
        feat = self.share_tower(feat)       # not used
        cls_tower = self.cls_tower(feat)    # not used
        bbox_tower = self.bbox_tower(feat)
        # print("cls_tower:",cls_tower.size(), bbox_tower.size())
        if not self.only_proposal:
            clss = self.cls_logits(cls_tower)
        else:
            clss = None
        agn_hms = self.agn_hm(bbox_tower)
        reg = self.bbox_pred(bbox_tower)
        reg = self.scales[i](reg)
        # reg = self.scales[l](reg)
        bbox_reg = F.relu(reg)
        # print("bbox_reg",bbox_reg.size(), agn_hms.size())
        return clss, bbox_reg, agn_hms

    def loss(self,
             clss_per_level,
             reg_pred_per_level,
             agn_hm_pred_per_level,
             gt_bboxes,
             img_metas,             
             gt_bboxes_ignore=None):
        """Compute losses of the dense head.

        Args:
            agn_hm_pred_per_level (list[Tensor]): center predict heatmaps for
               all levels with shape (B, 1, H, W).
            reg_pred_per_level (list[Tensor]): reg predicts for all levels with
               shape (B, 4, H, W).
            gt_bboxes (list[Tensor]): Ground truth bboxes for each image with
                shape (num_gts, 4) in [tl_x, tl_y, br_x, br_y] format.
            gt_labels (list[Tensor]): class indices corresponding to each box.
            img_metas (list[dict]): Meta information of each image, e.g.,
                image size, scaling factor, etc.
            gt_bboxes_ignore (None | list[Tensor]): specify which bounding
                boxes can be ignored when computing the loss. Default: None

        Returns:
            dict[str, Tensor]: which has components below:
                - loss_centernet_loc (Tensor): loss of center heatmap.
                - loss_centernet_agn_pos (Tensor): loss of 
                - loss_centernet_agn_neg (Tensor): loss of .
        """
        grids = self.compute_grids(agn_hm_pred_per_level)
        shapes_per_level = grids[0].new_tensor(
                    [(x.shape[2], x.shape[3]) for x in reg_pred_per_level])        
        pos_inds, reg_targets, flattened_hms = \
            self._get_ground_truth(
                grids, shapes_per_level, gt_bboxes)
        logits_pred, reg_pred, agn_hm_pred = self._flatten_outputs(
            clss_per_level, reg_pred_per_level, agn_hm_pred_per_level)
        losses = self.compute_losses(
            pos_inds, reg_targets, flattened_hms,
            logits_pred, reg_pred, agn_hm_pred)

        return losses

    def compute_losses(self, pos_inds, reg_targets, flattened_hms,
        logits_pred, reg_pred, agn_hm_pred):
        '''
        Inputs:
            pos_inds: N
            reg_targets: M x 4
            flattened_hms: M x C
            logits_pred: M x C
            reg_pred: M x 4
            agn_hm_pred: M x 1 or None
            N: number of positive locations in all images
            M: number of pixels from all FPN levels
            C: number of classes
        '''
        assert (torch.isfinite(reg_pred).all().item())
        num_pos_local = pos_inds.numel()
        num_gpus = self.get_world_size()
        total_num_pos = self.reduce_sum(
            pos_inds.new_tensor([num_pos_local])).item()
        num_pos_avg = max(total_num_pos / num_gpus, 1.0)

        losses = {}
        # if not self.only_proposal:
        #     pos_loss, neg_loss = heatmap_focal_loss_jit(
        #         logits_pred, flattened_hms, pos_inds, labels,
        #         alpha=self.hm_focal_alpha, 
        #         beta=self.hm_focal_beta, 
        #         gamma=self.loss_gamma, 
        #         reduction='sum',
        #         sigmoid_clamp=self.sigmoid_clamp,
        #         ignore_high_fp=self.ignore_high_fp,
        #     )
        #     pos_loss = self.pos_weight * pos_loss / num_pos_avg
        #     neg_loss = self.neg_weight * neg_loss / num_pos_avg
        #     losses['loss_centernet_pos'] = pos_loss
        #     losses['loss_centernet_neg'] = neg_loss
        
        reg_inds = torch.nonzero(reg_targets.max(dim=1)[0] >= 0).squeeze(1)
        reg_pred = reg_pred[reg_inds]
        reg_targets_pos = reg_targets[reg_inds]
        reg_weight_map = flattened_hms.max(dim=1)[0]
        reg_weight_map = reg_weight_map[reg_inds]
        reg_weight_map = reg_weight_map * 0 + 1 \
            if self.not_norm_reg else reg_weight_map
        reg_norm = max(self.reduce_sum(reg_weight_map.sum()).item() / num_gpus, 1)
        reg_loss = self.reg_weight * self.my_iou_loss(
            reg_pred, reg_targets_pos, reg_weight_map,
            reduction='sum') / reg_norm
        losses['loss_centernet_loc'] = reg_loss

        if self.with_agn_hm:
            cat_agn_heatmap = flattened_hms.max(dim=1)[0] # M
            agn_pos_loss, agn_neg_loss = self.binary_heatmap_focal_loss(
                agn_hm_pred, cat_agn_heatmap, pos_inds,
                alpha=self.hm_focal_alpha, 
                beta=self.hm_focal_beta, 
                gamma=self.loss_gamma,
                sigmoid_clamp=self.sigmoid_clamp,
                ignore_high_fp=self.ignore_high_fp,
            )
            agn_pos_loss = self.pos_weight * agn_pos_loss / num_pos_avg
            agn_neg_loss = self.neg_weight * agn_neg_loss / num_pos_avg
            losses['loss_centernet_agn_pos'] = agn_pos_loss
            losses['loss_centernet_agn_neg'] = agn_neg_loss
    
        # if self.debug:
        #     print('losses', losses)
        #     print('total_num_pos', total_num_pos)
        return losses        

    def compute_grids(self, agn_hm_pred_per_level):
        grids = []
        for level, agn_hm_pred in enumerate(agn_hm_pred_per_level):
            h, w = agn_hm_pred.size()[-2:]
            shifts_x = torch.arange(
                0, w * self.strides[level], 
                step = self.strides[level],
                dtype = torch.float32, device=agn_hm_pred.device)
            shifts_y = torch.arange(
                0, h * self.strides[level], 
                step = self.strides[level],
                dtype = torch.float32, device=agn_hm_pred.device)
            shift_y, shift_x = torch.meshgrid(shifts_y, shifts_x)
            shift_x = shift_x.reshape(-1)
            shift_y = shift_y.reshape(-1)
            grids_per_level = torch.stack((shift_x, shift_y), dim=1) + \
                self.strides[level] // 2
            grids.append(grids_per_level)
        return grids

    def _get_ground_truth(self, grids, shapes_per_level, gt_bboxes):
        '''
        Input:
            grids: list of tensors [(hl x wl, 2)]_l
            shapes_per_level: list of tuples L x 2:
            gt_bboxes (list[Tensor]): Ground truth bboxes for each image with
                shape (num_gts, 4) in [tl_x, tl_y, br_x, br_y] format.

        Retuen:
            pos_inds: N
            reg_targets: M x 4
            flattened_hms: M x C or M x 1
            N: number of objects in all images
            M: number of pixels from all FPN levels
        '''

        # get positive pixel index
        pos_inds = self._get_label_inds(gt_bboxes, shapes_per_level) 

        heatmap_channels = self.num_classes
        L = len(grids)
        num_loc_list = [len(loc) for loc in grids]
        strides = torch.cat([
            shapes_per_level.new_ones(num_loc_list[l]) * self.strides[l] \
            for l in range(L)]).float() # M
        reg_size_ranges = torch.cat([
            shapes_per_level.new_tensor(self.sizes_of_interest[l]).float().view(
            1, 2).expand(num_loc_list[l], 2) for l in range(L)]) # M x 2
        grids = torch.cat(grids, dim=0) # M x 2
        M = grids.shape[0]

        reg_targets = []
        flattened_hms = []
        for i in range(len(gt_bboxes)): # images
            boxes = gt_bboxes[i] # N x 4
            # area = gt_instances[i].gt_boxes.area() # N
            area = (boxes[:, 2] - boxes[:, 0]) * (boxes[:, 3] - boxes[:, 1])
            # gt_classes = gt_labels[i] # N in [0, self.num_classes]

            N = boxes.shape[0]
            if N == 0:
                reg_targets.append(grids.new_zeros((M, 4)) - self.INF)
                flattened_hms.append(
                    grids.new_zeros((
                        M, 1 if self.only_proposal else heatmap_channels)))
                continue
            
            l = grids[:, 0].view(M, 1) - boxes[:, 0].view(1, N) # M x N
            t = grids[:, 1].view(M, 1) - boxes[:, 1].view(1, N) # M x N
            r = boxes[:, 2].view(1, N) - grids[:, 0].view(M, 1) # M x N
            b = boxes[:, 3].view(1, N) - grids[:, 1].view(M, 1) # M x N
            reg_target = torch.stack([l, t, r, b], dim=2) # M x N x 4

            centers = ((boxes[:, [0, 1]] + boxes[:, [2, 3]]) / 2) # N x 2
            centers_expanded = centers.view(1, N, 2).expand(M, N, 2) # M x N x 2
            strides_expanded = strides.view(M, 1, 1).expand(M, N, 2)
            centers_discret = ((centers_expanded / strides_expanded).int() * \
                strides_expanded).float() + strides_expanded / 2 # M x N x 2
            
            is_peak = (((grids.view(M, 1, 2).expand(M, N, 2) - \
                centers_discret) ** 2).sum(dim=2) == 0) # M x N
            is_in_boxes = reg_target.min(dim=2)[0] > 0 # M x N
            is_center3x3 = self.get_center3x3(
                grids, centers, strides) & is_in_boxes # M x N
            is_cared_in_the_level = self.assign_reg_fpn(
                reg_target, reg_size_ranges) # M x N
            reg_mask = is_center3x3 & is_cared_in_the_level # M x N

            dist2 = ((grids.view(M, 1, 2).expand(M, N, 2) - \
                centers_expanded) ** 2).sum(dim=2) # M x N
            dist2[is_peak] = 0
            radius2 = self.delta ** 2 * 2 * area # N
            radius2 = torch.clamp(
                radius2, min=self.min_radius ** 2)
            weighted_dist2 = dist2 / radius2.view(1, N).expand(M, N) # M x N            
            reg_target = self._get_reg_targets(
                reg_target, weighted_dist2.clone(), reg_mask, area) # M x 4

            if self.only_proposal:
                flattened_hm = self._create_agn_heatmaps_from_dist(
                    weighted_dist2.clone()) # M x 1
            # else:
            #     flattened_hm = self._create_heatmaps_from_dist(
            #         weighted_dist2.clone(), gt_classes, 
            #         channels=heatmap_channels) # M x C

            reg_targets.append(reg_target)
            flattened_hms.append(flattened_hm)
        
        # transpose im first training_targets to level first ones
        # reg_targets = self._transpose(reg_targets, num_loc_list)

    #     This function is used to transpose image first training targets to 
    #         level first ones
        for im_i in range(len(reg_targets)):
            reg_targets[im_i] = torch.split(
                reg_targets[im_i], num_loc_list, dim=0)

        targets_level_first = []
        for targets_per_level in zip(*reg_targets):
            targets_level_first.append(
                torch.cat(targets_per_level, dim=0))
        reg_targets = targets_level_first


        # flattened_hms = self._transpose(flattened_hms, num_loc_list)
        for im_i in range(len(flattened_hms)):
            flattened_hms[im_i] = torch.split(
                flattened_hms[im_i], num_loc_list, dim=0)

        hms_level_first = []
        for hms_per_level in zip(*flattened_hms):
            hms_level_first.append(
                torch.cat(hms_per_level, dim=0))
        flattened_hms = hms_level_first

        for l in range(len(reg_targets)):
            reg_targets[l] = reg_targets[l] / float(self.strides[l])
        reg_targets = torch.cat([x for x in reg_targets], dim=0) # MB x 4
        flattened_hms = torch.cat([x for x in flattened_hms], dim=0) # MB x C
        
        return pos_inds, reg_targets, flattened_hms        

    def _get_label_inds(self, gt_bboxes, shapes_per_level):
        '''
        Inputs:
            gt_bboxes (list[Tensor]): Ground truth bboxes for each image with
                shape (num_gts, 4) in [tl_x, tl_y, br_x, br_y] format.
            shapes_per_level: L x 2 [(h_l, w_l)]_L
        Returns:
            pos_inds: N'
        '''
        pos_inds = []
        # labels = []
        L = len(self.strides)
        B = len(gt_bboxes)
        shapes_per_level = shapes_per_level.long()
        loc_per_level = (shapes_per_level[:, 0] * shapes_per_level[:, 1]).long() # L
        level_bases = []
        s = 0
        for l in range(L):
            level_bases.append(s)
            s = s + B * loc_per_level[l]
        level_bases = shapes_per_level.new_tensor(level_bases).long() # L
        strides_default = shapes_per_level.new_tensor(self.strides).float() # L
        for im_i in range(B):
            #targets_per_im = gt_instances[im_i]
            bboxes = gt_bboxes[im_i] # n x 4
            n = bboxes.shape[0]
            centers = ((bboxes[:, [0, 1]] + bboxes[:, [2, 3]]) / 2) # n x 2
            centers = centers.view(n, 1, 2).expand(n, L, 2)
            strides = strides_default.view(1, L, 1).expand(n, L, 2)
            centers_inds = (centers / strides).long() # n x L x 2
            Ws = shapes_per_level[:, 1].view(1, L).expand(n, L)
            pos_ind = level_bases.view(1, L).expand(n, L) + \
                       im_i * loc_per_level.view(1, L).expand(n, L) + \
                       centers_inds[:, :, 1] * Ws + \
                       centers_inds[:, :, 0] # n x L
            is_cared_in_the_level = self.assign_fpn_level(bboxes)
            pos_ind = pos_ind[is_cared_in_the_level].view(-1)
            # label = gt_labels.view(
            #     n, 1).expand(n, L)[is_cared_in_the_level].view(-1)

            pos_inds.append(pos_ind) # n'
            # labels.append(label) # n'
        pos_inds = torch.cat(pos_inds, dim=0).long()
        # labels = torch.cat(labels, dim=0)
        return pos_inds # N

    def assign_fpn_level(self, boxes):
        '''
        Inputs:
            boxes: n x 4
            size_ranges: L x 2
        Return:
            is_cared_in_the_level: n x L
        '''
        size_ranges = boxes.new_tensor(
            self.sizes_of_interest).view(len(self.sizes_of_interest), 2) # L x 2
        crit = ((boxes[:, 2:] - boxes[:, :2]) **2).sum(dim=1) ** 0.5 / 2 # n
        n, L = crit.shape[0], size_ranges.shape[0]
        crit = crit.view(n, 1).expand(n, L)
        size_ranges_expand = size_ranges.view(1, L, 2).expand(n, L, 2)
        is_cared_in_the_level = (crit >= size_ranges_expand[:, :, 0]) & \
            (crit <= size_ranges_expand[:, :, 1])
        return is_cared_in_the_level

    # def _transpose(self, training_targets, num_loc_list):
    #     '''
    #     This function is used to transpose image first training targets to 
    #         level first ones
    #     :return: level first training targets
    #     '''
    #     for im_i in range(len(training_targets)):
    #         training_targets[im_i] = torch.split(
    #             training_targets[im_i], num_loc_list, dim=0)

    #     targets_level_first = []
    #     for targets_per_level in zip(*training_targets):
    #         targets_level_first.append(
    #             torch.cat(targets_per_level, dim=0))
    #     return targets_level_first

    # def cat(tensors: List[torch.Tensor], dim: int = 0):
    #     """
    #     Efficient version of torch.cat that avoids a copy if there is only a single element in a list
    #     """
    #     assert isinstance(tensors, (list, tuple))
    #     if len(tensors) == 1:
    #         return tensors[0]
    #     return torch.cat(tensors, dim)

    def get_center3x3(self, locations, centers, strides):
        '''
        Inputs:
            locations: M x 2
            centers: N x 2
            strides: M
        '''
        M, N = locations.shape[0], centers.shape[0]
        locations_expanded = locations.view(M, 1, 2).expand(M, N, 2) # M x N x 2
        centers_expanded = centers.view(1, N, 2).expand(M, N, 2) # M x N x 2
        strides_expanded = strides.view(M, 1, 1).expand(M, N, 2) # M x N
        centers_discret = ((centers_expanded / strides_expanded).int() * \
            strides_expanded).float() + strides_expanded / 2 # M x N x 2
        dist_x = (locations_expanded[:, :, 0] - centers_discret[:, :, 0]).abs()
        dist_y = (locations_expanded[:, :, 1] - centers_discret[:, :, 1]).abs()
        return (dist_x <= strides_expanded[:, :, 0]) & \
            (dist_y <= strides_expanded[:, :, 0])

    def _get_reg_targets(self, reg_targets, dist, mask, area):
        '''
          reg_targets (M x N x 4): long tensor
          dist (M x N)
          is_*: M x N
        '''
        dist[mask == 0] = INF * 1.0
        min_dist, min_inds = dist.min(dim=1) # M
        reg_targets_per_im = reg_targets[
            range(len(reg_targets)), min_inds] # M x N x 4 --> M x 4
        reg_targets_per_im[min_dist == INF] = - INF
        return reg_targets_per_im

    def assign_reg_fpn(self, reg_targets_per_im, size_ranges):
        '''
        TODO (Xingyi): merge it with assign_fpn_level
        Inputs:
            reg_targets_per_im: M x N x 4
            size_ranges: M x 2
        '''
        crit = ((reg_targets_per_im[:, :, :2] + \
            reg_targets_per_im[:, :, 2:])**2).sum(dim=2) ** 0.5 / 2 # M x N
        is_cared_in_the_level = (crit >= size_ranges[:, [0]]) & \
            (crit <= size_ranges[:, [1]])
        return is_cared_in_the_level

    def _create_agn_heatmaps_from_dist(self, dist):
        '''
        TODO (Xingyi): merge it with _create_heatmaps_from_dist
        dist: M x N
        return:
          heatmaps: M x 1
        '''
        heatmaps = dist.new_zeros((dist.shape[0], 1))
        heatmaps[:, 0] = torch.exp(-dist.min(dim=1)[0])
        zeros = heatmaps < 1e-4
        heatmaps[zeros] = 0
        return heatmaps

    def _flatten_outputs(self, clss, reg_pred, agn_hm_pred):
        # Reshape: (N, F, Hl, Wl) -> (N, Hl, Wl, F) -> (sum_l N*Hl*Wl, F)


        clss = torch.cat([x.permute(0, 2, 3, 1).reshape(-1, x.shape[1]) \
            for x in clss], 0) if clss[0] is not None else None
        reg_pred = torch.cat(
            [x.permute(0, 2, 3, 1).reshape(-1, 4) for x in reg_pred], 0)            
        agn_hm_pred = torch.cat([x.permute(0, 2, 3, 1).reshape(-1) \
            for x in agn_hm_pred], 0) if self.with_agn_hm else None
        return clss, reg_pred, agn_hm_pred

    def reduce_sum(self, tensor):
        world_size = self.get_world_size()
        if world_size < 2:
            return tensor
        tensor = tensor.clone()
        torch.distributed.all_reduce(tensor, op=torch.distributed.ReduceOp.SUM)
        return tensor

    def my_iou_loss(self, pred, target, weight=None, reduction='sum'):
        pred_left = pred[:, 0]
        pred_top = pred[:, 1]
        pred_right = pred[:, 2]
        pred_bottom = pred[:, 3]

        target_left = target[:, 0]
        target_top = target[:, 1]
        target_right = target[:, 2]
        target_bottom = target[:, 3]

        target_aera = (target_left + target_right) * \
                      (target_top + target_bottom)
        pred_aera = (pred_left + pred_right) * \
                    (pred_top + pred_bottom)

        w_intersect = torch.min(pred_left, target_left) + \
                      torch.min(pred_right, target_right)
        h_intersect = torch.min(pred_bottom, target_bottom) + \
                      torch.min(pred_top, target_top)

        g_w_intersect = torch.max(pred_left, target_left) + \
                        torch.max(pred_right, target_right)
        g_h_intersect = torch.max(pred_bottom, target_bottom) + \
                        torch.max(pred_top, target_top)
        ac_uion = g_w_intersect * g_h_intersect

        area_intersect = w_intersect * h_intersect
        area_union = target_aera + pred_aera - area_intersect

        ious = (area_intersect + 1.0) / (area_union + 1.0)
        gious = ious - (ac_uion - area_union) / ac_uion
        # if self.loc_loss_type == 'iou':
        #     losses = -torch.log(ious)
        # elif self.loc_loss_type == 'linear_iou':
        #     losses = 1 - ious
        # elif self.loc_loss_type == 'giou':
        #     losses = 1 - gious
        # else:
        #     raise NotImplementedError
        losses = 1 - gious
        # if weight is not None:
        #     losses = losses * weight
        # else:
        #     losses = losses

        losses = losses * weight

        if reduction == 'sum':
            return losses.sum()
        elif reduction == 'batch':
            return losses.sum(dim=[1])
        elif reduction == 'none':
            return losses
        else:
            raise NotImplementedError    

    def binary_heatmap_focal_loss(
        self,
        inputs,
        targets,
        pos_inds,
        alpha: float = -1,
        beta: float = 4,
        gamma: float = 2,
        sigmoid_clamp: float = 1e-4,
        ignore_high_fp: float = -1.,
        ):
        pred = torch.clamp(inputs.sigmoid_(), min=sigmoid_clamp, max=1-sigmoid_clamp)
        neg_weights = torch.pow(1 - targets, beta)
        pos_pred = pred[pos_inds] # N
        pos_loss = torch.log(pos_pred) * torch.pow(1 - pos_pred, gamma)
        neg_loss = torch.log(1 - pred) * torch.pow(pred, gamma) * neg_weights
        if ignore_high_fp > 0:
            not_high_fp = (pred < ignore_high_fp).float()
            neg_loss = not_high_fp * neg_loss

        pos_loss = - pos_loss.sum()
        neg_loss = - neg_loss.sum()

        if alpha >= 0:
            pos_loss = alpha * pos_loss
            neg_loss = (1 - alpha) * neg_loss

        return pos_loss, neg_loss

    def get_world_size(self) -> int:
        if not dist.is_available():
            return 1
        if not dist.is_initialized():
            return 1
        return dist.get_world_size()

    def get_bboxes(self, *outs, img_metas, gt_bboxes, gt_labels):
        
        
        grids = self.compute_grids(outs[-1])
        # grids = multi_apply(self.compute_grids, feats, self.strides)
        # shapes_per_level = grids[0].new_tensor(
        #             [(x.shape[2], x.shape[3]) for x in outs[1]])
        agn_hm_pred_per_level= outs[2]
        reg_pred_per_level= outs[1]
        clss_per_level= outs[0]

        if self.training:
            
            # if self.more_pos:
            #     # add more pixels as positive if \
            #     #   1. they are within the center3x3 region of an object
            #     #   2. their regression losses are small (<self.more_pos_thresh)
            #     pos_inds, labels = self._add_more_pos(
            #         reg_pred, gt_bboxes, gt_labels, shapes_per_level)
            
            proposals = None
            image_sizes = []
            for i in range(len(img_metas)):
                image_sizes.append(img_metas[i]['ori_shape'][:2])
            if self.only_proposal:
                agn_hm_pred_per_level = [x.sigmoid() for x in agn_hm_pred_per_level]
                proposals = self.predict_instances(
                    grids, agn_hm_pred_per_level, reg_pred_per_level, 
                    image_sizes, [None for _ in agn_hm_pred_per_level])
            elif self.as_proposal: # category specific bbox as agnostic proposals
                clss_per_level = [x.sigmoid() for x in clss_per_level]
                proposals = self.predict_instances(
                    grids, clss_per_level, reg_pred_per_level, 
                    image_sizes, agn_hm_pred_per_level)
            if self.only_proposal or self.as_proposal:
                for p in range(len(proposals)):
                    proposals[p].proposal_boxes = proposals[p].get('pred_boxes')
                    proposals[p].objectness_logits = proposals[p].get('scores')
                    proposals[p].remove('pred_boxes')
                    proposals[p].remove('scores')
                    proposals[p].remove('pred_classes')

            # losses = self.losses(
            #     pos_inds, labels, reg_targets, flattened_hms,
            #     logits_pred, reg_pred, agn_hm_pred)

            # if self.debug:
            #     debug_train(
            #         [self.denormalizer(x) for x in images], 
            #         gt_instances, flattened_hms, reg_targets, 
            #         labels, pos_inds, shapes_per_level, grids, self.strides)
            return proposals

    def inference(self, images, clss_per_level, reg_pred_per_level, 
        agn_hm_pred_per_level, grids):
        logits_pred = [x.sigmoid() if x is not None else None \
            for x in clss_per_level]
        agn_hm_pred_per_level = [x.sigmoid() if x is not None else None \
            for x in agn_hm_pred_per_level]

        if self.only_proposal:
            proposals = self.predict_instances(
                grids, agn_hm_pred_per_level, reg_pred_per_level, 
                images.image_sizes, [None for _ in agn_hm_pred_per_level])
        else:
            proposals = self.predict_instances(
                grids, logits_pred, reg_pred_per_level, 
                images.image_sizes, agn_hm_pred_per_level)
        if self.as_proposal or self.only_proposal:
            for p in range(len(proposals)):
                proposals[p].proposal_boxes = proposals[p].get('pred_boxes')
                proposals[p].objectness_logits = proposals[p].get('scores')
                proposals[p].remove('pred_boxes')

        # if self.debug:
        #     debug_test(
        #         [self.denormalizer(x) for x in images], 
        #         logits_pred, reg_pred_per_level, 
        #         agn_hm_pred_per_level, preds=proposals,
        #         vis_thresh=self.vis_thresh, 
        #         debug_show_name=False)
        return proposals, {}


    def predict_instances(
        self, grids, logits_pred, reg_pred, image_sizes, agn_hm_pred, 
        is_proposal=False):
        sampled_boxes = []
        for l in range(len(grids)):
            sampled_boxes.append(self.predict_single_level(
                grids[l], logits_pred[l], reg_pred[l] * self.strides[l],
                image_sizes, agn_hm_pred[l], l, is_proposal=is_proposal))
        boxlists = list(zip(*sampled_boxes))
        boxlists = [Instances.cat(boxlist) for boxlist in boxlists]
        boxlists = self.nms_and_topK(
            boxlists, nms=not self.not_nms)
        return boxlists

    def predict_single_level(
        self, grids, heatmap, reg_pred, image_sizes, agn_hm, level, 
        is_proposal=False):
        N, C, H, W = heatmap.shape
        # put in the same format as grids
        if self.center_nms:
            heatmap_nms = nn.functional.max_pool2d(
                heatmap, (3, 3), stride=1, padding=1)
            heatmap = heatmap * (heatmap_nms == heatmap).float()
        heatmap = heatmap.permute(0, 2, 3, 1) # N x H x W x C
        heatmap = heatmap.reshape(N, -1, C) # N x HW x C
        box_regression = reg_pred.view(N, 4, H, W).permute(0, 2, 3, 1) # N x H x W x 4 
        box_regression = box_regression.reshape(N, -1, 4)

        candidate_inds = heatmap > self.score_thresh # 0.05
        pre_nms_top_n = candidate_inds.view(N, -1).sum(1) # N
        pre_nms_topk = self.pre_nms_topk_train if self.training else self.pre_nms_topk_test
        pre_nms_top_n = pre_nms_top_n.clamp(max=pre_nms_topk) # N

        if agn_hm is not None:
            agn_hm = agn_hm.view(N, 1, H, W).permute(0, 2, 3, 1)
            agn_hm = agn_hm.reshape(N, -1)
            heatmap = heatmap * agn_hm[:, :, None]

        results = []
        for i in range(N):
            per_box_cls = heatmap[i] # HW x C
            per_candidate_inds = candidate_inds[i] # n
            per_box_cls = per_box_cls[per_candidate_inds] # n

            per_candidate_nonzeros = per_candidate_inds.nonzero() # n
            per_box_loc = per_candidate_nonzeros[:, 0] # n
            per_class = per_candidate_nonzeros[:, 1] # n

            per_box_regression = box_regression[i] # HW x 4
            per_box_regression = per_box_regression[per_box_loc] # n x 4
            per_grids = grids[per_box_loc] # n x 2

            per_pre_nms_top_n = pre_nms_top_n[i] # 1

            if per_candidate_inds.sum().item() > per_pre_nms_top_n.item():
                per_box_cls, top_k_indices = \
                    per_box_cls.topk(per_pre_nms_top_n, sorted=False)
                per_class = per_class[top_k_indices]
                per_box_regression = per_box_regression[top_k_indices]
                per_grids = per_grids[top_k_indices]
            
            detections = torch.stack([
                per_grids[:, 0] - per_box_regression[:, 0],
                per_grids[:, 1] - per_box_regression[:, 1],
                per_grids[:, 0] + per_box_regression[:, 2],
                per_grids[:, 1] + per_box_regression[:, 3],
            ], dim=1) # n x 4

            # avoid invalid boxes in RoI heads
            detections[:, 2] = torch.max(detections[:, 2], detections[:, 0] + 0.01)
            detections[:, 3] = torch.max(detections[:, 3], detections[:, 1] + 0.01)
            boxlist = Instances(image_sizes[i])
            boxlist.scores = torch.sqrt(per_box_cls) \
                if self.with_agn_hm else per_box_cls # n
            # import pdb; pdb.set_trace()
            boxlist.pred_boxes = Boxes(detections)
            boxlist.pred_classes = per_class
            results.append(boxlist)
        return results

    def nms_and_topK(self, boxlists, nms=True):
        num_images = len(boxlists)
        results = []
        for i in range(num_images):
            nms_thresh = self.nms_thresh_train if self.training else \
                self.nms_thresh_test
            result = ml_nms(boxlists[i], nms_thresh) if nms else boxlists[i]
            # if self.debug:
            #     print('#proposals before nms', len(boxlists[i]))
            #     print('#proposals after nms', len(result))
            num_dets = len(result)
            post_nms_topk = self.post_nms_topk_train if self.training else \
                self.post_nms_topk_test
            if num_dets > post_nms_topk:
                cls_scores = result.scores
                image_thresh, _ = torch.kthvalue(
                    cls_scores.cpu(),
                    num_dets - post_nms_topk + 1
                )
                keep = cls_scores >= image_thresh.item()
                keep = torch.nonzero(keep).squeeze(1)
                result = result[keep]
            # if self.debug:
            #     print('#proposals after filter', len(result))
            results.append(result)
        return results


    def _add_more_pos(self, reg_pred, gt_instances, shapes_per_level):
        labels, level_masks, c33_inds, c33_masks, c33_regs = \
            self._get_c33_inds(gt_instances, shapes_per_level)
        N, L, K = labels.shape[0], len(self.strides), 9
        c33_inds[c33_masks == 0] = 0
        reg_pred_c33 = reg_pred[c33_inds].detach() # N x L x K
        invalid_reg = c33_masks == 0
        c33_regs_expand = c33_regs.view(N * L * K, 4).clamp(min=0)
        if N > 0:
            with torch.no_grad():
                c33_reg_loss = self.iou_loss(
                    reg_pred_c33.view(N * L * K, 4), 
                    c33_regs_expand, None,
                    reduction='none').view(N, L, K).detach() # N x L x K
        else:
            c33_reg_loss = reg_pred_c33.new_zeros((N, L, K)).detach()
        c33_reg_loss[invalid_reg] = INF # N x L x K
        c33_reg_loss.view(N * L, K)[level_masks.view(N * L), 4] = 0 # real center
        c33_reg_loss = c33_reg_loss.view(N, L * K)
        if N == 0:
            loss_thresh = c33_reg_loss.new_ones((N)).float()
        else:
            loss_thresh = torch.kthvalue(
                c33_reg_loss, self.more_pos_topk, dim=1)[0] # N
        loss_thresh[loss_thresh > self.more_pos_thresh] = self.more_pos_thresh # N
        new_pos = c33_reg_loss.view(N, L, K) < \
            loss_thresh.view(N, 1, 1).expand(N, L, K)
        pos_inds = c33_inds[new_pos].view(-1) # P
        labels = labels.view(N, 1, 1).expand(N, L, K)[new_pos].view(-1)
        return pos_inds, labels
        
    
    def _get_c33_inds(self, gt_instances, shapes_per_level):
        '''
        TODO (Xingyi): The current implementation is ugly. Refactor.
        Get the center (and the 3x3 region near center) locations of each objects
        Inputs:
            gt_instances: [n_i], sum n_i = N
            shapes_per_level: L x 2 [(h_l, w_l)]_L
        '''
        labels = []
        level_masks = []
        c33_inds = []
        c33_masks = []
        c33_regs = []
        L = len(self.strides)
        B = len(gt_instances)
        shapes_per_level = shapes_per_level.long()
        loc_per_level = (shapes_per_level[:, 0] * shapes_per_level[:, 1]).long() # L
        level_bases = []
        s = 0
        for l in range(L):
            level_bases.append(s)
            s = s + B * loc_per_level[l]
        level_bases = shapes_per_level.new_tensor(level_bases).long() # L
        strides_default = shapes_per_level.new_tensor(self.strides).float() # L
        K = 9
        dx = shapes_per_level.new_tensor([-1, 0, 1, -1, 0, 1, -1, 0, 1]).long()
        dy = shapes_per_level.new_tensor([-1, -1, -1, 0, 0, 0, 1, 1, 1]).long()
        for im_i in range(B):
            targets_per_im = gt_instances[im_i]
            bboxes = targets_per_im.gt_boxes.tensor # n x 4
            n = bboxes.shape[0]
            if n == 0:
                continue
            centers = ((bboxes[:, [0, 1]] + bboxes[:, [2, 3]]) / 2) # n x 2
            centers = centers.view(n, 1, 2).expand(n, L, 2)

            strides = strides_default.view(1, L, 1).expand(n, L, 2) # 
            centers_inds = (centers / strides).long() # n x L x 2
            center_grids = centers_inds * strides + strides // 2# n x L x 2
            l = center_grids[:, :, 0] - bboxes[:, 0].view(n, 1).expand(n, L)
            t = center_grids[:, :, 1] - bboxes[:, 1].view(n, 1).expand(n, L)
            r = bboxes[:, 2].view(n, 1).expand(n, L) - center_grids[:, :, 0]
            b = bboxes[:, 3].view(n, 1).expand(n, L) - center_grids[:, :, 1] # n x L
            reg = torch.stack([l, t, r, b], dim=2) # n x L x 4
            reg = reg / strides_default.view(1, L, 1).expand(n, L, 4).float()
            
            Ws = shapes_per_level[:, 1].view(1, L).expand(n, L)
            Hs = shapes_per_level[:, 0].view(1, L).expand(n, L)
            expand_Ws = Ws.view(n, L, 1).expand(n, L, K)
            expand_Hs = Hs.view(n, L, 1).expand(n, L, K)
            label = targets_per_im.gt_classes.view(n).clone()
            mask = reg.min(dim=2)[0] >= 0 # n x L
            mask = mask & self.assign_fpn_level(bboxes)
            labels.append(label) # n
            level_masks.append(mask) # n x L

            Dy = dy.view(1, 1, K).expand(n, L, K)
            Dx = dx.view(1, 1, K).expand(n, L, K)
            c33_ind = level_bases.view(1, L, 1).expand(n, L, K) + \
                       im_i * loc_per_level.view(1, L, 1).expand(n, L, K) + \
                       (centers_inds[:, :, 1:2].expand(n, L, K) + Dy) * expand_Ws + \
                       (centers_inds[:, :, 0:1].expand(n, L, K) + Dx) # n x L x K
            
            c33_mask = \
                ((centers_inds[:, :, 1:2].expand(n, L, K) + dy) < expand_Hs) & \
                ((centers_inds[:, :, 1:2].expand(n, L, K) + dy) >= 0) & \
                ((centers_inds[:, :, 0:1].expand(n, L, K) + dx) < expand_Ws) & \
                ((centers_inds[:, :, 0:1].expand(n, L, K) + dx) >= 0)
            # TODO (Xingyi): think about better way to implement this
            # Currently it hard codes the 3x3 region
            c33_reg = reg.view(n, L, 1, 4).expand(n, L, K, 4).clone()
            c33_reg[:, :, [0, 3, 6], 0] -= 1
            c33_reg[:, :, [0, 3, 6], 2] += 1
            c33_reg[:, :, [2, 5, 8], 0] += 1
            c33_reg[:, :, [2, 5, 8], 2] -= 1
            c33_reg[:, :, [0, 1, 2], 1] -= 1
            c33_reg[:, :, [0, 1, 2], 3] += 1
            c33_reg[:, :, [6, 7, 8], 1] += 1
            c33_reg[:, :, [6, 7, 8], 3] -= 1
            c33_mask = c33_mask & (c33_reg.min(dim=3)[0] >= 0) # n x L x K
            c33_inds.append(c33_ind)
            c33_masks.append(c33_mask)
            c33_regs.append(c33_reg)
        
        if len(level_masks) > 0:
            labels = torch.cat(labels, dim=0)
            level_masks = torch.cat(level_masks, dim=0)
            c33_inds = torch.cat(c33_inds, dim=0).long()
            c33_regs = torch.cat(c33_regs, dim=0)
            c33_masks = torch.cat(c33_masks, dim=0)
        else:
            labels = shapes_per_level.new_zeros((0)).long()
            level_masks = shapes_per_level.new_zeros((0, L)).bool()
            c33_inds = shapes_per_level.new_zeros((0, L, K)).long()
            c33_regs = shapes_per_level.new_zeros((0, L, K, 4)).float()
            c33_masks = shapes_per_level.new_zeros((0, L, K)).bool()
        return labels, level_masks, c33_inds, c33_masks, c33_regs # N x L, N x L x K<|MERGE_RESOLUTION|>--- conflicted
+++ resolved
@@ -86,10 +86,7 @@
     def __init__(self,
                  in_channel,
                  num_classes,
-<<<<<<< HEAD
-=======
                  num_features,
->>>>>>> 0ab32d78
                  train_cfg=None,
                  test_cfg=None,
                  init_cfg=None):
@@ -202,15 +199,9 @@
         ### initialize the     <scales>
         # self.scales = nn.ModuleList(
         #     [Scale(init_value=1.0)])
-<<<<<<< HEAD
-        # self.scales = Scale(init_value=1.0)
-        # # self.scales = nn.ModuleList(
-        # #     [Scale(init_value=1.0) for _ in input_shape])
-=======
         self.scales = nn.ModuleList(
             [Scale(init_value=1.0) for _ in range(num_features)])
 
->>>>>>> 0ab32d78
 
         ### initialize the     <agn_hm>
         self.agn_hm = nn.Conv2d(
@@ -295,13 +286,9 @@
         """
         return multi_apply(self.forward_single, feats, [i for i in range(len(feats))])
 
-<<<<<<< HEAD
-    def forward_single(self, feat):
-=======
 
 
     def forward_single(self, feat, i):
->>>>>>> 0ab32d78
         """Forward feature of a single level.
 
         Args:
@@ -349,6 +336,7 @@
              reg_pred_per_level,
              agn_hm_pred_per_level,
              gt_bboxes,
+             gt_labels,
              img_metas,             
              gt_bboxes_ignore=None):
         """Compute losses of the dense head.
@@ -858,8 +846,7 @@
             return 1
         return dist.get_world_size()
 
-    def get_bboxes(self, *outs, img_metas, gt_bboxes, gt_labels):
-        
+    def get_bboxes(self, *outs, img_metas, cfg):
         
         grids = self.compute_grids(outs[-1])
         # grids = multi_apply(self.compute_grids, feats, self.strides)
