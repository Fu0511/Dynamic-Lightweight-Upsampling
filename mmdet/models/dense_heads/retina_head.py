# Copyright (c) OpenMMLab. All rights reserved.
import torch.nn as nn
from mmcv.cnn import ConvModule

from mmdet.registry import MODELS
from .anchor_head import AnchorHead


@MODELS.register_module()
class RetinaHead(AnchorHead):
    r"""An anchor-based head used in `RetinaNet
    <https://arxiv.org/pdf/1708.02002.pdf>`_.

    The head contains two subnetworks. The first classifies anchor boxes and
    the second regresses deltas for the anchors.

    Example:
        >>> import torch
        >>> self = RetinaHead(11, 7)
        >>> x = torch.rand(1, 7, 32, 32)
        >>> cls_score, bbox_pred = self.forward_single(x)
        >>> # Each anchor predicts a score for each class except background
        >>> cls_per_anchor = cls_score.shape[1] / self.num_anchors
        >>> box_per_anchor = bbox_pred.shape[1] / self.num_anchors
        >>> assert cls_per_anchor == (self.num_classes)
        >>> assert box_per_anchor == 4
    """

    def __init__(self,
                 num_classes,
                 in_channels,
                 stacked_convs=4,
                 conv_cfg=None,
                 norm_cfg=None,
                 anchor_generator=dict(
                     type='AnchorGenerator',
                     octave_base_scale=4,
                     scales_per_octave=3,
                     ratios=[0.5, 1.0, 2.0],
                     strides=[8, 16, 32, 64, 128]),
                 init_cfg=dict(
                     type='Normal',
                     layer='Conv2d',
                     std=0.01,
                     override=dict(
                         type='Normal',
                         name='retina_cls',
                         std=0.01,
                         bias_prob=0.01)),
                 **kwargs):
        assert stacked_convs >= 0, \
            '`stacked_convs` must be non-negative integers, ' \
            f'but got {stacked_convs} instead.'
        self.stacked_convs = stacked_convs
        self.conv_cfg = conv_cfg
        self.norm_cfg = norm_cfg
        super(RetinaHead, self).__init__(
            num_classes,
            in_channels,
            anchor_generator=anchor_generator,
            init_cfg=init_cfg,
            **kwargs)

    def _init_layers(self):
        """Initialize layers of the head."""
        self.relu = nn.ReLU(inplace=True)
        self.cls_convs = nn.ModuleList()
        self.reg_convs = nn.ModuleList()
        in_channels = self.in_channels
        for i in range(self.stacked_convs):
            self.cls_convs.append(
                ConvModule(
                    in_channels,
                    self.feat_channels,
                    3,
                    stride=1,
                    padding=1,
                    conv_cfg=self.conv_cfg,
                    norm_cfg=self.norm_cfg))
            self.reg_convs.append(
                ConvModule(
                    in_channels,
                    self.feat_channels,
                    3,
                    stride=1,
                    padding=1,
                    conv_cfg=self.conv_cfg,
                    norm_cfg=self.norm_cfg))
            in_channels = self.feat_channels
        self.retina_cls = nn.Conv2d(
            in_channels,
            self.num_base_priors * self.cls_out_channels,
            3,
            padding=1)
        reg_dim = self.bbox_coder.encode_size
        self.retina_reg = nn.Conv2d(
<<<<<<< HEAD
            self.feat_channels, self.num_base_priors * reg_dim, 3, padding=1)
=======
            in_channels, self.num_base_priors * reg_dim, 3, padding=1)
>>>>>>> cfe96228

    def forward_single(self, x):
        """Forward feature of a single scale level.

        Args:
            x (Tensor): Features of a single scale level.

        Returns:
            tuple:
                cls_score (Tensor): Cls scores for a single scale level
                    the channels number is num_anchors * num_classes.
                bbox_pred (Tensor): Box energies / deltas for a single scale
                    level, the channels number is num_anchors * 4.
        """
        cls_feat = x
        reg_feat = x
        for cls_conv in self.cls_convs:
            cls_feat = cls_conv(cls_feat)
        for reg_conv in self.reg_convs:
            reg_feat = reg_conv(reg_feat)
        cls_score = self.retina_cls(cls_feat)
        bbox_pred = self.retina_reg(reg_feat)
        return cls_score, bbox_pred<|MERGE_RESOLUTION|>--- conflicted
+++ resolved
@@ -94,11 +94,7 @@
             padding=1)
         reg_dim = self.bbox_coder.encode_size
         self.retina_reg = nn.Conv2d(
-<<<<<<< HEAD
-            self.feat_channels, self.num_base_priors * reg_dim, 3, padding=1)
-=======
             in_channels, self.num_base_priors * reg_dim, 3, padding=1)
->>>>>>> cfe96228
 
     def forward_single(self, x):
         """Forward feature of a single scale level.
