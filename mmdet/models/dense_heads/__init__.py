from .anchor_free_head import AnchorFreeHead
from .anchor_head import AnchorHead
from .atss_head import ATSSHead
from .cascade_rpn_head import CascadeRPNHead, StageCascadeRPNHead
from .centripetal_head import CentripetalHead
from .corner_head import CornerHead
from .embedding_rpn_head import EmbeddingRPNHead
from .fcos_head import FCOSHead
from .fovea_head import FoveaHead
from .free_anchor_retina_head import FreeAnchorRetinaHead
from .fsaf_head import FSAFHead
from .ga_retina_head import GARetinaHead
from .ga_rpn_head import GARPNHead
from .gfl_head import GFLHead
from .guided_anchor_head import FeatureAdaption, GuidedAnchorHead
from .nasfcos_head import NASFCOSHead
from .paa_head import PAAHead
from .pisa_retinanet_head import PISARetinaHead
from .pisa_ssd_head import PISASSDHead
from .reppoints_head import RepPointsHead
from .retina_head import RetinaHead
from .retina_sepbn_head import RetinaSepBNHead
from .rpn_head import RPNHead
from .sabl_retina_head import SABLRetinaHead
from .ssd_head import SSDHead
from .transformer_head import TransformerHead
from .vfnet_head import VFNetHead
from .yolact_head import YOLACTHead, YOLACTProtonet, YOLACTSegmHead
from .yolo_head import YOLOV3Head

__all__ = [
    'AnchorFreeHead', 'AnchorHead', 'GuidedAnchorHead', 'FeatureAdaption',
    'RPNHead', 'GARPNHead', 'RetinaHead', 'RetinaSepBNHead', 'GARetinaHead',
    'SSDHead', 'FCOSHead', 'RepPointsHead', 'FoveaHead',
    'FreeAnchorRetinaHead', 'ATSSHead', 'FSAFHead', 'NASFCOSHead',
    'PISARetinaHead', 'PISASSDHead', 'GFLHead', 'CornerHead', 'YOLACTHead',
    'YOLACTSegmHead', 'YOLACTProtonet', 'YOLOV3Head', 'PAAHead',
    'SABLRetinaHead', 'CentripetalHead', 'VFNetHead', 'TransformerHead',
<<<<<<< HEAD
    'EmbeddingRPNHead'
=======
    'StageCascadeRPNHead', 'CascadeRPNHead'
>>>>>>> 482f60fe
]<|MERGE_RESOLUTION|>--- conflicted
+++ resolved
@@ -36,9 +36,5 @@
     'PISARetinaHead', 'PISASSDHead', 'GFLHead', 'CornerHead', 'YOLACTHead',
     'YOLACTSegmHead', 'YOLACTProtonet', 'YOLOV3Head', 'PAAHead',
     'SABLRetinaHead', 'CentripetalHead', 'VFNetHead', 'TransformerHead',
-<<<<<<< HEAD
-    'EmbeddingRPNHead'
-=======
-    'StageCascadeRPNHead', 'CascadeRPNHead'
->>>>>>> 482f60fe
+    'StageCascadeRPNHead', 'CascadeRPNHead', 'EmbeddingRPNHead'
 ]