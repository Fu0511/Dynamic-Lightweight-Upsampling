# Copyright (c) OpenMMLab. All rights reserved.
from .anchor_free_head import AnchorFreeHead
from .anchor_head import AnchorHead
from .atss_head import ATSSHead
from .autoassign_head import AutoAssignHead
from .cascade_rpn_head import CascadeRPNHead, StageCascadeRPNHead
from .centernet_head import CenterNetHead
from .centernet_update_head import CenterNetUpdateHead
from .centripetal_head import CentripetalHead
from .conditional_detr_head import ConditionalDETRHead
from .corner_head import CornerHead
from .dab_detr_head import DABDETRHead
from .ddod_head import DDODHead
from .deformable_detr_head import DeformableDETRHead
from .detr_head import DETRHead
from .dino_head import DINOHead
from .embedding_rpn_head import EmbeddingRPNHead
from .fcos_head import FCOSHead
from .fovea_head import FoveaHead
from .free_anchor_retina_head import FreeAnchorRetinaHead
from .fsaf_head import FSAFHead
from .ga_retina_head import GARetinaHead
from .ga_rpn_head import GARPNHead
from .gfl_head import GFLHead
from .guided_anchor_head import FeatureAdaption, GuidedAnchorHead
from .lad_head import LADHead
from .ld_head import LDHead
from .mask2former_head import Mask2FormerHead
from .maskformer_head import MaskFormerHead
from .nasfcos_head import NASFCOSHead
from .paa_head import PAAHead
from .pisa_retinanet_head import PISARetinaHead
from .pisa_ssd_head import PISASSDHead
from .reppoints_head import RepPointsHead
from .retina_head import RetinaHead
from .retina_sepbn_head import RetinaSepBNHead
from .rpn_head import RPNHead
from .rtmdet_head import RTMDetHead, RTMDetSepBNHead
from .sabl_retina_head import SABLRetinaHead
from .solo_head import DecoupledSOLOHead, DecoupledSOLOLightHead, SOLOHead
from .solov2_head import SOLOV2Head
from .ssd_head import SSDHead
from .tood_head import TOODHead
from .vfnet_head import VFNetHead
from .yolact_head import YOLACTHead, YOLACTProtonet
from .yolo_head import YOLOV3Head
from .yolof_head import YOLOFHead
from .yolox_head import YOLOXHead

__all__ = [
    'AnchorFreeHead', 'AnchorHead', 'GuidedAnchorHead', 'FeatureAdaption',
    'RPNHead', 'GARPNHead', 'RetinaHead', 'RetinaSepBNHead', 'GARetinaHead',
    'SSDHead', 'FCOSHead', 'RepPointsHead', 'FoveaHead',
    'FreeAnchorRetinaHead', 'ATSSHead', 'FSAFHead', 'NASFCOSHead',
    'PISARetinaHead', 'PISASSDHead', 'GFLHead', 'CornerHead', 'YOLACTHead',
    'YOLACTProtonet', 'YOLOV3Head', 'PAAHead', 'SABLRetinaHead',
    'CentripetalHead', 'VFNetHead', 'StageCascadeRPNHead', 'CascadeRPNHead',
    'EmbeddingRPNHead', 'LDHead', 'AutoAssignHead', 'DETRHead', 'YOLOFHead',
    'DeformableDETRHead', 'CenterNetHead', 'YOLOXHead', 'SOLOHead',
    'DecoupledSOLOHead', 'DecoupledSOLOLightHead', 'SOLOV2Head', 'LADHead',
    'TOODHead', 'MaskFormerHead', 'Mask2FormerHead', 'DDODHead',
<<<<<<< HEAD
    'CenterNetUpdateHead', 'RTMDetHead', 'RTMDetSepBNHead', 'DABDETRHead',
    'ConditionalDETRHead'
=======
    'CenterNetUpdateHead', 'RTMDetHead', 'RTMDetSepBNHead',
    'ConditionalDETRHead', 'DINOHead'
>>>>>>> 6e7f1e6e
]<|MERGE_RESOLUTION|>--- conflicted
+++ resolved
@@ -59,11 +59,6 @@
     'DeformableDETRHead', 'CenterNetHead', 'YOLOXHead', 'SOLOHead',
     'DecoupledSOLOHead', 'DecoupledSOLOLightHead', 'SOLOV2Head', 'LADHead',
     'TOODHead', 'MaskFormerHead', 'Mask2FormerHead', 'DDODHead',
-<<<<<<< HEAD
     'CenterNetUpdateHead', 'RTMDetHead', 'RTMDetSepBNHead', 'DABDETRHead',
-    'ConditionalDETRHead'
-=======
-    'CenterNetUpdateHead', 'RTMDetHead', 'RTMDetSepBNHead',
     'ConditionalDETRHead', 'DINOHead'
->>>>>>> 6e7f1e6e
 ]