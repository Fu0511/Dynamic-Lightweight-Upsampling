from .anchor_free_head import AnchorFreeHead
from .anchor_head import AnchorHead
from .atss_head import ATSSHead
from .cascade_rpn_head import CascadeRPNHead, StageCascadeRPNHead
from .centripetal_head import CentripetalHead
from .corner_head import CornerHead
<<<<<<< HEAD
from .deformable_detr_head import DeformableDetrHead
=======
from .detr_head import DETRHead
>>>>>>> ac57c4cc
from .embedding_rpn_head import EmbeddingRPNHead
from .fcos_head import FCOSHead
from .fovea_head import FoveaHead
from .free_anchor_retina_head import FreeAnchorRetinaHead
from .fsaf_head import FSAFHead
from .ga_retina_head import GARetinaHead
from .ga_rpn_head import GARPNHead
from .gfl_head import GFLHead
from .guided_anchor_head import FeatureAdaption, GuidedAnchorHead
from .nasfcos_head import NASFCOSHead
from .paa_head import PAAHead
from .pisa_retinanet_head import PISARetinaHead
from .pisa_ssd_head import PISASSDHead
from .reppoints_head import RepPointsHead
from .retina_head import RetinaHead
from .retina_sepbn_head import RetinaSepBNHead
from .rpn_head import RPNHead
from .sabl_retina_head import SABLRetinaHead
from .ssd_head import SSDHead
from .vfnet_head import VFNetHead
from .yolact_head import YOLACTHead, YOLACTProtonet, YOLACTSegmHead
from .yolo_head import YOLOV3Head

__all__ = [
    'AnchorFreeHead', 'AnchorHead', 'GuidedAnchorHead', 'FeatureAdaption',
    'RPNHead', 'GARPNHead', 'RetinaHead', 'RetinaSepBNHead', 'GARetinaHead',
    'SSDHead', 'FCOSHead', 'RepPointsHead', 'FoveaHead',
    'FreeAnchorRetinaHead', 'ATSSHead', 'FSAFHead', 'NASFCOSHead',
    'PISARetinaHead', 'PISASSDHead', 'GFLHead', 'CornerHead', 'YOLACTHead',
    'YOLACTSegmHead', 'YOLACTProtonet', 'YOLOV3Head', 'PAAHead',
<<<<<<< HEAD
    'SABLRetinaHead', 'CentripetalHead', 'VFNetHead', 'TransformerHead',
    'StageCascadeRPNHead', 'CascadeRPNHead', 'EmbeddingRPNHead',
    'DeformableDetrHead'
=======
    'SABLRetinaHead', 'CentripetalHead', 'VFNetHead', 'DETRHead',
    'StageCascadeRPNHead', 'CascadeRPNHead', 'EmbeddingRPNHead'
>>>>>>> ac57c4cc
]<|MERGE_RESOLUTION|>--- conflicted
+++ resolved
@@ -4,11 +4,8 @@
 from .cascade_rpn_head import CascadeRPNHead, StageCascadeRPNHead
 from .centripetal_head import CentripetalHead
 from .corner_head import CornerHead
-<<<<<<< HEAD
-from .deformable_detr_head import DeformableDetrHead
-=======
 from .detr_head import DETRHead
->>>>>>> ac57c4cc
+from .deformable_detr_head import DeformableDETRHead
 from .embedding_rpn_head import EmbeddingRPNHead
 from .fcos_head import FCOSHead
 from .fovea_head import FoveaHead
@@ -28,6 +25,7 @@
 from .rpn_head import RPNHead
 from .sabl_retina_head import SABLRetinaHead
 from .ssd_head import SSDHead
+from .transformer_head import TransformerHead
 from .vfnet_head import VFNetHead
 from .yolact_head import YOLACTHead, YOLACTProtonet, YOLACTSegmHead
 from .yolo_head import YOLOV3Head
@@ -39,12 +37,7 @@
     'FreeAnchorRetinaHead', 'ATSSHead', 'FSAFHead', 'NASFCOSHead',
     'PISARetinaHead', 'PISASSDHead', 'GFLHead', 'CornerHead', 'YOLACTHead',
     'YOLACTSegmHead', 'YOLACTProtonet', 'YOLOV3Head', 'PAAHead',
-<<<<<<< HEAD
-    'SABLRetinaHead', 'CentripetalHead', 'VFNetHead', 'TransformerHead',
+    'SABLRetinaHead', 'CentripetalHead', 'VFNetHead', 'DETRHead',
     'StageCascadeRPNHead', 'CascadeRPNHead', 'EmbeddingRPNHead',
-    'DeformableDetrHead'
-=======
-    'SABLRetinaHead', 'CentripetalHead', 'VFNetHead', 'DETRHead',
-    'StageCascadeRPNHead', 'CascadeRPNHead', 'EmbeddingRPNHead'
->>>>>>> ac57c4cc
+    'DeformableDETRHead'
 ]