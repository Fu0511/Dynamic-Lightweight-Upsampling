from .anchor_free_head import AnchorFreeHead
from .anchor_head import AnchorHead
from .atss_head import ATSSHead
from .autoassign_head import AutoAssignHead
from .cascade_rpn_head import CascadeRPNHead, StageCascadeRPNHead
from .centernet_head import CenterNetHead
from .centripetal_head import CentripetalHead
from .corner_head import CornerHead
from .deformable_detr_head import DeformableDETRHead
from .detr_head import DETRHead
from .embedding_rpn_head import EmbeddingRPNHead
from .fcos_head import FCOSHead
from .fovea_head import FoveaHead
from .free_anchor_retina_head import FreeAnchorRetinaHead
from .fsaf_head import FSAFHead
from .ga_retina_head import GARetinaHead
from .ga_rpn_head import GARPNHead
from .gfl_head import GFLHead
from .guided_anchor_head import FeatureAdaption, GuidedAnchorHead
from .ld_head import LDHead
from .nasfcos_head import NASFCOSHead
from .paa_head import PAAHead
from .pisa_retinanet_head import PISARetinaHead
from .pisa_ssd_head import PISASSDHead
from .reppoints_head import RepPointsHead
from .retina_head import RetinaHead
from .retina_sepbn_head import RetinaSepBNHead
from .rpn_head import RPNHead
from .sabl_retina_head import SABLRetinaHead
from .ssd_head import SSDHead
from .vfnet_head import VFNetHead
from .yolact_head import YOLACTHead, YOLACTProtonet, YOLACTSegmHead
from .yolo_head import YOLOV3Head
from .yolof_head import YOLOFHead
<<<<<<< HEAD
from .custom_centernet_head import CustomCenterNetHead
=======
from .yolox_head import YOLOXHead
>>>>>>> a637a552

__all__ = [
    'AnchorFreeHead', 'AnchorHead', 'GuidedAnchorHead', 'FeatureAdaption',
    'RPNHead', 'GARPNHead', 'RetinaHead', 'RetinaSepBNHead', 'GARetinaHead',
    'SSDHead', 'FCOSHead', 'RepPointsHead', 'FoveaHead',
    'FreeAnchorRetinaHead', 'ATSSHead', 'FSAFHead', 'NASFCOSHead',
    'PISARetinaHead', 'PISASSDHead', 'GFLHead', 'CornerHead', 'YOLACTHead',
    'YOLACTSegmHead', 'YOLACTProtonet', 'YOLOV3Head', 'PAAHead',
    'SABLRetinaHead', 'CentripetalHead', 'VFNetHead', 'StageCascadeRPNHead',
    'CascadeRPNHead', 'EmbeddingRPNHead', 'LDHead', 'CascadeRPNHead',
    'AutoAssignHead', 'DETRHead', 'YOLOFHead', 'DeformableDETRHead',
<<<<<<< HEAD
    'CenterNetHead', 'CustomCenterNetHead'
=======
    'CenterNetHead', 'YOLOXHead'
>>>>>>> a637a552
]<|MERGE_RESOLUTION|>--- conflicted
+++ resolved
@@ -32,11 +32,8 @@
 from .yolact_head import YOLACTHead, YOLACTProtonet, YOLACTSegmHead
 from .yolo_head import YOLOV3Head
 from .yolof_head import YOLOFHead
-<<<<<<< HEAD
 from .custom_centernet_head import CustomCenterNetHead
-=======
 from .yolox_head import YOLOXHead
->>>>>>> a637a552
 
 __all__ = [
     'AnchorFreeHead', 'AnchorHead', 'GuidedAnchorHead', 'FeatureAdaption',
@@ -48,9 +45,5 @@
     'SABLRetinaHead', 'CentripetalHead', 'VFNetHead', 'StageCascadeRPNHead',
     'CascadeRPNHead', 'EmbeddingRPNHead', 'LDHead', 'CascadeRPNHead',
     'AutoAssignHead', 'DETRHead', 'YOLOFHead', 'DeformableDETRHead',
-<<<<<<< HEAD
-    'CenterNetHead', 'CustomCenterNetHead'
-=======
-    'CenterNetHead', 'YOLOXHead'
->>>>>>> a637a552
+    'CenterNetHead', 'CustomCenterNetHead', 'YOLOXHead'
 ]