from .anchor_free_head import AnchorFreeHead
from .anchor_head import AnchorHead
from .atss_head import ATSSHead
from .corner_head import CornerHead
from .fcos_head import FCOSHead
from .fovea_head import FoveaHead
from .free_anchor_retina_head import FreeAnchorRetinaHead
from .fsaf_head import FSAFHead
from .ga_retina_head import GARetinaHead
from .ga_rpn_head import GARPNHead
from .gfl_head import GFLHead
from .guided_anchor_head import FeatureAdaption, GuidedAnchorHead
from .nasfcos_head import NASFCOSHead
from .paa_head import PAAHead
from .pisa_retinanet_head import PISARetinaHead
from .pisa_ssd_head import PISASSDHead
from .reppoints_head import RepPointsHead
from .retina_head import RetinaHead
from .retina_sepbn_head import RetinaSepBNHead
from .rpn_head import RPNHead
from .sabl_retina_head import SABLRetinaHead
from .ssd_head import SSDHead
from .vfnet_head import VFNetHead
from .yolo_head import YOLOV3Head

__all__ = [
    'AnchorFreeHead', 'AnchorHead', 'GuidedAnchorHead', 'FeatureAdaption',
    'RPNHead', 'GARPNHead', 'RetinaHead', 'RetinaSepBNHead', 'GARetinaHead',
    'SSDHead', 'FCOSHead', 'RepPointsHead', 'FoveaHead',
    'FreeAnchorRetinaHead', 'ATSSHead', 'FSAFHead', 'NASFCOSHead',
    'PISARetinaHead', 'PISASSDHead', 'GFLHead', 'CornerHead', 'PAAHead',
<<<<<<< HEAD
    'YOLOV3Head', 'VFNetHead'
=======
    'YOLOV3Head', 'SABLRetinaHead'
>>>>>>> feb703e1
]<|MERGE_RESOLUTION|>--- conflicted
+++ resolved
@@ -29,9 +29,5 @@
     'SSDHead', 'FCOSHead', 'RepPointsHead', 'FoveaHead',
     'FreeAnchorRetinaHead', 'ATSSHead', 'FSAFHead', 'NASFCOSHead',
     'PISARetinaHead', 'PISASSDHead', 'GFLHead', 'CornerHead', 'PAAHead',
-<<<<<<< HEAD
-    'YOLOV3Head', 'VFNetHead'
-=======
-    'YOLOV3Head', 'SABLRetinaHead'
->>>>>>> feb703e1
+    'YOLOV3Head', 'SABLRetinaHead', 'VFNetHead'
 ]