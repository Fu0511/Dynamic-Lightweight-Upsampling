from .anchor_head import AnchorHead
from .atss_head import ATSSHead
from .corner_head import CornerHead
from .fcos_head import FCOSHead
from .fovea_head import FoveaHead
from .free_anchor_retina_head import FreeAnchorRetinaHead
from .fsaf_head import FSAFHead
from .ga_retina_head import GARetinaHead
from .ga_rpn_head import GARPNHead
from .gfl_head import GFLHead
from .guided_anchor_head import FeatureAdaption, GuidedAnchorHead
from .nasfcos_head import NASFCOSHead
from .pisa_retinanet_head import PISARetinaHead
from .pisa_ssd_head import PISASSDHead
from .reppoints_head import RepPointsHead
from .retina_head import RetinaHead
from .retina_sepbn_head import RetinaSepBNHead
from .rpn_head import RPNHead
from .ssd_head import SSDHead

__all__ = [
    'AnchorHead', 'GuidedAnchorHead', 'FeatureAdaption', 'RPNHead',
    'GARPNHead', 'RetinaHead', 'RetinaSepBNHead', 'GARetinaHead', 'SSDHead',
    'FCOSHead', 'RepPointsHead', 'FoveaHead', 'FreeAnchorRetinaHead',
    'ATSSHead', 'FSAFHead', 'NASFCOSHead', 'PISARetinaHead', 'PISASSDHead',
<<<<<<< HEAD
    'CornerHead'
=======
    'GFLHead'
>>>>>>> 39e6257c
]<|MERGE_RESOLUTION|>--- conflicted
+++ resolved
@@ -23,9 +23,5 @@
     'GARPNHead', 'RetinaHead', 'RetinaSepBNHead', 'GARetinaHead', 'SSDHead',
     'FCOSHead', 'RepPointsHead', 'FoveaHead', 'FreeAnchorRetinaHead',
     'ATSSHead', 'FSAFHead', 'NASFCOSHead', 'PISARetinaHead', 'PISASSDHead',
-<<<<<<< HEAD
-    'CornerHead'
-=======
-    'GFLHead'
->>>>>>> 39e6257c
+    'GFLHead', 'CornerHead'
 ]