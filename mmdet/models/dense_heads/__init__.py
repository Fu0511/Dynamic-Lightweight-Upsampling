# Copyright (c) OpenMMLab. All rights reserved.
from .anchor_free_head import AnchorFreeHead
from .anchor_head import AnchorHead
from .atss_head import ATSSHead
from .autoassign_head import AutoAssignHead
from .cascade_rpn_head import CascadeRPNHead, StageCascadeRPNHead
from .centernet_head import CenterNetHead
from .centripetal_head import CentripetalHead
from .corner_head import CornerHead
from .ddod_head import DDODHead
from .deformable_detr_head import DeformableDETRHead
from .detr_head import DETRHead
from .embedding_rpn_head import EmbeddingRPNHead
from .fcos_head import FCOSHead
from .fovea_head import FoveaHead
from .free_anchor_retina_head import FreeAnchorRetinaHead
from .fsaf_head import FSAFHead
from .ga_retina_head import GARetinaHead
from .ga_rpn_head import GARPNHead
from .gfl_head import GFLHead
from .guided_anchor_head import FeatureAdaption, GuidedAnchorHead
from .lad_head import LADHead
from .ld_head import LDHead
from .mask2former_head import Mask2FormerHead
from .maskformer_head import MaskFormerHead
from .nasfcos_head import NASFCOSHead
from .paa_head import PAAHead
from .pisa_retinanet_head import PISARetinaHead
from .pisa_ssd_head import PISASSDHead
from .reppoints_head import RepPointsHead
from .retina_head import RetinaHead
from .retina_sepbn_head import RetinaSepBNHead
from .rpn_head import RPNHead
from .sabl_retina_head import SABLRetinaHead
from .solo_head import DecoupledSOLOHead, DecoupledSOLOLightHead, SOLOHead
from .ssd_head import SSDHead
from .tood_head import TOODHead
from .vfnet_head import VFNetHead
from .yolact_head import YOLACTHead, YOLACTProtonet, YOLACTSegmHead
from .yolo_head import YOLOV3Head
from .yolof_head import YOLOFHead
from .yolox_head import YOLOXHead

__all__ = [
    'AnchorFreeHead', 'AnchorHead', 'GuidedAnchorHead', 'FeatureAdaption',
    'RPNHead', 'GARPNHead', 'RetinaHead', 'RetinaSepBNHead', 'GARetinaHead',
    'SSDHead', 'FCOSHead', 'RepPointsHead', 'FoveaHead',
    'FreeAnchorRetinaHead', 'ATSSHead', 'FSAFHead', 'NASFCOSHead',
    'PISARetinaHead', 'PISASSDHead', 'GFLHead', 'CornerHead', 'YOLACTHead',
    'YOLACTSegmHead', 'YOLACTProtonet', 'YOLOV3Head', 'PAAHead',
    'SABLRetinaHead', 'CentripetalHead', 'VFNetHead', 'StageCascadeRPNHead',
    'CascadeRPNHead', 'EmbeddingRPNHead', 'LDHead', 'CascadeRPNHead',
    'AutoAssignHead', 'DETRHead', 'YOLOFHead', 'DeformableDETRHead',
    'SOLOHead', 'DecoupledSOLOHead', 'CenterNetHead', 'YOLOXHead',
    'DecoupledSOLOLightHead', 'LADHead', 'TOODHead', 'MaskFormerHead',
<<<<<<< HEAD
    'DDODHead'
=======
    'Mask2FormerHead'
>>>>>>> 48226ea4
]<|MERGE_RESOLUTION|>--- conflicted
+++ resolved
@@ -53,9 +53,5 @@
     'AutoAssignHead', 'DETRHead', 'YOLOFHead', 'DeformableDETRHead',
     'SOLOHead', 'DecoupledSOLOHead', 'CenterNetHead', 'YOLOXHead',
     'DecoupledSOLOLightHead', 'LADHead', 'TOODHead', 'MaskFormerHead',
-<<<<<<< HEAD
-    'DDODHead'
-=======
-    'Mask2FormerHead'
->>>>>>> 48226ea4
+    'DDODHead', 'Mask2FormerHead'
 ]