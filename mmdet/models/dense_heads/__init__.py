--- conflicted
+++ resolved
@@ -30,9 +30,5 @@
     'SSDHead', 'FCOSHead', 'RepPointsHead', 'FoveaHead',
     'FreeAnchorRetinaHead', 'ATSSHead', 'FSAFHead', 'NASFCOSHead',
     'PISARetinaHead', 'PISASSDHead', 'GFLHead', 'CornerHead', 'PAAHead',
-<<<<<<< HEAD
-    'YOLOV3Head', 'SABLRetinaHead', 'VFNetHead'
-=======
-    'YOLOV3Head', 'SABLRetinaHead', 'CentripetalHead'
->>>>>>> cda75f95
+    'YOLOV3Head', 'SABLRetinaHead', 'CentripetalHead', 'VFNetHead'
 ]