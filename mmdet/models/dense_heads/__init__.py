--- conflicted
+++ resolved
@@ -21,11 +21,8 @@
 from .rpn_head import RPNHead
 from .sabl_retina_head import SABLRetinaHead
 from .ssd_head import SSDHead
-<<<<<<< HEAD
 from .transformer_head import TransformerHead
-=======
 from .vfnet_head import VFNetHead
->>>>>>> 7ad44cd6
 from .yolact_head import YOLACTHead, YOLACTProtonet, YOLACTSegmHead
 from .yolo_head import YOLOV3Head
 
@@ -36,9 +33,5 @@
     'FreeAnchorRetinaHead', 'ATSSHead', 'FSAFHead', 'NASFCOSHead',
     'PISARetinaHead', 'PISASSDHead', 'GFLHead', 'CornerHead', 'YOLACTHead',
     'YOLACTSegmHead', 'YOLACTProtonet', 'YOLOV3Head', 'PAAHead',
-<<<<<<< HEAD
-    'SABLRetinaHead', 'CentripetalHead', 'TransformerHead'
-=======
-    'SABLRetinaHead', 'CentripetalHead', 'VFNetHead'
->>>>>>> 7ad44cd6
+    'SABLRetinaHead', 'CentripetalHead', 'VFNetHead', 'TransformerHead'
 ]