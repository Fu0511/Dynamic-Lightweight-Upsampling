# Copyright (c) OpenMMLab. All rights reserved.
from .anchor_free_head import AnchorFreeHead
from .anchor_head import AnchorHead
from .atss_head import ATSSHead
from .autoassign_head import AutoAssignHead
from .cascade_rpn_head import CascadeRPNHead, StageCascadeRPNHead
from .centernet_head import CenterNetHead
from .centernet_update_head import CenterNetUpdateHead
from .centripetal_head import CentripetalHead
from .conditional_detr_head import ConditionalDETRHead
from .corner_head import CornerHead
from .ddod_head import DDODHead
from .deformable_detr_head import DeformableDETRHead
from .detr_head import DETRHead
from .dino_head import DINOHead
from .embedding_rpn_head import EmbeddingRPNHead
from .fcos_head import FCOSHead
from .fovea_head import FoveaHead
from .free_anchor_retina_head import FreeAnchorRetinaHead
from .fsaf_head import FSAFHead
from .ga_retina_head import GARetinaHead
from .ga_rpn_head import GARPNHead
from .gfl_head import GFLHead
from .guided_anchor_head import FeatureAdaption, GuidedAnchorHead
from .lad_head import LADHead
from .ld_head import LDHead
from .mask2former_head import Mask2FormerHead
from .maskformer_head import MaskFormerHead
from .nasfcos_head import NASFCOSHead
from .paa_head import PAAHead
from .pisa_retinanet_head import PISARetinaHead
from .pisa_ssd_head import PISASSDHead
from .reppoints_head import RepPointsHead
from .retina_head import RetinaHead
from .retina_sepbn_head import RetinaSepBNHead
from .rpn_head import RPNHead
from .rtmdet_head import RTMDetHead, RTMDetSepBNHead
from .sabl_retina_head import SABLRetinaHead
from .solo_head import DecoupledSOLOHead, DecoupledSOLOLightHead, SOLOHead
from .solov2_head import SOLOV2Head
from .ssd_head import SSDHead
from .tood_head import TOODHead
from .vfnet_head import VFNetHead
from .yolact_head import YOLACTHead, YOLACTProtonet
from .yolo_head import YOLOV3Head
from .yolof_head import YOLOFHead
from .yolox_head import YOLOXHead

__all__ = [
    'AnchorFreeHead', 'AnchorHead', 'GuidedAnchorHead', 'FeatureAdaption',
    'RPNHead', 'GARPNHead', 'RetinaHead', 'RetinaSepBNHead', 'GARetinaHead',
    'SSDHead', 'FCOSHead', 'RepPointsHead', 'FoveaHead',
    'FreeAnchorRetinaHead', 'ATSSHead', 'FSAFHead', 'NASFCOSHead',
    'PISARetinaHead', 'PISASSDHead', 'GFLHead', 'CornerHead', 'YOLACTHead',
    'YOLACTProtonet', 'YOLOV3Head', 'PAAHead', 'SABLRetinaHead',
    'CentripetalHead', 'VFNetHead', 'StageCascadeRPNHead', 'CascadeRPNHead',
    'EmbeddingRPNHead', 'LDHead', 'AutoAssignHead', 'DETRHead', 'YOLOFHead',
    'DeformableDETRHead', 'CenterNetHead', 'YOLOXHead', 'SOLOHead',
    'DecoupledSOLOHead', 'DecoupledSOLOLightHead', 'SOLOV2Head', 'LADHead',
    'TOODHead', 'MaskFormerHead', 'Mask2FormerHead', 'DDODHead',
<<<<<<< HEAD
    'CenterNetUpdateHead', 'RTMDetHead', 'RTMDetSepBNHead', 'DINOHead'
=======
    'CenterNetUpdateHead', 'RTMDetHead', 'RTMDetSepBNHead',
    'ConditionalDETRHead'
>>>>>>> 899d4b85
]<|MERGE_RESOLUTION|>--- conflicted
+++ resolved
@@ -58,10 +58,6 @@
     'DeformableDETRHead', 'CenterNetHead', 'YOLOXHead', 'SOLOHead',
     'DecoupledSOLOHead', 'DecoupledSOLOLightHead', 'SOLOV2Head', 'LADHead',
     'TOODHead', 'MaskFormerHead', 'Mask2FormerHead', 'DDODHead',
-<<<<<<< HEAD
-    'CenterNetUpdateHead', 'RTMDetHead', 'RTMDetSepBNHead', 'DINOHead'
-=======
     'CenterNetUpdateHead', 'RTMDetHead', 'RTMDetSepBNHead',
-    'ConditionalDETRHead'
->>>>>>> 899d4b85
+    'ConditionalDETRHead', 'DINOHead'
 ]