--- conflicted
+++ resolved
@@ -38,9 +38,6 @@
     'PISARetinaHead', 'PISASSDHead', 'GFLHead', 'CornerHead', 'YOLACTHead',
     'YOLACTSegmHead', 'YOLACTProtonet', 'YOLOV3Head', 'PAAHead',
     'SABLRetinaHead', 'CentripetalHead', 'VFNetHead', 'TransformerHead',
-<<<<<<< HEAD
-    'StageCascadeRPNHead', 'CascadeRPNHead', 'EmbeddingRPNHead', 'YOLOFHead'
-=======
-    'StageCascadeRPNHead', 'CascadeRPNHead', 'EmbeddingRPNHead', 'LDHead'
->>>>>>> a616886b
+    'StageCascadeRPNHead', 'CascadeRPNHead', 'EmbeddingRPNHead', 'LDHead',
+    'YOLOFHead'
 ]