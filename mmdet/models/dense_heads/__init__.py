from .anchor_free_head import AnchorFreeHead
from .anchor_head import AnchorHead
from .atss_head import ATSSHead
from .fcos_head import FCOSHead
from .fovea_head import FoveaHead
from .free_anchor_retina_head import FreeAnchorRetinaHead
from .fsaf_head import FSAFHead
from .ga_retina_head import GARetinaHead
from .ga_rpn_head import GARPNHead
from .gfl_head import GFLHead
from .guided_anchor_head import FeatureAdaption, GuidedAnchorHead
from .nasfcos_head import NASFCOSHead
from .pisa_retinanet_head import PISARetinaHead
from .pisa_ssd_head import PISASSDHead
from .reppoints_head import RepPointsHead
from .retina_head import RetinaHead
from .retina_sepbn_head import RetinaSepBNHead
from .rpn_head import RPNHead
from .ssd_head import SSDHead

__all__ = [
<<<<<<< HEAD
    'AnchorFreeHead', 'AnchorHead', 'GuidedAnchorHead', 'FeatureAdaption',
    'RPNHead', 'GARPNHead', 'RetinaHead', 'RetinaSepBNHead', 'GARetinaHead',
    'SSDHead', 'FCOSHead', 'RepPointsHead', 'FoveaHead',
    'FreeAnchorRetinaHead', 'ATSSHead', 'FSAFHead', 'NASFCOSHead',
    'PISARetinaHead', 'PISASSDHead'
=======
    'AnchorHead', 'GuidedAnchorHead', 'FeatureAdaption', 'RPNHead',
    'GARPNHead', 'RetinaHead', 'RetinaSepBNHead', 'GARetinaHead', 'SSDHead',
    'FCOSHead', 'RepPointsHead', 'FoveaHead', 'FreeAnchorRetinaHead',
    'ATSSHead', 'FSAFHead', 'NASFCOSHead', 'PISARetinaHead', 'PISASSDHead',
    'GFLHead'
>>>>>>> 8da42a21
]<|MERGE_RESOLUTION|>--- conflicted
+++ resolved
@@ -19,17 +19,9 @@
 from .ssd_head import SSDHead
 
 __all__ = [
-<<<<<<< HEAD
     'AnchorFreeHead', 'AnchorHead', 'GuidedAnchorHead', 'FeatureAdaption',
     'RPNHead', 'GARPNHead', 'RetinaHead', 'RetinaSepBNHead', 'GARetinaHead',
     'SSDHead', 'FCOSHead', 'RepPointsHead', 'FoveaHead',
     'FreeAnchorRetinaHead', 'ATSSHead', 'FSAFHead', 'NASFCOSHead',
-    'PISARetinaHead', 'PISASSDHead'
-=======
-    'AnchorHead', 'GuidedAnchorHead', 'FeatureAdaption', 'RPNHead',
-    'GARPNHead', 'RetinaHead', 'RetinaSepBNHead', 'GARetinaHead', 'SSDHead',
-    'FCOSHead', 'RepPointsHead', 'FoveaHead', 'FreeAnchorRetinaHead',
-    'ATSSHead', 'FSAFHead', 'NASFCOSHead', 'PISARetinaHead', 'PISASSDHead',
-    'GFLHead'
->>>>>>> 8da42a21
+    'PISARetinaHead', 'PISASSDHead', 'GFLHead'
 ]