# Copyright (c) OpenMMLab. All rights reserved.
from .anchor_free_head import AnchorFreeHead
from .anchor_head import AnchorHead
from .atss_head import ATSSHead
from .atss_vlfusion_head import ATSSVLFusionHead
from .autoassign_head import AutoAssignHead
from .boxinst_head import BoxInstBboxHead, BoxInstMaskHead
from .cascade_rpn_head import CascadeRPNHead, StageCascadeRPNHead
from .centernet_head import CenterNetHead
from .centernet_update_head import CenterNetUpdateHead
from .centripetal_head import CentripetalHead
from .condinst_head import CondInstBboxHead, CondInstMaskHead
from .conditional_detr_head import ConditionalDETRHead
from .corner_head import CornerHead
from .dab_detr_head import DABDETRHead
from .ddod_head import DDODHead
from .ddq_detr_head import DDQDETRHead
from .deformable_detr_head import DeformableDETRHead
from .detr_head import DETRHead
from .dino_head import DINOHead
from .embedding_rpn_head import EmbeddingRPNHead
from .fcos_head import FCOSHead
from .fovea_head import FoveaHead
from .free_anchor_retina_head import FreeAnchorRetinaHead
from .fsaf_head import FSAFHead
from .ga_retina_head import GARetinaHead
from .ga_rpn_head import GARPNHead
from .gfl_head import GFLHead
from .guided_anchor_head import FeatureAdaption, GuidedAnchorHead
from .lad_head import LADHead
from .ld_head import LDHead
from .mask2former_head import Mask2FormerHead
from .maskformer_head import MaskFormerHead
from .nasfcos_head import NASFCOSHead
from .paa_head import PAAHead
from .pisa_retinanet_head import PISARetinaHead
from .pisa_ssd_head import PISASSDHead
from .reppoints_head import RepPointsHead
from .retina_head import RetinaHead
from .retina_sepbn_head import RetinaSepBNHead
from .rpn_head import RPNHead
from .rtdetr_head import RTDETRHead
from .rtmdet_head import RTMDetHead, RTMDetSepBNHead
from .rtmdet_ins_head import RTMDetInsHead, RTMDetInsSepBNHead
from .sabl_retina_head import SABLRetinaHead
from .solo_head import DecoupledSOLOHead, DecoupledSOLOLightHead, SOLOHead
from .solov2_head import SOLOV2Head
from .ssd_head import SSDHead
from .tood_head import TOODHead
from .vfnet_head import VFNetHead
from .yolact_head import YOLACTHead, YOLACTProtonet
from .yolo_head import YOLOV3Head
from .yolof_head import YOLOFHead
from .yolox_head import YOLOXHead

__all__ = [
    'AnchorFreeHead', 'AnchorHead', 'GuidedAnchorHead', 'FeatureAdaption',
    'RPNHead', 'GARPNHead', 'RetinaHead', 'RetinaSepBNHead', 'GARetinaHead',
    'SSDHead', 'FCOSHead', 'RepPointsHead', 'FoveaHead',
    'FreeAnchorRetinaHead', 'ATSSHead', 'FSAFHead', 'NASFCOSHead',
    'PISARetinaHead', 'PISASSDHead', 'GFLHead', 'CornerHead', 'YOLACTHead',
    'YOLACTProtonet', 'YOLOV3Head', 'PAAHead', 'SABLRetinaHead',
    'CentripetalHead', 'VFNetHead', 'StageCascadeRPNHead', 'CascadeRPNHead',
    'EmbeddingRPNHead', 'LDHead', 'AutoAssignHead', 'DETRHead', 'YOLOFHead',
    'DeformableDETRHead', 'CenterNetHead', 'YOLOXHead', 'SOLOHead',
    'DecoupledSOLOHead', 'DecoupledSOLOLightHead', 'SOLOV2Head', 'LADHead',
    'TOODHead', 'MaskFormerHead', 'Mask2FormerHead', 'DDODHead',
    'CenterNetUpdateHead', 'RTMDetHead', 'RTMDetSepBNHead', 'CondInstBboxHead',
    'CondInstMaskHead', 'RTMDetInsHead', 'RTMDetInsSepBNHead',
    'BoxInstBboxHead', 'BoxInstMaskHead', 'ConditionalDETRHead', 'DINOHead',
<<<<<<< HEAD
    'ATSSVLFusionHead', 'DABDETRHead', 'RTDETRHead'
=======
    'ATSSVLFusionHead', 'DABDETRHead', 'DDQDETRHead'
>>>>>>> 9e752d8d
]<|MERGE_RESOLUTION|>--- conflicted
+++ resolved
@@ -68,9 +68,5 @@
     'CenterNetUpdateHead', 'RTMDetHead', 'RTMDetSepBNHead', 'CondInstBboxHead',
     'CondInstMaskHead', 'RTMDetInsHead', 'RTMDetInsSepBNHead',
     'BoxInstBboxHead', 'BoxInstMaskHead', 'ConditionalDETRHead', 'DINOHead',
-<<<<<<< HEAD
-    'ATSSVLFusionHead', 'DABDETRHead', 'RTDETRHead'
-=======
-    'ATSSVLFusionHead', 'DABDETRHead', 'DDQDETRHead'
->>>>>>> 9e752d8d
+    'ATSSVLFusionHead', 'DABDETRHead', 'DDQDETRHead', 'RTDETRHead'
 ]