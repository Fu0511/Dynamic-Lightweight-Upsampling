--- conflicted
+++ resolved
@@ -1,12 +1,3 @@
-'''
-Author: Irving.Gao
-Date: 2022-02-11 18:12:06
-LastEditTime: 2022-02-20 21:40:35
-LastEditors: Irving.Gao
-Description: None
-FilePath: /mmdetection/mmdet/models/dense_heads/__init__.py
-可以输入预定的版权声明、个性签名、空行等
-'''
 # Copyright (c) OpenMMLab. All rights reserved.
 from .anchor_free_head import AnchorFreeHead
 from .anchor_head import AnchorHead
@@ -61,9 +52,5 @@
     'CascadeRPNHead', 'EmbeddingRPNHead', 'LDHead', 'CascadeRPNHead',
     'AutoAssignHead', 'DETRHead', 'YOLOFHead', 'DeformableDETRHead',
     'SOLOHead', 'DecoupledSOLOHead', 'CenterNetHead', 'YOLOXHead',
-<<<<<<< HEAD
-    'DecoupledSOLOLightHead', 'LADHead', 'TOODHead', 'DDODHead', 'DDODFCOSHead'
-=======
-    'DecoupledSOLOLightHead', 'LADHead', 'TOODHead', 'MaskFormerHead'
->>>>>>> cac35638
+    'DecoupledSOLOLightHead', 'LADHead', 'TOODHead', 'MaskFormerHead', 'DDODHead'
 ]