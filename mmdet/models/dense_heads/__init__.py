# Copyright (c) OpenMMLab. All rights reserved.
from .anchor_free_head import AnchorFreeHead
from .anchor_head import AnchorHead
from .atss_head import ATSSHead
from .atss_vlfusion_head import ATSSVLFusionHead
from .autoassign_head import AutoAssignHead
from .boxinst_head import BoxInstBboxHead, BoxInstMaskHead
from .cascade_rpn_head import CascadeRPNHead, StageCascadeRPNHead
from .centernet_head import CenterNetHead
from .centernet_update_head import CenterNetUpdateHead
from .centripetal_head import CentripetalHead
from .condinst_head import CondInstBboxHead, CondInstMaskHead
from .conditional_detr_head import ConditionalDETRHead
from .corner_head import CornerHead
from .dab_detr_head import DABDETRHead
from .ddod_head import DDODHead
from .deformable_detr_head import DeformableDETRHead
from .detr_head import DETRHead
from .dino_head import DINOHead
from .embedding_rpn_head import EmbeddingRPNHead
from .fcos_head import FCOSHead
from .fovea_head import FoveaHead
from .free_anchor_retina_head import FreeAnchorRetinaHead
from .fsaf_head import FSAFHead
from .ga_retina_head import GARetinaHead
from .ga_rpn_head import GARPNHead
from .gfl_head import GFLHead
from .guided_anchor_head import FeatureAdaption, GuidedAnchorHead
from .lad_head import LADHead
from .ld_head import LDHead
from .mask2former_head import Mask2FormerHead
from .maskformer_head import MaskFormerHead
from .nasfcos_head import NASFCOSHead
from .paa_head import PAAHead
from .pisa_retinanet_head import PISARetinaHead
from .pisa_ssd_head import PISASSDHead
from .reppoints_head import RepPointsHead
from .retina_head import RetinaHead
from .retina_sepbn_head import RetinaSepBNHead
from .rpn_head import RPNHead
from .rtdetr_head import RTDETRHead
from .rtmdet_head import RTMDetHead, RTMDetSepBNHead
from .rtmdet_ins_head import RTMDetInsHead, RTMDetInsSepBNHead
from .sabl_retina_head import SABLRetinaHead
from .solo_head import DecoupledSOLOHead, DecoupledSOLOLightHead, SOLOHead
from .solov2_head import SOLOV2Head
from .ssd_head import SSDHead
from .tood_head import TOODHead
from .vfnet_head import VFNetHead
from .yolact_head import YOLACTHead, YOLACTProtonet
from .yolo_head import YOLOV3Head
from .yolof_head import YOLOFHead
from .yolox_head import YOLOXHead

__all__ = [
    'AnchorFreeHead', 'AnchorHead', 'GuidedAnchorHead', 'FeatureAdaption',
    'RPNHead', 'GARPNHead', 'RetinaHead', 'RetinaSepBNHead', 'GARetinaHead',
    'SSDHead', 'FCOSHead', 'RepPointsHead', 'FoveaHead',
    'FreeAnchorRetinaHead', 'ATSSHead', 'FSAFHead', 'NASFCOSHead',
    'PISARetinaHead', 'PISASSDHead', 'GFLHead', 'CornerHead', 'YOLACTHead',
    'YOLACTProtonet', 'YOLOV3Head', 'PAAHead', 'SABLRetinaHead',
    'CentripetalHead', 'VFNetHead', 'StageCascadeRPNHead', 'CascadeRPNHead',
    'EmbeddingRPNHead', 'LDHead', 'AutoAssignHead', 'DETRHead', 'YOLOFHead',
    'DeformableDETRHead', 'CenterNetHead', 'YOLOXHead', 'SOLOHead',
    'DecoupledSOLOHead', 'DecoupledSOLOLightHead', 'SOLOV2Head', 'LADHead',
    'TOODHead', 'MaskFormerHead', 'Mask2FormerHead', 'DDODHead',
    'CenterNetUpdateHead', 'RTMDetHead', 'RTMDetSepBNHead', 'CondInstBboxHead',
    'CondInstMaskHead', 'RTMDetInsHead', 'RTMDetInsSepBNHead',
    'BoxInstBboxHead', 'BoxInstMaskHead', 'ConditionalDETRHead', 'DINOHead',
<<<<<<< HEAD
    'DABDETRHead', 'RTDETRHead'
=======
    'ATSSVLFusionHead', 'DABDETRHead'
>>>>>>> f2f89254
]<|MERGE_RESOLUTION|>--- conflicted
+++ resolved
@@ -67,9 +67,5 @@
     'CenterNetUpdateHead', 'RTMDetHead', 'RTMDetSepBNHead', 'CondInstBboxHead',
     'CondInstMaskHead', 'RTMDetInsHead', 'RTMDetInsSepBNHead',
     'BoxInstBboxHead', 'BoxInstMaskHead', 'ConditionalDETRHead', 'DINOHead',
-<<<<<<< HEAD
-    'DABDETRHead', 'RTDETRHead'
-=======
-    'ATSSVLFusionHead', 'DABDETRHead'
->>>>>>> f2f89254
+    'ATSSVLFusionHead', 'DABDETRHead', 'RTDETRHead'
 ]