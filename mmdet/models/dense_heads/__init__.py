# Copyright (c) OpenMMLab. All rights reserved.
from .anchor_free_head import AnchorFreeHead
from .anchor_head import AnchorHead
from .atss_head import ATSSHead
from .autoassign_head import AutoAssignHead
from .cascade_rpn_head import CascadeRPNHead, StageCascadeRPNHead
from .centernet_head import CenterNetHead
from .centripetal_head import CentripetalHead
from .corner_head import CornerHead
from .deformable_detr_head import DeformableDETRHead
from .detr_head import DETRHead
from .embedding_rpn_head import EmbeddingRPNHead
from .fcos_head import FCOSHead
from .fovea_head import FoveaHead
from .free_anchor_retina_head import FreeAnchorRetinaHead
from .fsaf_head import FSAFHead
from .ga_retina_head import GARetinaHead
from .ga_rpn_head import GARPNHead
from .gfl_head import GFLHead
from .guided_anchor_head import FeatureAdaption, GuidedAnchorHead
from .ld_head import LDHead
from .nasfcos_head import NASFCOSHead
from .paa_head import PAAHead
from .pisa_retinanet_head import PISARetinaHead
from .pisa_ssd_head import PISASSDHead
from .reppoints_head import RepPointsHead
from .retina_head import RetinaHead
from .retina_sepbn_head import RetinaSepBNHead
from .rpn_head import RPNHead
from .sabl_retina_head import SABLRetinaHead
from .solo_head import DecoupledSOLOHead, SOLOHead
from .ssd_head import SSDHead
from .vfnet_head import VFNetHead
from .yolact_head import YOLACTHead, YOLACTProtonet, YOLACTSegmHead
from .yolo_head import YOLOV3Head
from .yolof_head import YOLOFHead
from .yolox_head import YOLOXHead

__all__ = [
    'AnchorFreeHead', 'AnchorHead', 'GuidedAnchorHead', 'FeatureAdaption',
    'RPNHead', 'GARPNHead', 'RetinaHead', 'RetinaSepBNHead', 'GARetinaHead',
    'SSDHead', 'FCOSHead', 'RepPointsHead', 'FoveaHead',
    'FreeAnchorRetinaHead', 'ATSSHead', 'FSAFHead', 'NASFCOSHead',
    'PISARetinaHead', 'PISASSDHead', 'GFLHead', 'CornerHead', 'YOLACTHead',
    'YOLACTSegmHead', 'YOLACTProtonet', 'YOLOV3Head', 'PAAHead',
    'SABLRetinaHead', 'CentripetalHead', 'VFNetHead', 'StageCascadeRPNHead',
    'CascadeRPNHead', 'EmbeddingRPNHead', 'LDHead', 'CascadeRPNHead',
    'AutoAssignHead', 'DETRHead', 'YOLOFHead', 'DeformableDETRHead',
<<<<<<< HEAD
    'SOLOHead', 'DecoupledSOLOHead', 'CenterNetHead', 'YOLOXHead'
=======
    'CenterNetHead', 'YOLOXHead'
>>>>>>> 30f5f873
]<|MERGE_RESOLUTION|>--- conflicted
+++ resolved
@@ -46,9 +46,5 @@
     'SABLRetinaHead', 'CentripetalHead', 'VFNetHead', 'StageCascadeRPNHead',
     'CascadeRPNHead', 'EmbeddingRPNHead', 'LDHead', 'CascadeRPNHead',
     'AutoAssignHead', 'DETRHead', 'YOLOFHead', 'DeformableDETRHead',
-<<<<<<< HEAD
     'SOLOHead', 'DecoupledSOLOHead', 'CenterNetHead', 'YOLOXHead'
-=======
-    'CenterNetHead', 'YOLOXHead'
->>>>>>> 30f5f873
 ]