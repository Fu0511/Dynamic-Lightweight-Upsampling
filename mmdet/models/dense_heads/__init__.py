--- conflicted
+++ resolved
@@ -38,13 +38,7 @@
     'FreeAnchorRetinaHead', 'ATSSHead', 'FSAFHead', 'NASFCOSHead',
     'PISARetinaHead', 'PISASSDHead', 'GFLHead', 'CornerHead', 'YOLACTHead',
     'YOLACTSegmHead', 'YOLACTProtonet', 'YOLOV3Head', 'PAAHead',
-<<<<<<< HEAD
-    'SABLRetinaHead', 'CentripetalHead', 'VFNetHead', 'TransformerHead',
-    'StageCascadeRPNHead', 'CascadeRPNHead', 'EmbeddingRPNHead', 'LDHead',
-    'CenterHead'
-=======
     'SABLRetinaHead', 'CentripetalHead', 'VFNetHead', 'StageCascadeRPNHead',
     'CascadeRPNHead', 'EmbeddingRPNHead', 'LDHead', 'CascadeRPNHead',
-    'AutoAssignHead', 'DETRHead'
->>>>>>> b536fb04
+    'AutoAssignHead', 'DETRHead', 'CenterHead'
 ]