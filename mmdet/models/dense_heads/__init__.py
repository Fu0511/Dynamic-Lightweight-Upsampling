--- conflicted
+++ resolved
@@ -20,22 +20,15 @@
 from .rpn_head import RPNHead
 from .sabl_retina_head import SABLRetinaHead
 from .ssd_head import SSDHead
-<<<<<<< HEAD
 from .yolact_head import YolactHead, YolactProtonet, YolactSegmHead
-=======
 from .yolo_head import YOLOV3Head
->>>>>>> 039ad4dd
 
 __all__ = [
     'AnchorFreeHead', 'AnchorHead', 'GuidedAnchorHead', 'FeatureAdaption',
     'RPNHead', 'GARPNHead', 'RetinaHead', 'RetinaSepBNHead', 'GARetinaHead',
     'SSDHead', 'FCOSHead', 'RepPointsHead', 'FoveaHead',
     'FreeAnchorRetinaHead', 'ATSSHead', 'FSAFHead', 'NASFCOSHead',
-<<<<<<< HEAD
     'PISARetinaHead', 'PISASSDHead', 'GFLHead', 'CornerHead', 'YolactHead',
-    'YolactSegmHead', 'YolactProtonet'
-=======
-    'PISARetinaHead', 'PISASSDHead', 'GFLHead', 'CornerHead', 'PAAHead',
-    'YOLOV3Head', 'SABLRetinaHead'
->>>>>>> 039ad4dd
+    'YolactSegmHead', 'YolactProtonet', 'PAAHead', 'YOLOV3Head',
+    'SABLRetinaHead'
 ]