from .anchor_free_head import AnchorFreeHead
from .anchor_head import AnchorHead
from .atss_head import ATSSHead
from .corner_head import CornerHead
from .fcos_head import FCOSHead
from .fovea_head import FoveaHead
from .free_anchor_retina_head import FreeAnchorRetinaHead
from .fsaf_head import FSAFHead
from .ga_retina_head import GARetinaHead
from .ga_rpn_head import GARPNHead
from .gfl_head import GFLHead
from .guided_anchor_head import FeatureAdaption, GuidedAnchorHead
from .nasfcos_head import NASFCOSHead
from .pisa_retinanet_head import PISARetinaHead
from .pisa_ssd_head import PISASSDHead
from .reppoints_head import RepPointsHead
from .retina_head import RetinaHead
from .retina_sepbn_head import RetinaSepBNHead
from .rpn_head import RPNHead
from .ssd_head import SSDHead

__all__ = [
<<<<<<< HEAD
    'AnchorHead', 'GuidedAnchorHead', 'FeatureAdaption', 'RPNHead',
    'GARPNHead', 'RetinaHead', 'RetinaSepBNHead', 'GARetinaHead', 'SSDHead',
    'FCOSHead', 'RepPointsHead', 'FoveaHead', 'FreeAnchorRetinaHead',
    'ATSSHead', 'FSAFHead', 'NASFCOSHead', 'PISARetinaHead', 'PISASSDHead',
    'GFLHead', 'CornerHead'
=======
    'AnchorFreeHead', 'AnchorHead', 'GuidedAnchorHead', 'FeatureAdaption',
    'RPNHead', 'GARPNHead', 'RetinaHead', 'RetinaSepBNHead', 'GARetinaHead',
    'SSDHead', 'FCOSHead', 'RepPointsHead', 'FoveaHead',
    'FreeAnchorRetinaHead', 'ATSSHead', 'FSAFHead', 'NASFCOSHead',
    'PISARetinaHead', 'PISASSDHead', 'GFLHead'
>>>>>>> 25ac8f50
]<|MERGE_RESOLUTION|>--- conflicted
+++ resolved
@@ -20,17 +20,9 @@
 from .ssd_head import SSDHead
 
 __all__ = [
-<<<<<<< HEAD
-    'AnchorHead', 'GuidedAnchorHead', 'FeatureAdaption', 'RPNHead',
-    'GARPNHead', 'RetinaHead', 'RetinaSepBNHead', 'GARetinaHead', 'SSDHead',
-    'FCOSHead', 'RepPointsHead', 'FoveaHead', 'FreeAnchorRetinaHead',
-    'ATSSHead', 'FSAFHead', 'NASFCOSHead', 'PISARetinaHead', 'PISASSDHead',
-    'GFLHead', 'CornerHead'
-=======
     'AnchorFreeHead', 'AnchorHead', 'GuidedAnchorHead', 'FeatureAdaption',
     'RPNHead', 'GARPNHead', 'RetinaHead', 'RetinaSepBNHead', 'GARetinaHead',
     'SSDHead', 'FCOSHead', 'RepPointsHead', 'FoveaHead',
     'FreeAnchorRetinaHead', 'ATSSHead', 'FSAFHead', 'NASFCOSHead',
-    'PISARetinaHead', 'PISASSDHead', 'GFLHead'
->>>>>>> 25ac8f50
+    'PISARetinaHead', 'PISASSDHead', 'GFLHead', 'CornerHead'
 ]