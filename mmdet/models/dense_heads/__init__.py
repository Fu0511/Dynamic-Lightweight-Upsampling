--- conflicted
+++ resolved
@@ -6,6 +6,7 @@
 from .centernet_head import CenterNetHead
 from .centripetal_head import CentripetalHead
 from .corner_head import CornerHead
+from .decoupled_solo_head import DecoupledSOLOHead
 from .deformable_detr_head import DeformableDETRHead
 from .detr_head import DETRHead
 from .embedding_rpn_head import EmbeddingRPNHead
@@ -26,14 +27,13 @@
 from .retina_head import RetinaHead
 from .retina_sepbn_head import RetinaSepBNHead
 from .rpn_head import RPNHead
-from .decoupled_solo_head import DecoupledSOLOHead
 from .sabl_retina_head import SABLRetinaHead
+from .solo_head import SOLOHead
 from .ssd_head import SSDHead
 from .vfnet_head import VFNetHead
 from .yolact_head import YOLACTHead, YOLACTProtonet, YOLACTSegmHead
 from .yolo_head import YOLOV3Head
 from .yolof_head import YOLOFHead
-from .solo_head import SOLOHead
 
 __all__ = [
     'AnchorFreeHead', 'AnchorHead', 'GuidedAnchorHead', 'FeatureAdaption',
@@ -45,9 +45,5 @@
     'SABLRetinaHead', 'CentripetalHead', 'VFNetHead', 'StageCascadeRPNHead',
     'CascadeRPNHead', 'EmbeddingRPNHead', 'LDHead', 'CascadeRPNHead',
     'AutoAssignHead', 'DETRHead', 'YOLOFHead', 'DeformableDETRHead',
-<<<<<<< HEAD
-    'SOLOHead', 'DecoupledSOLOHead'
-=======
-    'CenterNetHead'
->>>>>>> 64b83ca6
+    'SOLOHead', 'DecoupledSOLOHead', 'CenterNetHead'
 ]