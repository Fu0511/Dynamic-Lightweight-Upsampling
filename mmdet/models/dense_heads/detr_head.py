# Copyright (c) OpenMMLab. All rights reserved.
from typing import Dict, List, Tuple

import torch
import torch.nn as nn
import torch.nn.functional as F
from mmcv.cnn import Linear
from mmcv.cnn.bricks.transformer import FFN
from mmengine.model import BaseModule
from mmengine.structures import InstanceData
from torch import Tensor

from mmdet.registry import MODELS, TASK_UTILS
from mmdet.structures import SampleList
from mmdet.structures.bbox import bbox_cxcywh_to_xyxy, bbox_xyxy_to_cxcywh
from mmdet.utils import (ConfigType, InstanceList, OptInstanceList,
                         OptMultiConfig, reduce_mean)
from ..utils import multi_apply


@MODELS.register_module()
class DETRHead(BaseModule):
    r"""Head of DETR. DETR:End-to-End Object Detection with Transformers.

    More details can be found in the `paper
    <https://arxiv.org/pdf/2005.12872>`_ .

    Args:
        num_classes (int): Number of categories excluding the background.
        embed_dims (int): The dims of Transformer embedding.
        num_reg_fcs (int): Number of fully-connected layers used in `FFN`,
            which is then used for the regression head. Defaults to 2.
        sync_cls_avg_factor (bool): Whether to sync the `avg_factor` of
            all ranks. Default to `False`.
        loss_cls (:obj:`ConfigDict` or dict): Config of the classification
            loss. Defaults to `CrossEntropyLoss`.
        loss_bbox (:obj:`ConfigDict` or dict): Config of the regression bbox
            loss. Defaults to `L1Loss`.
        loss_iou (:obj:`ConfigDict` or dict): Config of the regression iou
            loss. Defaults to `GIoULoss`.
        train_cfg (:obj:`ConfigDict` or dict): Training config of transformer
            head.
        test_cfg (:obj:`ConfigDict` or dict): Testing config of transformer
            head.
        init_cfg (:obj:`ConfigDict` or dict, optional): the config to control
            the initialization. Defaults to None.
    """

    _version = 2

    def __init__(
            self,
            num_classes: int,
            embed_dims: int = 256,
            num_reg_fcs: int = 2,
            sync_cls_avg_factor: bool = False,
            loss_cls: ConfigType = dict(
                type='CrossEntropyLoss',
                bg_cls_weight=0.1,
                use_sigmoid=False,
                loss_weight=1.0,
                class_weight=1.0),
            loss_bbox: ConfigType = dict(type='L1Loss', loss_weight=5.0),
            loss_iou: ConfigType = dict(type='GIoULoss', loss_weight=2.0),
            train_cfg: ConfigType = dict(
                assigner=dict(
                    type='HungarianAssigner',
                    match_costs=[
                        dict(type='ClassificationCost', weight=1.),
                        dict(type='BBoxL1Cost', weight=5.0, box_format='xywh'),
                        dict(type='IoUCost', iou_mode='giou', weight=2.0)
                    ])),
            test_cfg: ConfigType = dict(max_per_img=100),
            init_cfg: OptMultiConfig = None) -> None:
        super().__init__(init_cfg=init_cfg)
        self.bg_cls_weight = 0
        self.sync_cls_avg_factor = sync_cls_avg_factor
        class_weight = loss_cls.get('class_weight', None)
        if class_weight is not None and (self.__class__ is DETRHead):
            assert isinstance(class_weight, float), 'Expected ' \
                'class_weight to have type float. Found ' \
                f'{type(class_weight)}.'
            # NOTE following the official DETR repo, bg_cls_weight means
            # relative classification weight of the no-object class.
            bg_cls_weight = loss_cls.get('bg_cls_weight', class_weight)
            assert isinstance(bg_cls_weight, float), 'Expected ' \
                'bg_cls_weight to have type float. Found ' \
                f'{type(bg_cls_weight)}.'
            class_weight = torch.ones(num_classes + 1) * class_weight
            # set background class as the last indice
            class_weight[num_classes] = bg_cls_weight
            loss_cls.update({'class_weight': class_weight})
            if 'bg_cls_weight' in loss_cls:
                loss_cls.pop('bg_cls_weight')
            self.bg_cls_weight = bg_cls_weight

        if train_cfg:
            assert 'assigner' in train_cfg, 'assigner should be provided ' \
                                            'when train_cfg is set.'
            assigner = train_cfg['assigner']
            self.assigner = TASK_UTILS.build(assigner)
            if train_cfg.get('sampler', None) is not None:
                raise RuntimeError('DETR do not build sampler.')
        self.num_classes = num_classes
        self.embed_dims = embed_dims
        self.num_reg_fcs = num_reg_fcs
        self.train_cfg = train_cfg
        self.test_cfg = test_cfg
        self.loss_cls = MODELS.build(loss_cls)
        self.loss_bbox = MODELS.build(loss_bbox)
        self.loss_iou = MODELS.build(loss_iou)

        if self.loss_cls.use_sigmoid:
            self.cls_out_channels = num_classes
        else:
            self.cls_out_channels = num_classes + 1

        self._init_layers()

    def _init_layers(self) -> None:
        """Initialize layers of the transformer head."""
        # cls branch
        self.fc_cls = Linear(self.embed_dims, self.cls_out_channels)
        # reg branch
        self.activate = nn.ReLU()
        self.reg_ffn = FFN(
            self.embed_dims,
            self.embed_dims,
            self.num_reg_fcs,
            dict(type='ReLU', inplace=True),
            dropout=0.0,
            add_residual=False)
        # NOTE the activations of reg_branch here is the same as
        # those in transformer, but they are actually different
        # in DAB-DETR (prelu in transformer and relu in reg_branch)
        self.fc_reg = Linear(self.embed_dims, 4)

    def forward(self, hidden_states: Tensor) -> Tuple[Tensor]:
        """"Forward function.

        Args:
            hidden_states (Tensor): Features from transformer decoder. If
                `return_intermediate_dec` in detr.py is True output has shape
<<<<<<< HEAD
                (num_hidden_states, bs, num_queries, dim), else has shape
=======
                (num_decoder_layers, bs, num_queries, dim), else has shape
>>>>>>> 039d14e1
                (1, bs, num_queries, dim) which only contains the last layer
                outputs.
        Returns:
            tuple[Tensor]: results of head containing the following tensor.

            - layers_cls_scores (Tensor): Outputs from the classification head,
<<<<<<< HEAD
              shape (num_hidden_states, bs, num_queries, cls_out_channels).
              Note cls_out_channels should include background.
            - layers_bbox_preds (Tensor): Sigmoid outputs from the regression
              head with normalized coordinate format (cx, cy, w, h), has shape
              (num_hidden_states, bs, num_queries, 4).
=======
              shape (num_decoder_layers, bs, num_queries, cls_out_channels).
              Note cls_out_channels should include background.
            - layers_bbox_preds (Tensor): Sigmoid outputs from the regression
              head with normalized coordinate format (cx, cy, w, h), has shape
              (num_decoder_layers, bs, num_queries, 4).
>>>>>>> 039d14e1
        """
        layers_cls_scores = self.fc_cls(hidden_states)
        layers_bbox_preds = self.fc_reg(
            self.activate(self.reg_ffn(hidden_states))).sigmoid()
        return layers_cls_scores, layers_bbox_preds

    def loss(self, hidden_states: Tensor,
             batch_data_samples: SampleList) -> dict:
        """Perform forward propagation and loss calculation of the detection
        head on the features of the upstream network.

        Args:
            hidden_states (Tensor): Feature from the transformer decoder, has
                shape (num_decoder_layers, bs, num_queries, cls_out_channels)
                or (num_decoder_layers, num_queries, bs, cls_out_channels).
            batch_data_samples (List[:obj:`DetDataSample`]): The Data
                Samples. It usually includes information such as
                `gt_instance`, `gt_panoptic_seg` and `gt_sem_seg`.

        Returns:
            dict: A dictionary of loss components.
        """
        batch_gt_instances = []
        batch_img_metas = []
        for data_sample in batch_data_samples:
            batch_img_metas.append(data_sample.metainfo)
            batch_gt_instances.append(data_sample.gt_instances)

        outs = self(hidden_states)
        loss_inputs = outs + (batch_gt_instances, batch_img_metas)
        losses = self.loss_by_feat(*loss_inputs)
        return losses

    def loss_by_feat(
        self,
        all_layers_cls_scores: Tensor,
        all_layers_bbox_preds: Tensor,
        batch_gt_instances: InstanceList,
        batch_img_metas: List[dict],
        batch_gt_instances_ignore: OptInstanceList = None
    ) -> Dict[str, Tensor]:
        """"Loss function.

        Only outputs from the last feature level are used for computing
        losses by default.

        Args:
            all_layers_cls_scores (Tensor): Classification outputs
                of each decoder layers. Each is a 4D-tensor, has shape
                (num_decoder_layers, bs, num_queries, cls_out_channels).
            all_layers_bbox_preds (Tensor): Sigmoid regression
                outputs of each decoder layers. Each is a 4D-tensor with
                normalized coordinate format (cx, cy, w, h) and shape
                (num_decoder_layers, bs, num_queries, 4).
            batch_gt_instances (list[:obj:`InstanceData`]): Batch of
                gt_instance. It usually includes ``bboxes`` and ``labels``
                attributes.
            batch_img_metas (list[dict]): Meta information of each image, e.g.,
                image size, scaling factor, etc.
            batch_gt_instances_ignore (list[:obj:`InstanceData`], optional):
                Batch of gt_instances_ignore. It includes ``bboxes`` attribute
                data that is ignored during training and testing.
                Defaults to None.

        Returns:
            dict[str, Tensor]: A dictionary of loss components.
        """
        assert batch_gt_instances_ignore is None, \
            f'{self.__class__.__name__} only supports ' \
            'for batch_gt_instances_ignore setting to None.'

        losses_cls, losses_bbox, losses_iou = multi_apply(
            self.loss_by_feat_single,
            all_layers_cls_scores,
            all_layers_bbox_preds,
            batch_gt_instances=batch_gt_instances,
            batch_img_metas=batch_img_metas)

        loss_dict = dict()
        # loss from the last decoder layer
        loss_dict['loss_cls'] = losses_cls[-1]
        loss_dict['loss_bbox'] = losses_bbox[-1]
        loss_dict['loss_iou'] = losses_iou[-1]
        # loss from other decoder layers
        num_dec_layer = 0
        for loss_cls_i, loss_bbox_i, loss_iou_i in \
                zip(losses_cls[:-1], losses_bbox[:-1], losses_iou[:-1]):
            loss_dict[f'd{num_dec_layer}.loss_cls'] = loss_cls_i
            loss_dict[f'd{num_dec_layer}.loss_bbox'] = loss_bbox_i
            loss_dict[f'd{num_dec_layer}.loss_iou'] = loss_iou_i
            num_dec_layer += 1
        return loss_dict

    def loss_by_feat_single(self, cls_scores: Tensor, bbox_preds: Tensor,
                            batch_gt_instances: InstanceList,
                            batch_img_metas: List[dict]) -> Tuple[Tensor]:
        """Loss function for outputs from a single decoder layer of a single
        feature level.

        Args:
            cls_scores (Tensor): Box score logits from a single decoder layer
                for all images, has shape (bs, num_queries, cls_out_channels).
            bbox_preds (Tensor): Sigmoid outputs from a single decoder layer
                for all images, with normalized coordinate (cx, cy, w, h) and
                shape (bs, num_queries, 4).
            batch_gt_instances (list[:obj:`InstanceData`]): Batch of
                gt_instance. It usually includes ``bboxes`` and ``labels``
                attributes.
            batch_img_metas (list[dict]): Meta information of each image, e.g.,
                image size, scaling factor, etc.

        Returns:
            Tuple[Tensor]: A tuple including `loss_cls`, `loss_box` and
            `loss_iou`.
        """
        num_imgs = cls_scores.size(0)
        cls_scores_list = [cls_scores[i] for i in range(num_imgs)]
        bbox_preds_list = [bbox_preds[i] for i in range(num_imgs)]
        cls_reg_targets = self.get_targets(cls_scores_list, bbox_preds_list,
                                           batch_gt_instances, batch_img_metas)
        (labels_list, label_weights_list, bbox_targets_list, bbox_weights_list,
         num_total_pos, num_total_neg) = cls_reg_targets
        labels = torch.cat(labels_list, 0)
        label_weights = torch.cat(label_weights_list, 0)
        bbox_targets = torch.cat(bbox_targets_list, 0)
        bbox_weights = torch.cat(bbox_weights_list, 0)

        # classification loss
        cls_scores = cls_scores.reshape(-1, self.cls_out_channels)
        # construct weighted avg_factor to match with the official DETR repo
        cls_avg_factor = num_total_pos * 1.0 + \
            num_total_neg * self.bg_cls_weight
        if self.sync_cls_avg_factor:
            cls_avg_factor = reduce_mean(
                cls_scores.new_tensor([cls_avg_factor]))
        cls_avg_factor = max(cls_avg_factor, 1)

        loss_cls = self.loss_cls(
            cls_scores, labels, label_weights, avg_factor=cls_avg_factor)

        # Compute the average number of gt boxes across all gpus, for
        # normalization purposes
        num_total_pos = loss_cls.new_tensor([num_total_pos])
        num_total_pos = torch.clamp(reduce_mean(num_total_pos), min=1).item()

        # construct factors used for rescale bboxes
        factors = []
        for img_meta, bbox_pred in zip(batch_img_metas, bbox_preds):
            img_h, img_w, = img_meta['img_shape']
            factor = bbox_pred.new_tensor([img_w, img_h, img_w,
                                           img_h]).unsqueeze(0).repeat(
                                               bbox_pred.size(0), 1)
            factors.append(factor)
        factors = torch.cat(factors, 0)

        # DETR regress the relative position of boxes (cxcywh) in the image,
        # thus the learning target is normalized by the image size. So here
        # we need to re-scale them for calculating IoU loss
        bbox_preds = bbox_preds.reshape(-1, 4)
        bboxes = bbox_cxcywh_to_xyxy(bbox_preds) * factors
        bboxes_gt = bbox_cxcywh_to_xyxy(bbox_targets) * factors

        # regression IoU loss, defaultly GIoU loss
        loss_iou = self.loss_iou(
            bboxes, bboxes_gt, bbox_weights, avg_factor=num_total_pos)

        # regression L1 loss
        loss_bbox = self.loss_bbox(
            bbox_preds, bbox_targets, bbox_weights, avg_factor=num_total_pos)
        return loss_cls, loss_bbox, loss_iou

    def get_targets(self, cls_scores_list: List[Tensor],
                    bbox_preds_list: List[Tensor],
                    batch_gt_instances: InstanceList,
                    batch_img_metas: List[dict]) -> tuple:
        """Compute regression and classification targets for a batch image.

        Outputs from a single decoder layer of a single feature level are used.

        Args:
            cls_scores_list (list[Tensor]): Box score logits from a single
                decoder layer for each image, has shape [num_queries,
                cls_out_channels].
            bbox_preds_list (list[Tensor]): Sigmoid outputs from a single
                decoder layer for each image, with normalized coordinate
                (cx, cy, w, h) and shape [num_queries, 4].
            batch_gt_instances (list[:obj:`InstanceData`]): Batch of
                gt_instance. It usually includes ``bboxes`` and ``labels``
                attributes.
            batch_img_metas (list[dict]): Meta information of each image, e.g.,
                image size, scaling factor, etc.

        Returns:
            tuple: a tuple containing the following targets.

            - labels_list (list[Tensor]): Labels for all images.
            - label_weights_list (list[Tensor]): Label weights for all images.
            - bbox_targets_list (list[Tensor]): BBox targets for all images.
            - bbox_weights_list (list[Tensor]): BBox weights for all images.
            - num_total_pos (int): Number of positive samples in all images.
            - num_total_neg (int): Number of negative samples in all images.
        """
        (labels_list, label_weights_list, bbox_targets_list, bbox_weights_list,
         pos_inds_list,
         neg_inds_list) = multi_apply(self._get_targets_single,
                                      cls_scores_list, bbox_preds_list,
                                      batch_gt_instances, batch_img_metas)
        num_total_pos = sum((inds.numel() for inds in pos_inds_list))
        num_total_neg = sum((inds.numel() for inds in neg_inds_list))
        return (labels_list, label_weights_list, bbox_targets_list,
                bbox_weights_list, num_total_pos, num_total_neg)

    def _get_targets_single(self, cls_score: Tensor, bbox_pred: Tensor,
                            gt_instances: InstanceData,
                            img_meta: dict) -> tuple:
        """Compute regression and classification targets for one image.

        Outputs from a single decoder layer of a single feature level are used.

        Args:
            cls_score (Tensor): Box score logits from a single decoder layer
                for one image. Shape [num_queries, cls_out_channels].
            bbox_pred (Tensor): Sigmoid outputs from a single decoder layer
                for one image, with normalized coordinate (cx, cy, w, h) and
                shape [num_queries, 4].
            gt_instances (:obj:`InstanceData`): Ground truth of instance
                annotations. It should includes ``bboxes`` and ``labels``
                attributes.
            img_meta (dict): Meta information for one image.

        Returns:
            tuple[Tensor]: a tuple containing the following for one image.

            - labels (Tensor): Labels of each image.
            - label_weights (Tensor]): Label weights of each image.
            - bbox_targets (Tensor): BBox targets of each image.
            - bbox_weights (Tensor): BBox weights of each image.
            - pos_inds (Tensor): Sampled positive indices for each image.
            - neg_inds (Tensor): Sampled negative indices for each image.
        """
        img_h, img_w = img_meta['img_shape']
        factor = bbox_pred.new_tensor([img_w, img_h, img_w,
                                       img_h]).unsqueeze(0)
        num_bboxes = bbox_pred.size(0)
        # convert bbox_pred from xywh, normalized to xyxy, unnormalized
        bbox_pred = bbox_cxcywh_to_xyxy(bbox_pred)
        bbox_pred = bbox_pred * factor

        pred_instances = InstanceData(scores=cls_score, bboxes=bbox_pred)
        # assigner and sampler
        assign_result = self.assigner.assign(
            pred_instances=pred_instances,
            gt_instances=gt_instances,
            img_meta=img_meta)

        gt_bboxes = gt_instances.bboxes
        gt_labels = gt_instances.labels
        pos_inds = torch.nonzero(
            assign_result.gt_inds > 0, as_tuple=False).squeeze(-1).unique()
        neg_inds = torch.nonzero(
            assign_result.gt_inds == 0, as_tuple=False).squeeze(-1).unique()
        pos_assigned_gt_inds = assign_result.gt_inds[pos_inds] - 1
        pos_gt_bboxes = gt_bboxes[pos_assigned_gt_inds.long(), :]

        # label targets
        labels = gt_bboxes.new_full((num_bboxes, ),
                                    self.num_classes,
                                    dtype=torch.long)
        labels[pos_inds] = gt_labels[pos_assigned_gt_inds]
        label_weights = gt_bboxes.new_ones(num_bboxes)

        # bbox targets
        bbox_targets = torch.zeros_like(bbox_pred)
        bbox_weights = torch.zeros_like(bbox_pred)
        bbox_weights[pos_inds] = 1.0

        # DETR regress the relative position of boxes (cxcywh) in the image.
        # Thus the learning target should be normalized by the image size, also
        # the box format should be converted from defaultly x1y1x2y2 to cxcywh.
        pos_gt_bboxes_normalized = pos_gt_bboxes / factor
        pos_gt_bboxes_targets = bbox_xyxy_to_cxcywh(pos_gt_bboxes_normalized)
        bbox_targets[pos_inds] = pos_gt_bboxes_targets
        return (labels, label_weights, bbox_targets, bbox_weights, pos_inds,
                neg_inds)

    def loss_and_predict(
            self, hidden_states: Tuple[Tensor],
            batch_data_samples: SampleList) -> Tuple[dict, InstanceList]:
        """Perform forward propagation of the head, then calculate loss and
        predictions from the features and data samples. Over-write because
        img_metas are needed as inputs for bbox_head.

        Args:
            hidden_states (tuple[Tensor]): Features from FPN.
            batch_data_samples (list[:obj:`DetDataSample`]): Each item contains
                the meta information of each image and corresponding
                annotations.

        Returns:
            tuple: the return value is a tuple contains:

                - losses: (dict[str, Tensor]): A dictionary of loss components.
                - predictions (list[:obj:`InstanceData`]): Detection
                  results of each image after the post process.
        """
        batch_gt_instances = []
        batch_img_metas = []
        for data_sample in batch_data_samples:
            batch_img_metas.append(data_sample.metainfo)
            batch_gt_instances.append(data_sample.gt_instances)

        outs = self(hidden_states)
        loss_inputs = outs + (batch_gt_instances, batch_img_metas)
        losses = self.loss_by_feat(*loss_inputs)

        predictions = self.predict_by_feat(
            *outs, batch_img_metas=batch_img_metas)
        return losses, predictions

    def predict(self,
                hidden_states: Tuple[Tensor],
                batch_data_samples: SampleList,
                rescale: bool = True) -> InstanceList:
        """Perform forward propagation of the detection head and predict
        detection results on the features of the upstream network. Over-write
        because img_metas are needed as inputs for bbox_head.

        Args:
            hidden_states (tuple[Tensor]): Multi-level features from the
                upstream network, each is a 4D-tensor.
            batch_data_samples (List[:obj:`DetDataSample`]): The Data
                Samples. It usually includes information such as
                `gt_instance`, `gt_panoptic_seg` and `gt_sem_seg`.
            rescale (bool, optional): Whether to rescale the results.
                Defaults to True.

        Returns:
            list[obj:`InstanceData`]: Detection results of each image
            after the post process.
        """
        batch_img_metas = [
            data_samples.metainfo for data_samples in batch_data_samples
        ]

        last_layer_hidden_state = hidden_states[-1].unsqueeze(0)
        outs = self(last_layer_hidden_state)

        predictions = self.predict_by_feat(
            *outs, batch_img_metas=batch_img_metas, rescale=rescale)

        return predictions

    def predict_by_feat(self,
                        layer_cls_scores: Tensor,
                        layer_bbox_preds: Tensor,
                        batch_img_metas: List[dict],
                        rescale: bool = True) -> InstanceList:
        """Transform network outputs for a batch into bbox predictions.

        Args:
            layer_cls_scores (Tensor): Classification outputs of the last or
                all decoder layer. Each is a 4D-tensor, has shape
                (num_decoder_layers, bs, num_queries, cls_out_channels).
            layer_bbox_preds (Tensor): Sigmoid regression outputs of the last
                or all decoder layer. Each is a 4D-tensor with normalized
                coordinate format (cx, cy, w, h) and shape
                (num_decoder_layers, bs, num_queries, 4).
            batch_img_metas (list[dict]): Meta information of each image.
            rescale (bool, optional): If `True`, return boxes in original
                image space. Defaults to `True`.

        Returns:
            list[:obj:`InstanceData`]: Object detection results of each image
            after the post process. Each item usually contains following keys.

                - scores (Tensor): Classification scores, has a shape
                  (num_instance, )
                - labels (Tensor): Labels of bboxes, has a shape
                  (num_instances, ).
                - bboxes (Tensor): Has a shape (num_instances, 4),
                  the last dimension 4 arrange as (x1, y1, x2, y2).
        """
        # NOTE only using outputs from the last feature level,
        # and only the outputs from the last decoder layer is used.
        cls_scores = layer_cls_scores[-1]
        bbox_preds = layer_bbox_preds[-1]

        result_list = []
        for img_id in range(len(batch_img_metas)):
            cls_score = cls_scores[img_id]
            bbox_pred = bbox_preds[img_id]
            img_meta = batch_img_metas[img_id]
            results = self._predict_by_feat_single(cls_score, bbox_pred,
                                                   img_meta, rescale)
            result_list.append(results)
        return result_list

    def _predict_by_feat_single(self,
                                cls_score: Tensor,
                                bbox_pred: Tensor,
                                img_meta: dict,
                                rescale: bool = True) -> InstanceData:
        """Transform outputs from the last decoder layer into bbox predictions
        for each image.

        Args:
            cls_score (Tensor): Box score logits from the last decoder layer
                for each image. Shape [num_queries, cls_out_channels].
            bbox_pred (Tensor): Sigmoid outputs from the last decoder layer
                for each image, with coordinate format (cx, cy, w, h) and
                shape [num_queries, 4].
            img_meta (dict): Image meta info.
            rescale (bool): If True, return boxes in original image
                space. Default True.

        Returns:
            :obj:`InstanceData`: Detection results of each image
            after the post process.
            Each item usually contains following keys.

                - scores (Tensor): Classification scores, has a shape
                  (num_instance, )
                - labels (Tensor): Labels of bboxes, has a shape
                  (num_instances, ).
                - bboxes (Tensor): Has a shape (num_instances, 4),
                  the last dimension 4 arrange as (x1, y1, x2, y2).
        """
        assert len(cls_score) == len(bbox_pred)  # num_queries
        max_per_img = self.test_cfg.get('max_per_img', len(cls_score))
        img_shape = img_meta['img_shape']
        # exclude background
        if self.loss_cls.use_sigmoid:
            cls_score = cls_score.sigmoid()
            scores, indexes = cls_score.view(-1).topk(max_per_img)
            det_labels = indexes % self.num_classes
            bbox_index = indexes // self.num_classes
            bbox_pred = bbox_pred[bbox_index]
        else:
            scores, det_labels = F.softmax(cls_score, dim=-1)[..., :-1].max(-1)
            scores, bbox_index = scores.topk(max_per_img)
            bbox_pred = bbox_pred[bbox_index]
            det_labels = det_labels[bbox_index]

        det_bboxes = bbox_cxcywh_to_xyxy(bbox_pred)
        det_bboxes[:, 0::2] = det_bboxes[:, 0::2] * img_shape[1]
        det_bboxes[:, 1::2] = det_bboxes[:, 1::2] * img_shape[0]
        det_bboxes[:, 0::2].clamp_(min=0, max=img_shape[1])
        det_bboxes[:, 1::2].clamp_(min=0, max=img_shape[0])
        if rescale:
            assert img_meta.get('scale_factor') is not None
            det_bboxes /= det_bboxes.new_tensor(
                img_meta['scale_factor']).repeat((1, 2))

        results = InstanceData()
        results.bboxes = det_bboxes
        results.scores = scores
        results.labels = det_labels
        return results<|MERGE_RESOLUTION|>--- conflicted
+++ resolved
@@ -141,30 +141,18 @@
         Args:
             hidden_states (Tensor): Features from transformer decoder. If
                 `return_intermediate_dec` in detr.py is True output has shape
-<<<<<<< HEAD
-                (num_hidden_states, bs, num_queries, dim), else has shape
-=======
                 (num_decoder_layers, bs, num_queries, dim), else has shape
->>>>>>> 039d14e1
                 (1, bs, num_queries, dim) which only contains the last layer
                 outputs.
         Returns:
             tuple[Tensor]: results of head containing the following tensor.
 
             - layers_cls_scores (Tensor): Outputs from the classification head,
-<<<<<<< HEAD
-              shape (num_hidden_states, bs, num_queries, cls_out_channels).
-              Note cls_out_channels should include background.
-            - layers_bbox_preds (Tensor): Sigmoid outputs from the regression
-              head with normalized coordinate format (cx, cy, w, h), has shape
-              (num_hidden_states, bs, num_queries, 4).
-=======
               shape (num_decoder_layers, bs, num_queries, cls_out_channels).
               Note cls_out_channels should include background.
             - layers_bbox_preds (Tensor): Sigmoid outputs from the regression
               head with normalized coordinate format (cx, cy, w, h), has shape
               (num_decoder_layers, bs, num_queries, 4).
->>>>>>> 039d14e1
         """
         layers_cls_scores = self.fc_cls(hidden_states)
         layers_bbox_preds = self.fc_reg(
