import torch
import torch.nn as nn
import torch.nn.functional as F
from mmcv.cnn import Scale, normal_init
from mmcv.runner import force_fp32

<<<<<<< HEAD
from mmdet.core import distance2bbox, force_fp32, multi_apply, multiclass_nms
from mmdet.core.utils.misc import topk, meshgrid
=======
from mmdet.core import distance2bbox, multi_apply, multiclass_nms, reduce_mean
>>>>>>> 46801227
from ..builder import HEADS, build_loss
from .anchor_free_head import AnchorFreeHead

INF = 1e8


@HEADS.register_module()
class FCOSHead(AnchorFreeHead):
    """Anchor-free head used in `FCOS <https://arxiv.org/abs/1904.01355>`_.

    The FCOS head does not use anchor boxes. Instead bounding boxes are
    predicted at each pixel and a centerness measure is used to supress
    low-quality predictions.
    Here norm_on_bbox, centerness_on_reg, dcn_on_last_conv are training
    tricks used in official repo, which will bring remarkable mAP gains
    of up to 4.9. Please see https://github.com/tianzhi0549/FCOS for
    more detail.

    Args:
        num_classes (int): Number of categories excluding the background
            category.
        in_channels (int): Number of channels in the input feature map.
        strides (list[int] | list[tuple[int, int]]): Strides of points
            in multiple feature levels. Default: (4, 8, 16, 32, 64).
        regress_ranges (tuple[tuple[int, int]]): Regress range of multiple
            level points.
        center_sampling (bool): If true, use center sampling. Default: False.
        center_sample_radius (float): Radius of center sampling. Default: 1.5.
        norm_on_bbox (bool): If true, normalize the regression targets
            with FPN strides. Default: False.
        centerness_on_reg (bool): If true, position centerness on the
            regress branch. Please refer to https://github.com/tianzhi0549/FCOS/issues/89#issuecomment-516877042.
            Default: False.
        conv_bias (bool | str): If specified as `auto`, it will be decided by the
            norm_cfg. Bias of conv will be set as True if `norm_cfg` is None, otherwise
            False. Default: "auto".
        loss_cls (dict): Config of classification loss.
        loss_bbox (dict): Config of localization loss.
        loss_centerness (dict): Config of centerness loss.
        norm_cfg (dict): dictionary to construct and config norm layer.
            Default: norm_cfg=dict(type='GN', num_groups=32, requires_grad=True).

    Example:
        >>> self = FCOSHead(11, 7)
        >>> feats = [torch.rand(1, 7, s, s) for s in [4, 8, 16, 32, 64]]
        >>> cls_score, bbox_pred, centerness = self.forward(feats)
        >>> assert len(cls_score) == len(self.scales)
    """  # noqa: E501

    def __init__(self,
                 num_classes,
                 in_channels,
                 regress_ranges=((-1, 64), (64, 128), (128, 256), (256, 512),
                                 (512, INF)),
                 center_sampling=False,
                 center_sample_radius=1.5,
                 norm_on_bbox=False,
                 centerness_on_reg=False,
                 loss_cls=dict(
                     type='FocalLoss',
                     use_sigmoid=True,
                     gamma=2.0,
                     alpha=0.25,
                     loss_weight=1.0),
                 loss_bbox=dict(type='IoULoss', loss_weight=1.0),
                 loss_centerness=dict(
                     type='CrossEntropyLoss',
                     use_sigmoid=True,
                     loss_weight=1.0),
                 norm_cfg=dict(type='GN', num_groups=32, requires_grad=True),
                 **kwargs):
        self.regress_ranges = regress_ranges
        self.center_sampling = center_sampling
        self.center_sample_radius = center_sample_radius
        self.norm_on_bbox = norm_on_bbox
        self.centerness_on_reg = centerness_on_reg
        super().__init__(
            num_classes,
            in_channels,
            loss_cls=loss_cls,
            loss_bbox=loss_bbox,
            norm_cfg=norm_cfg,
            **kwargs)
        self.loss_centerness = build_loss(loss_centerness)

    def _init_layers(self):
        """Initialize layers of the head."""
        super()._init_layers()
        self.conv_centerness = nn.Conv2d(self.feat_channels, 1, 3, padding=1)
        self.scales = nn.ModuleList([Scale(1.0) for _ in self.strides])

    def init_weights(self):
        """Initialize weights of the head."""
        super().init_weights()
        normal_init(self.conv_centerness, std=0.01)

    def forward(self, feats):
        """Forward features from the upstream network.

        Args:
            feats (tuple[Tensor]): Features from the upstream network, each is
                a 4D-tensor.

        Returns:
            tuple:
                cls_scores (list[Tensor]): Box scores for each scale level, \
                    each is a 4D-tensor, the channel number is \
                    num_points * num_classes.
                bbox_preds (list[Tensor]): Box energies / deltas for each \
                    scale level, each is a 4D-tensor, the channel number is \
                    num_points * 4.
                centernesses (list[Tensor]): Centerss for each scale level, \
                    each is a 4D-tensor, the channel number is num_points * 1.
        """
        return multi_apply(self.forward_single, feats, self.scales,
                           self.strides)

    def forward_single(self, x, scale, stride):
        """Forward features of a single scale levle.

        Args:
            x (Tensor): FPN feature maps of the specified stride.
            scale (:obj: `mmcv.cnn.Scale`): Learnable scale module to resize
                the bbox prediction.
            stride (int): The corresponding stride for feature maps, only
                used to normalize the bbox prediction when self.norm_on_bbox
                is True.

        Returns:
            tuple: scores for each class, bbox predictions and centerness \
                predictions of input feature maps.
        """
        cls_score, bbox_pred, cls_feat, reg_feat = super().forward_single(x)
        if self.centerness_on_reg:
            centerness = self.conv_centerness(reg_feat)
        else:
            centerness = self.conv_centerness(cls_feat)
        # scale the bbox_pred of different level
        # float to avoid overflow when enabling FP16
        bbox_pred = scale(bbox_pred).float()
        if self.norm_on_bbox:
            bbox_pred = F.relu(bbox_pred)
            if not self.training:
                bbox_pred *= stride
        else:
            bbox_pred = bbox_pred.exp()
        return cls_score, bbox_pred, centerness

    @force_fp32(apply_to=('cls_scores', 'bbox_preds', 'centernesses'))
    def loss(self,
             cls_scores,
             bbox_preds,
             centernesses,
             gt_bboxes,
             gt_labels,
             img_metas,
             gt_bboxes_ignore=None):
        """Compute loss of the head.

        Args:
            cls_scores (list[Tensor]): Box scores for each scale level,
                each is a 4D-tensor, the channel number is
                num_points * num_classes.
            bbox_preds (list[Tensor]): Box energies / deltas for each scale
                level, each is a 4D-tensor, the channel number is
                num_points * 4.
            centernesses (list[Tensor]): Centerss for each scale level, each
                is a 4D-tensor, the channel number is num_points * 1.
            gt_bboxes (list[Tensor]): Ground truth bboxes for each image with
                shape (num_gts, 4) in [tl_x, tl_y, br_x, br_y] format.
            gt_labels (list[Tensor]): class indices corresponding to each box
            img_metas (list[dict]): Meta information of each image, e.g.,
                image size, scaling factor, etc.
            gt_bboxes_ignore (None | list[Tensor]): specify which bounding
                boxes can be ignored when computing the loss.

        Returns:
            dict[str, Tensor]: A dictionary of loss components.
        """
        assert len(cls_scores) == len(bbox_preds) == len(centernesses)
        featmap_sizes = [featmap.size()[-2:] for featmap in cls_scores]
        all_level_points = self.get_points(featmap_sizes, bbox_preds[0].dtype,
                                           bbox_preds[0].device)
        labels, bbox_targets = self.get_targets(all_level_points, gt_bboxes,
                                                gt_labels)

        num_imgs = cls_scores[0].size(0)
        # flatten cls_scores, bbox_preds and centerness
        flatten_cls_scores = [
            cls_score.permute(0, 2, 3, 1).reshape(-1, self.cls_out_channels)
            for cls_score in cls_scores
        ]
        flatten_bbox_preds = [
            bbox_pred.permute(0, 2, 3, 1).reshape(-1, 4)
            for bbox_pred in bbox_preds
        ]
        flatten_centerness = [
            centerness.permute(0, 2, 3, 1).reshape(-1)
            for centerness in centernesses
        ]
        flatten_cls_scores = torch.cat(flatten_cls_scores)
        flatten_bbox_preds = torch.cat(flatten_bbox_preds)
        flatten_centerness = torch.cat(flatten_centerness)
        flatten_labels = torch.cat(labels)
        flatten_bbox_targets = torch.cat(bbox_targets)
        # repeat points to align with bbox_preds
        flatten_points = torch.cat(
            [points.repeat(num_imgs, 1) for points in all_level_points])

        # FG cat_id: [0, num_classes -1], BG cat_id: num_classes
        bg_class_ind = self.num_classes
        pos_inds = ((flatten_labels >= 0)
                    & (flatten_labels < bg_class_ind)).nonzero().reshape(-1)
        num_pos = torch.tensor(
            len(pos_inds), dtype=torch.float, device=bbox_preds[0].device)
        num_pos = max(reduce_mean(num_pos), 1.0)
        loss_cls = self.loss_cls(
            flatten_cls_scores, flatten_labels, avg_factor=num_pos)

        pos_bbox_preds = flatten_bbox_preds[pos_inds]
        pos_centerness = flatten_centerness[pos_inds]

        if len(pos_inds) > 0:
            pos_bbox_targets = flatten_bbox_targets[pos_inds]
            pos_centerness_targets = self.centerness_target(pos_bbox_targets)
            pos_points = flatten_points[pos_inds]
            pos_decoded_bbox_preds = distance2bbox(pos_points, pos_bbox_preds)
            pos_decoded_target_preds = distance2bbox(pos_points,
                                                     pos_bbox_targets)
            # centerness weighted iou loss
            centerness_denorm = max(
                reduce_mean(pos_centerness_targets.sum().detach()), 1e-6)
            loss_bbox = self.loss_bbox(
                pos_decoded_bbox_preds,
                pos_decoded_target_preds,
                weight=pos_centerness_targets,
                avg_factor=centerness_denorm)
            loss_centerness = self.loss_centerness(
                pos_centerness, pos_centerness_targets, avg_factor=num_pos)
        else:
            loss_bbox = pos_bbox_preds.sum()
            loss_centerness = pos_centerness.sum()

        return dict(
            loss_cls=loss_cls,
            loss_bbox=loss_bbox,
            loss_centerness=loss_centerness)

    @force_fp32(apply_to=('cls_scores', 'bbox_preds', 'centernesses'))
    def get_bboxes(self,
                   cls_scores,
                   bbox_preds,
                   centernesses,
                   img_metas,
                   cfg=None,
                   rescale=False,
                   with_nms=True):
        """Transform network output for a batch into bbox predictions.

        Args:
            cls_scores (list[Tensor]): Box scores for each scale level
                with shape (N, num_points * num_classes, H, W).
            bbox_preds (list[Tensor]): Box energies / deltas for each scale
                level with shape (N, num_points * 4, H, W).
            centernesses (list[Tensor]): Centerness for each scale level with
                shape (N, num_points * 1, H, W).
            img_metas (list[dict]): Meta information of each image, e.g.,
                image size, scaling factor, etc.
            cfg (mmcv.Config | None): Test / postprocessing configuration,
                if None, test_cfg would be used. Default: None.
            rescale (bool): If True, return boxes in original image space.
                Default: False.
            with_nms (bool): If True, do nms before return boxes.
                Default: True.

        Returns:
            list[tuple[Tensor, Tensor]]: Each item in result_list is 2-tuple.
                The first item is an (n, 5) tensor, where the first 4 columns
                are bounding box positions (tl_x, tl_y, br_x, br_y) and the
                5-th column is a score between 0 and 1. The second item is a
                (n,) tensor where each item is the predicted class label of the
                corresponding box.
        """
        assert len(cls_scores) == len(bbox_preds)
        num_levels = len(cls_scores)

        featmap_sizes = [featmap.size()[-2:] for featmap in cls_scores]
        mlvl_points = self.get_points(featmap_sizes, bbox_preds[0].dtype,
                                      bbox_preds[0].device)
        result_list = []
        for img_id in range(len(img_metas)):
            cls_score_list = [
                cls_scores[i][img_id].detach() for i in range(num_levels)
            ]
            bbox_pred_list = [
                bbox_preds[i][img_id].detach() for i in range(num_levels)
            ]
            centerness_pred_list = [
                centernesses[i][img_id].detach() for i in range(num_levels)
            ]
            img_shape = img_metas[img_id]['img_shape']
            scale_factor = img_metas[img_id]['scale_factor']
            det_bboxes = self._get_bboxes_single(
                cls_score_list, bbox_pred_list, centerness_pred_list,
                mlvl_points, img_shape, scale_factor, cfg, rescale, with_nms)
            result_list.append(det_bboxes)
        return result_list

    def _get_bboxes_single(self,
                           cls_scores,
                           bbox_preds,
                           centernesses,
                           mlvl_points,
                           img_shape,
                           scale_factor,
                           cfg,
                           rescale=False,
                           with_nms=True):
        """Transform outputs for a single batch item into bbox predictions.

        Args:
            cls_scores (list[Tensor]): Box scores for a single scale level
                with shape (num_points * num_classes, H, W).
            bbox_preds (list[Tensor]): Box energies / deltas for a single scale
                level with shape (num_points * 4, H, W).
            centernesses (list[Tensor]): Centerness for a single scale level
                with shape (num_points * 4, H, W).
            mlvl_points (list[Tensor]): Box reference for a single scale level
                with shape (num_total_points, 4).
            img_shape (tuple[int]): Shape of the input image,
                (height, width, 3).
            scale_factor (ndarray): Scale factor of the image arrange as
                (w_scale, h_scale, w_scale, h_scale).
            cfg (mmcv.Config | None): Test / postprocessing configuration,
                if None, test_cfg would be used.
            rescale (bool): If True, return boxes in original image space.
                Default: False.
            with_nms (bool): If True, do nms before return boxes.
                Default: True.

        Returns:
            tuple(Tensor):
                det_bboxes (Tensor): BBox predictions in shape (n, 5), where
                    the first 4 columns are bounding box positions
                    (tl_x, tl_y, br_x, br_y) and the 5-th column is a score
                    between 0 and 1.
                det_labels (Tensor): A (n,) tensor where each item is the
                    predicted class label of the corresponding box.
        """
        cfg = self.test_cfg if cfg is None else cfg
        assert len(cls_scores) == len(bbox_preds) == len(mlvl_points)
        mlvl_bboxes = []
        mlvl_scores = []
        mlvl_centerness = []
        for cls_score, bbox_pred, centerness, points in zip(
                cls_scores, bbox_preds, centernesses, mlvl_points):
            assert cls_score.size()[-2:] == bbox_pred.size()[-2:]
            scores = cls_score.permute(1, 2, 0).reshape(
                -1, self.cls_out_channels).sigmoid()
            centerness = centerness.permute(1, 2, 0).reshape(-1).sigmoid()

            bbox_pred = bbox_pred.permute(1, 2, 0).reshape(-1, 4)
            nms_pre = cfg.get('nms_pre', -1)
            if nms_pre > 0:
                max_scores, _ = (scores * centerness[:, None]).max(dim=1)
                _, topk_inds = topk(max_scores, nms_pre)
                points = points[topk_inds]
                bbox_pred = bbox_pred[topk_inds]
                scores = scores[topk_inds]
                centerness = centerness[topk_inds]
            bboxes = distance2bbox(points, bbox_pred, max_shape=img_shape)
            mlvl_bboxes.append(bboxes)
            mlvl_scores.append(scores)
            mlvl_centerness.append(centerness)
        mlvl_bboxes = torch.cat(mlvl_bboxes)
        if rescale:
            mlvl_bboxes /= mlvl_bboxes.new_tensor(scale_factor)
        mlvl_scores = torch.cat(mlvl_scores)
        mlvl_centerness = torch.cat(mlvl_centerness)

        if with_nms:
            det_bboxes, det_labels = multiclass_nms(
                mlvl_bboxes,
                mlvl_scores,
                cfg.score_thr,
                cfg.nms,
                cfg.max_per_img,
                score_factors=mlvl_centerness)
            return det_bboxes, det_labels
        else:
            return mlvl_bboxes, mlvl_scores, mlvl_centerness

    def _get_points_single(self,
                           featmap_size,
                           stride,
                           dtype,
                           device,
                           flatten=False):
        """Get points according to feature map sizes."""
        y, x = super()._get_points_single(featmap_size, stride, dtype, device)
        points = torch.stack((x.reshape(-1) * stride, y.reshape(-1) * stride),
                             dim=-1) + stride // 2
        return points

    def get_targets(self, points, gt_bboxes_list, gt_labels_list):
        """Compute regression, classification and centerss targets for points
        in multiple images.

        Args:
            points (list[Tensor]): Points of each fpn level, each has shape
                (num_points, 2).
            gt_bboxes_list (list[Tensor]): Ground truth bboxes of each image,
                each has shape (num_gt, 4).
            gt_labels_list (list[Tensor]): Ground truth labels of each box,
                each has shape (num_gt,).

        Returns:
            tuple:
                concat_lvl_labels (list[Tensor]): Labels of each level. \
                concat_lvl_bbox_targets (list[Tensor]): BBox targets of each \
                    level.
        """
<<<<<<< HEAD
        mlvl_points = []
        for i in range(len(featmap_sizes)):
            mlvl_points.append(
                self._get_points_single(featmap_sizes[i], self.strides[i],
                                        dtype, device))
        return mlvl_points

    def _get_points_single(self, featmap_size, stride, dtype, device):
        h, w = featmap_size
        x_range = torch.arange(
            0, w * stride, stride, dtype=dtype, device=device)
        y_range = torch.arange(
            0, h * stride, stride, dtype=dtype, device=device)
        y, x = meshgrid(y_range, x_range)
        points = torch.stack(
            (x.reshape(-1), y.reshape(-1)), dim=-1) + stride // 2
        return points

    def get_targets(self, points, gt_bboxes_list, gt_labels_list):
=======
>>>>>>> 46801227
        assert len(points) == len(self.regress_ranges)
        num_levels = len(points)
        # expand regress ranges to align with points
        expanded_regress_ranges = [
            points[i].new_tensor(self.regress_ranges[i])[None].expand_as(
                points[i]) for i in range(num_levels)
        ]
        # concat all levels points and regress ranges
        concat_regress_ranges = torch.cat(expanded_regress_ranges, dim=0)
        concat_points = torch.cat(points, dim=0)

        # the number of points per img, per lvl
        num_points = [center.size(0) for center in points]

        # get labels and bbox_targets of each image
        labels_list, bbox_targets_list = multi_apply(
            self._get_target_single,
            gt_bboxes_list,
            gt_labels_list,
            points=concat_points,
            regress_ranges=concat_regress_ranges,
            num_points_per_lvl=num_points)

        # split to per img, per level
        labels_list = [labels.split(num_points, 0) for labels in labels_list]
        bbox_targets_list = [
            bbox_targets.split(num_points, 0)
            for bbox_targets in bbox_targets_list
        ]

        # concat per level image
        concat_lvl_labels = []
        concat_lvl_bbox_targets = []
        for i in range(num_levels):
            concat_lvl_labels.append(
                torch.cat([labels[i] for labels in labels_list]))
            bbox_targets = torch.cat(
                [bbox_targets[i] for bbox_targets in bbox_targets_list])
            if self.norm_on_bbox:
                bbox_targets = bbox_targets / self.strides[i]
            concat_lvl_bbox_targets.append(bbox_targets)
        return concat_lvl_labels, concat_lvl_bbox_targets

    def _get_target_single(self, gt_bboxes, gt_labels, points, regress_ranges,
                           num_points_per_lvl):
        """Compute regression and classification targets for a single image."""
        num_points = points.size(0)
        num_gts = gt_labels.size(0)
        if num_gts == 0:
            return gt_labels.new_full((num_points,), self.num_classes), \
                   gt_bboxes.new_zeros((num_points, 4))

        areas = (gt_bboxes[:, 2] - gt_bboxes[:, 0]) * (
            gt_bboxes[:, 3] - gt_bboxes[:, 1])
        # TODO: figure out why these two are different
        # areas = areas[None].expand(num_points, num_gts)
        areas = areas[None].repeat(num_points, 1)
        regress_ranges = regress_ranges[:, None, :].expand(
            num_points, num_gts, 2)
        gt_bboxes = gt_bboxes[None].expand(num_points, num_gts, 4)
        xs, ys = points[:, 0], points[:, 1]
        xs = xs[:, None].expand(num_points, num_gts)
        ys = ys[:, None].expand(num_points, num_gts)

        left = xs - gt_bboxes[..., 0]
        right = gt_bboxes[..., 2] - xs
        top = ys - gt_bboxes[..., 1]
        bottom = gt_bboxes[..., 3] - ys
        bbox_targets = torch.stack((left, top, right, bottom), -1)

        if self.center_sampling:
            # condition1: inside a `center bbox`
            radius = self.center_sample_radius
            center_xs = (gt_bboxes[..., 0] + gt_bboxes[..., 2]) / 2
            center_ys = (gt_bboxes[..., 1] + gt_bboxes[..., 3]) / 2
            center_gts = torch.zeros_like(gt_bboxes)
            stride = center_xs.new_zeros(center_xs.shape)

            # project the points on current lvl back to the `original` sizes
            lvl_begin = 0
            for lvl_idx, num_points_lvl in enumerate(num_points_per_lvl):
                lvl_end = lvl_begin + num_points_lvl
                stride[lvl_begin:lvl_end] = self.strides[lvl_idx] * radius
                lvl_begin = lvl_end

            x_mins = center_xs - stride
            y_mins = center_ys - stride
            x_maxs = center_xs + stride
            y_maxs = center_ys + stride
            center_gts[..., 0] = torch.where(x_mins > gt_bboxes[..., 0],
                                             x_mins, gt_bboxes[..., 0])
            center_gts[..., 1] = torch.where(y_mins > gt_bboxes[..., 1],
                                             y_mins, gt_bboxes[..., 1])
            center_gts[..., 2] = torch.where(x_maxs > gt_bboxes[..., 2],
                                             gt_bboxes[..., 2], x_maxs)
            center_gts[..., 3] = torch.where(y_maxs > gt_bboxes[..., 3],
                                             gt_bboxes[..., 3], y_maxs)

            cb_dist_left = xs - center_gts[..., 0]
            cb_dist_right = center_gts[..., 2] - xs
            cb_dist_top = ys - center_gts[..., 1]
            cb_dist_bottom = center_gts[..., 3] - ys
            center_bbox = torch.stack(
                (cb_dist_left, cb_dist_top, cb_dist_right, cb_dist_bottom), -1)
            inside_gt_bbox_mask = center_bbox.min(-1)[0] > 0
        else:
            # condition1: inside a gt bbox
            inside_gt_bbox_mask = bbox_targets.min(-1)[0] > 0

        # condition2: limit the regression range for each location
        max_regress_distance = bbox_targets.max(-1)[0]
        inside_regress_range = (
            (max_regress_distance >= regress_ranges[..., 0])
            & (max_regress_distance <= regress_ranges[..., 1]))

        # if there are still more than one objects for a location,
        # we choose the one with minimal area
        areas[inside_gt_bbox_mask == 0] = INF
        areas[inside_regress_range == 0] = INF
        min_area, min_area_inds = areas.min(dim=1)

        labels = gt_labels[min_area_inds]
        labels[min_area == INF] = self.num_classes  # set as BG
        bbox_targets = bbox_targets[range(num_points), min_area_inds]

        return labels, bbox_targets

    def centerness_target(self, pos_bbox_targets):
        """Compute centerness targets.

        Args:
            pos_bbox_targets (Tensor): BBox targets of positive bboxes in shape
                (num_pos, 4)

        Returns:
            Tensor: Centerness target.
        """
        # only calculate pos centerness targets, otherwise there may be nan
        left_right = pos_bbox_targets[:, [0, 2]]
        top_bottom = pos_bbox_targets[:, [1, 3]]
        centerness_targets = (
            left_right.min(dim=-1)[0] / left_right.max(dim=-1)[0]) * (
                top_bottom.min(dim=-1)[0] / top_bottom.max(dim=-1)[0])
        return torch.sqrt(centerness_targets)<|MERGE_RESOLUTION|>--- conflicted
+++ resolved
@@ -4,12 +4,8 @@
 from mmcv.cnn import Scale, normal_init
 from mmcv.runner import force_fp32
 
-<<<<<<< HEAD
-from mmdet.core import distance2bbox, force_fp32, multi_apply, multiclass_nms
+from mmdet.core import distance2bbox, multi_apply, multiclass_nms, reduce_mean
 from mmdet.core.utils.misc import topk, meshgrid
-=======
-from mmdet.core import distance2bbox, multi_apply, multiclass_nms, reduce_mean
->>>>>>> 46801227
 from ..builder import HEADS, build_loss
 from .anchor_free_head import AnchorFreeHead
 
@@ -402,6 +398,7 @@
         else:
             return mlvl_bboxes, mlvl_scores, mlvl_centerness
 
+    '''
     def _get_points_single(self,
                            featmap_size,
                            stride,
@@ -413,26 +410,17 @@
         points = torch.stack((x.reshape(-1) * stride, y.reshape(-1) * stride),
                              dim=-1) + stride // 2
         return points
-
-    def get_targets(self, points, gt_bboxes_list, gt_labels_list):
-        """Compute regression, classification and centerss targets for points
-        in multiple images.
-
-        Args:
-            points (list[Tensor]): Points of each fpn level, each has shape
-                (num_points, 2).
-            gt_bboxes_list (list[Tensor]): Ground truth bboxes of each image,
-                each has shape (num_gt, 4).
-            gt_labels_list (list[Tensor]): Ground truth labels of each box,
-                each has shape (num_gt,).
-
-        Returns:
-            tuple:
-                concat_lvl_labels (list[Tensor]): Labels of each level. \
-                concat_lvl_bbox_targets (list[Tensor]): BBox targets of each \
-                    level.
-        """
-<<<<<<< HEAD
+    '''
+
+    def get_points(self, featmap_sizes, dtype, device):
+        """Get points according to feature map sizes.
+        Args:
+            featmap_sizes (list[tuple]): Multi-level feature map sizes.
+            dtype (torch.dtype): Type of points.
+            device (torch.device): Device of points.
+        Returns:
+            tuple: points of each image.
+        """
         mlvl_points = []
         for i in range(len(featmap_sizes)):
             mlvl_points.append(
@@ -452,8 +440,23 @@
         return points
 
     def get_targets(self, points, gt_bboxes_list, gt_labels_list):
-=======
->>>>>>> 46801227
+        """Compute regression, classification and centerss targets for points
+        in multiple images.
+
+        Args:
+            points (list[Tensor]): Points of each fpn level, each has shape
+                (num_points, 2).
+            gt_bboxes_list (list[Tensor]): Ground truth bboxes of each image,
+                each has shape (num_gt, 4).
+            gt_labels_list (list[Tensor]): Ground truth labels of each box,
+                each has shape (num_gt,).
+
+        Returns:
+            tuple:
+                concat_lvl_labels (list[Tensor]): Labels of each level. \
+                concat_lvl_bbox_targets (list[Tensor]): BBox targets of each \
+                    level.
+        """
         assert len(points) == len(self.regress_ranges)
         num_levels = len(points)
         # expand regress ranges to align with points
