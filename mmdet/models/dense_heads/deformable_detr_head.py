--- conflicted
+++ resolved
@@ -88,11 +88,7 @@
 
         Args:
             hidden_states (Tensor): Hidden states output from each decoder
-<<<<<<< HEAD
-                layer, has shape (num_decoder_layers, num_queries, bs, dim).
-=======
                 layer, has shape (num_decoder_layers, bs, num_queries, dim).
->>>>>>> 039d14e1
             references (list[Tensor]): List of the reference from the decoder.
                 The first reference is the `init_reference` (initial) and the
                 other num_decoder_layers(6) references are `inter_references`
@@ -115,11 +111,6 @@
               h), has shape (num_decoder_layers, bs, num_queries, 4) with the
               last dimension arranged as (cx, cy, w, h).
         """
-<<<<<<< HEAD
-        # (num_decoder_layers, bs, num_queries, dim)
-        hidden_states = hidden_states.permute(0, 2, 1, 3)
-=======
->>>>>>> 039d14e1
         all_layers_outputs_classes = []
         all_layers_outputs_coords = []
 
