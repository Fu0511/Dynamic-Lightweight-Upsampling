# Copyright (c) OpenMMLab. All rights reserved.
import warnings
from typing import List, Optional, Tuple, Union

import torch
import torch.nn as nn
from mmengine.structures import InstanceData
from torch import Tensor

from mmdet.registry import MODELS, TASK_UTILS
from mmdet.structures.bbox import BaseBoxes, cat_boxes, get_box_tensor
from mmdet.utils import (ConfigType, InstanceList, OptConfigType,
                         OptInstanceList, OptMultiConfig)
from ..task_modules.prior_generators import (AnchorGenerator,
                                             anchor_inside_flags)
from ..task_modules.samplers import PseudoSampler
from ..utils import images_to_levels, multi_apply, unmap
from .base_dense_head import BaseDenseHead


@MODELS.register_module()
class AnchorHead(BaseDenseHead):
    """Anchor-based head (RPN, RetinaNet, SSD, etc.).

    Args:
        num_classes (int): 不包括背景类的总类别数.
        in_channels (int): 输入特征图的通道数.
        feat_channels (int): 隐藏通道数,在子类中使用.
        anchor_generator (dict): anchor generator的配置字典.
        bbox_coder (dict): bounding box coder的配置字典.
        reg_decoded_bbox (bool): 为True时,网络拟合绝对坐标.
            一般回归损失是`IouLoss`,`GIouLoss`等IOU类损失
            为False时,网络拟合修正系数.一般回归损失是`L1Loss`,`Smooth L1Loss`等
        loss_cls (dict): 分类loss的配置字典.
        loss_bbox (dict): 回归loss的配置字典.
        train_cfg (dict): anchor head的训练配置字典.
        test_cfg (dict): anchor head的测试配置字典.
        init_cfg (dict or list[dict], optional): 参数初始化配置字典.
    """  # noqa: W605

    def __init__(
        self,
        num_classes: int,
        in_channels: int,
        feat_channels: int = 256,
        anchor_generator: ConfigType = dict(
            type='AnchorGenerator',
            scales=[8, 16, 32],
            ratios=[0.5, 1.0, 2.0],
            strides=[4, 8, 16, 32, 64]),
        bbox_coder: ConfigType = dict(
            type='DeltaXYWHBBoxCoder',
            clip_border=True,
            target_means=(.0, .0, .0, .0),
            target_stds=(1.0, 1.0, 1.0, 1.0)),
        reg_decoded_bbox: bool = False,
        loss_cls: ConfigType = dict(
            type='CrossEntropyLoss', use_sigmoid=True, loss_weight=1.0),
        loss_bbox: ConfigType = dict(
            type='SmoothL1Loss', beta=1.0 / 9.0, loss_weight=1.0),
        train_cfg: OptConfigType = None,
        test_cfg: OptConfigType = None,
        init_cfg: OptMultiConfig = dict(
            type='Normal', layer='Conv2d', std=0.01)
    ) -> None:
        super().__init__(init_cfg=init_cfg)
        self.in_channels = in_channels
        self.num_classes = num_classes
        self.feat_channels = feat_channels
        self.use_sigmoid_cls = loss_cls.get('use_sigmoid', False)
        if self.use_sigmoid_cls:
            self.cls_out_channels = num_classes
        else:
            self.cls_out_channels = num_classes + 1

        if self.cls_out_channels <= 0:
            raise ValueError(f'num_classes={num_classes} is too small')
        self.reg_decoded_bbox = reg_decoded_bbox

        self.bbox_coder = TASK_UTILS.build(bbox_coder)
        self.loss_cls = MODELS.build(loss_cls)
        self.loss_bbox = MODELS.build(loss_bbox)
        self.train_cfg = train_cfg
        self.test_cfg = test_cfg
        if self.train_cfg:
            self.assigner = TASK_UTILS.build(self.train_cfg['assigner'])
            if train_cfg.get('sampler', None) is not None:
                self.sampler = TASK_UTILS.build(
                    self.train_cfg['sampler'], default_args=dict(context=self))
            else:
                self.sampler = PseudoSampler(context=self)

        self.fp16_enabled = False

        self.prior_generator = TASK_UTILS.build(anchor_generator)

        # 通常每个层级的基础anchor数量是相同的,但是SSDHead的各层级基础anchor则是一个列表,
        # 因为它不同层级特征点上的anchor数量不同,所以无法用整数表示.
        # self.prior_generator.num_base_priors是指各个层级上先验数量,是个列表
        # 而本类中的self.num_base_priors则指单一层级上的先验数量,是个整数
        self.num_base_priors = self.prior_generator.num_base_priors[0]
        self._init_layers()

<<<<<<< HEAD
    def _init_layers(self):
=======
    @property
    def num_anchors(self) -> int:
        warnings.warn('DeprecationWarning: `num_anchors` is deprecated, '
                      'for consistency or also use '
                      '`num_base_priors` instead')
        return self.prior_generator.num_base_priors[0]

    @property
    def anchor_generator(self) -> AnchorGenerator:
        warnings.warn('DeprecationWarning: anchor_generator is deprecated, '
                      'please use "prior_generator" instead')
        return self.prior_generator

    def _init_layers(self) -> None:
>>>>>>> ecac3a77
        """Initialize layers of the head."""
        self.conv_cls = nn.Conv2d(self.in_channels,
                                  self.num_base_priors * self.cls_out_channels,
                                  1)
        reg_dim = self.bbox_coder.encode_size
        self.conv_reg = nn.Conv2d(self.in_channels,
                                  self.num_base_priors * reg_dim, 1)

<<<<<<< HEAD
    def forward_single(self, x):
        """单一层级特征图的前向传播.
=======
    def forward_single(self, x: Tensor) -> Tuple[Tensor, Tensor]:
        """Forward feature of a single scale level.
>>>>>>> ecac3a77

        Args:
            x (Tensor): 单一层级特征图.

        Returns:
            tuple:
                cls_score (Tensor): 单层级的cls_scores, [bs, na*nc, h, w]
                bbox_pred (Tensor): 单层级的cls_scores, [bs, na*4, h, w]
        """
        cls_score = self.conv_cls(x)
        bbox_pred = self.conv_reg(x)
        return cls_score, bbox_pred

<<<<<<< HEAD
    def forward(self, feats):
        """对来自上游网络的特征图进行前向传播.

        Args:
            feats (tuple[Tensor]): 来自上游网络的特征图,每个都是 4维 张量.
=======
    def forward(self, x: Tuple[Tensor]) -> Tuple[List[Tensor]]:
        """Forward features from the upstream network.

        Args:
            x (tuple[Tensor]): Features from the upstream network, each is
                a 4D-tensor.
>>>>>>> ecac3a77

        Returns:
            tuple: tuple(cls_scores, reg_predict).

                - cls_scores (list[Tensor]): 所有层级的cls_scores,
                    [[bs, na*nc, h, w], ] * num_level
                - reg_predict (list[Tensor]): 所有层级的box_reg,
                    [[bs, na*4, h, w], ] * num_level
        """
        return multi_apply(self.forward_single, x)

<<<<<<< HEAD
    def get_anchors(self, featmap_sizes, img_metas, device='cuda'):
        """根据batch幅图像(直接复制)、多层级特征图尺寸获取anchors.

        对于每副图像,collate阶段会将较小图片进行padding,这些padding区域就称为无效区域.
        anchor生成时是基于输入图像尺寸进行生成的,当然也会在无效区域生成一些anchor.
        因此过滤这些无效区域的anchor以使其避免参与后续的相关计算是有必要的.
        值得注意的是这与anchor本身的尺寸是无关的,极端点来看只要在有效区域,
        哪怕这个anchor尺寸非常离谱甚至超出了图像范围也是"有效anchor".
        只要在无效区域,哪怕这个anchor与gt box的iou很高也是"无效anchor"
        以及anchor生成时默认以特征点左上角为中心点的.
        Args:
            featmap_sizes (list[tuple]): 多层级特征图尺寸.
            img_metas (list[dict]): 图像元信息.
            device (torch.device | str): 生成anchor的设备

        Returns:
            tuple:
                anchor_list (list[Tensor]): 多张图像的anchor.
                    [[[h * w * na, 4], ] * num_levels,] * bs
                valid_flag_list (list[Tensor]): 各个特征图上有效anchor的mask.
                    [[[h * w * na, ], ] * num_levels, ] * bs
=======
    def get_anchors(self,
                    featmap_sizes: List[tuple],
                    batch_img_metas: List[dict],
                    device: Union[torch.device, str] = 'cuda') \
            -> Tuple[List[List[Tensor]], List[List[Tensor]]]:
        """Get anchors according to feature map sizes.

        Args:
            featmap_sizes (list[tuple]): Multi-level feature map sizes.
            batch_img_metas (list[dict]): Image meta info.
            device (torch.device | str): Device for returned tensors.
                Defaults to cuda.

        Returns:
            tuple:

                - anchor_list (list[list[Tensor]]): Anchors of each image.
                - valid_flag_list (list[list[Tensor]]): Valid flags of each
                  image.
>>>>>>> ecac3a77
        """
        num_imgs = len(batch_img_metas)

        # 由于一个batch中所有图像的特征图大小相同,我们这里只计算一次anchor,然后复制即可
        # [[h * w * na, 4], ] * num_levels
        multi_level_anchors = self.prior_generator.grid_priors(
            featmap_sizes, device=device)
        anchor_list = [multi_level_anchors for _ in range(num_imgs)]

<<<<<<< HEAD
        valid_flag_list = []  # [[[h * w * na, ], ] * num_levels] * bs
        for img_id, img_meta in enumerate(img_metas):
=======
        # for each image, we compute valid flags of multi level anchors
        valid_flag_list = []
        for img_id, img_meta in enumerate(batch_img_metas):
>>>>>>> ecac3a77
            multi_level_flags = self.prior_generator.valid_flags(
                featmap_sizes, img_meta['pad_shape'], device)
            valid_flag_list.append(multi_level_flags)

        return anchor_list, valid_flag_list

    def _get_targets_single(self,
<<<<<<< HEAD
                            flat_anchors,
                            valid_flags,
                            gt_bboxes,
                            gt_bboxes_ignore,
                            gt_labels,
                            img_meta,
                            label_channels=1,
                            unmap_outputs=True):
        """计算单张图像上anchor的回归和分类拟合目标.

        Args:
            flat_anchors (Tensor): 被合并到一起的单张图像的多层级anchor, [num_levels * h * w * na, 4]
            valid_flags (Tensor): 同上,有效anchor的mask, [num_levels * h * w * na,]
            gt_bboxes (Tensor): 单张图片的真实框, [num_gts, 4]
            gt_bboxes_ignore (Tensor): 单张图片中将要被忽略的gt box, [num_ignored_gts, 4]
            img_meta (dict): 单张图片的元信息
            gt_labels (Tensor): 单张图片中真实框的所属类别, [num_gts,]
            label_channels (int): 类别总数
            unmap_outputs (bool): 是否将计算出的有效anchor的label、target、weight映射回原始anchor上

        Returns:
            tuple:
                labels (list[Tensor]): 各层级上的cls_target,
                    unmap_outputs为True时,[num_levels * h * w * na, ]
                    unmap_outputs为False时,[num_valid_anchors, ]
                label_weights (list[Tensor]): 各层级上的cls_target权重,
                bbox_targets (list[Tensor]): 各层级上的reg_target,
                bbox_weights (list[Tensor]): 各层级上的target_reg权重,
                num_total_pos (int): 该张图片中的正样本数量
                num_total_neg (int): 该张图片中的负样本数量
=======
                            flat_anchors: Union[Tensor, BaseBoxes],
                            valid_flags: Tensor,
                            gt_instances: InstanceData,
                            img_meta: dict,
                            gt_instances_ignore: Optional[InstanceData] = None,
                            unmap_outputs: bool = True) -> tuple:
        """Compute regression and classification targets for anchors in a
        single image.

        Args:
            flat_anchors (Tensor or :obj:`BaseBoxes`): Multi-level anchors
                of the image, which are concatenated into a single tensor
                or box type of shape (num_anchors, 4)
            valid_flags (Tensor): Multi level valid flags of the image,
                which are concatenated into a single tensor of
                    shape (num_anchors, ).
            gt_instances (:obj:`InstanceData`): Ground truth of instance
                annotations. It should includes ``bboxes`` and ``labels``
                attributes.
            img_meta (dict): Meta information for current image.
            gt_instances_ignore (:obj:`InstanceData`, optional): Instances
                to be ignored during training. It includes ``bboxes`` attribute
                data that is ignored during training and testing.
                Defaults to None.
            unmap_outputs (bool): Whether to map outputs back to the original
                set of anchors.  Defaults to True.

        Returns:
            tuple:

                - labels (Tensor): Labels of each level.
                - label_weights (Tensor): Label weights of each level.
                - bbox_targets (Tensor): BBox targets of each level.
                - bbox_weights (Tensor): BBox weights of each level.
                - pos_inds (Tensor): positive samples indexes.
                - neg_inds (Tensor): negative samples indexes.
                - sampling_result (:obj:`SamplingResult`): Sampling results.
>>>>>>> ecac3a77
        """
        # flat_anchors -> [num_levels*(h * w * na), 4]
        # valid_flags过滤了在collact阶段填充的多余像素区域生成的anchor,而这一步是过滤掉超出图像边界的一些anchor
        # 此处的图像边界指的是在进行collact操作之前时的图像尺寸.
        # self.train_cfg.allowed_border默认为-1,即不进行过滤.
        inside_flags = anchor_inside_flags(flat_anchors, valid_flags,
                                           img_meta['img_shape'][:2],
                                           self.train_cfg['allowed_border'])
        if not inside_flags.any():
            raise ValueError(
                'There is no valid anchor inside the image boundary. Please '
                'check the image size and anchor sizes, or set '
                '``allowed_border`` to -1 to skip the condition.')
        # assign gt and sample anchors
        anchors = flat_anchors[inside_flags]

<<<<<<< HEAD
        # 先对单张图片上的有效anchor进行分配正负样本
        # 若采用sampling,那么不需要传递gt_labels.因为后面还会再次计算assigned_labels
        assign_result = self.assigner.assign(
            anchors, gt_bboxes, gt_bboxes_ignore,
            None if self.sampling else gt_labels)
        # 然后进行采样以控制正负样本比例
        sampling_result = self.sampler.sample(assign_result, anchors,
                                              gt_bboxes)

        num_valid_anchors = anchors.shape[0]
        bbox_targets = torch.zeros_like(anchors)
        bbox_weights = torch.zeros_like(anchors)
        labels = anchors.new_full((num_valid_anchors, ),  # 初始化为self.num_classes(背景类别)
=======
        pred_instances = InstanceData(priors=anchors)
        assign_result = self.assigner.assign(pred_instances, gt_instances,
                                             gt_instances_ignore)
        # No sampling is required except for RPN and
        # Guided Anchoring algorithms
        sampling_result = self.sampler.sample(assign_result, pred_instances,
                                              gt_instances)

        num_valid_anchors = anchors.shape[0]
        target_dim = gt_instances.bboxes.size(-1) if self.reg_decoded_bbox \
            else self.bbox_coder.encode_size
        bbox_targets = anchors.new_zeros(num_valid_anchors, target_dim)
        bbox_weights = anchors.new_zeros(num_valid_anchors, target_dim)

        # TODO: Considering saving memory, is it necessary to be long?
        labels = anchors.new_full((num_valid_anchors, ),
>>>>>>> ecac3a77
                                  self.num_classes,
                                  dtype=torch.long)
        label_weights = anchors.new_zeros(num_valid_anchors, dtype=torch.float)

        pos_inds = sampling_result.pos_inds
        neg_inds = sampling_result.neg_inds
        # `bbox_coder.encode` accepts tensor or box type inputs and generates
        # tensor targets. If regressing decoded boxes, the code will convert
        # box type `pos_bbox_targets` to tensor.
        if len(pos_inds) > 0:
            if not self.reg_decoded_bbox:
                pos_bbox_targets = self.bbox_coder.encode(
                    sampling_result.pos_priors, sampling_result.pos_gt_bboxes)
            else:
                pos_bbox_targets = sampling_result.pos_gt_bboxes
                pos_bbox_targets = get_box_tensor(pos_bbox_targets)
            bbox_targets[pos_inds, :] = pos_bbox_targets
            bbox_weights[pos_inds, :] = 1.0
<<<<<<< HEAD
            if gt_labels is None:
                # 从 v2.5.0开始,只有 rpn 会将 gt_labels 设为 None,
                # 此时是一个二分类网络,前景是第一个类别
                labels[pos_inds] = 0
            else:
                labels[pos_inds] = gt_labels[
                    sampling_result.pos_assigned_gt_inds]
            if self.train_cfg.pos_weight <= 0:
=======

            labels[pos_inds] = sampling_result.pos_gt_labels
            if self.train_cfg['pos_weight'] <= 0:
>>>>>>> ecac3a77
                label_weights[pos_inds] = 1.0
            else:
                label_weights[pos_inds] = self.train_cfg['pos_weight']
        if len(neg_inds) > 0:
            label_weights[neg_inds] = 1.0

        # 是否将图像内部的anchor映射回原始anchor
        if unmap_outputs:
            num_total_anchors = flat_anchors.size(0)
            labels = unmap(
                labels, num_total_anchors, inside_flags,
                fill=self.num_classes)  # 默认值为背景类别
            label_weights = unmap(label_weights, num_total_anchors,
                                  inside_flags)
            bbox_targets = unmap(bbox_targets, num_total_anchors, inside_flags)
            bbox_weights = unmap(bbox_weights, num_total_anchors, inside_flags)

        return (labels, label_weights, bbox_targets, bbox_weights, pos_inds,
                neg_inds, sampling_result)

    def get_targets(self,
<<<<<<< HEAD
                    anchor_list,
                    valid_flag_list,
                    gt_bboxes_list,
                    img_metas,
                    gt_bboxes_ignore_list=None,
                    gt_labels_list=None,
                    label_channels=1,
                    unmap_outputs=True,
                    return_sampling_results=False):
        """计算多张图像中anchor的回归和分类目标.

        Args:
            anchor_list (list[list[Tensor]]): [[[h * w * na, 4], ] * num_levels] * bs.
            valid_flag_list (list[list[Tensor]]):[[[h * w * na, ], ] * num_levels] * bs
            gt_bboxes_list (list[Tensor]): 每张图像中的标注box.
            img_metas (list[dict]): 每张图片的元信息.
            gt_bboxes_ignore_list (list[Tensor]): batch幅图像的要忽略的gt box列表.
                其内部元素shape为 (num_ignored_gts, 4).意为该幅图片所忽略的gt box
            gt_labels_list (list[Tensor]): 每张图像中标注box所属类别.
            label_channels (int): 类别维度.
            unmap_outputs (bool): 是否将输出映射回原始anchor上.

        Returns:
            tuple: 通常返回一个包含网络拟合目标的元组.

                - labels_list (list[Tensor]): 每个层级上对应的label.
                    [[bs, h * w * na, ], ] * num_level
                - label_weights_list (list[Tensor]): 每个层级上的label权重.
                    [[bs, h * w * na, ], ] * num_level
                - bbox_targets_list (list[Tensor]): 每个层级上特征图需要回归的目标.
                    [[bs, h * w * na, 4], ] * num_level
                - bbox_weights_list (list[Tensor]): 每个层级上特征图回归的权重.
                    [[bs, h * w * na, 4], ] * num_level
                - num_total_pos (int): batch幅图像中的正样本数.
                - num_total_neg (int): batch幅图像中的负样本数.

            额外返回值: 此值来自 `self._get_targets_single` 的用户定义返回.
                这些返回值目前被细化为每个特征图的属性(即具有 HxW 维度).它将与原始返回值
                合并到一起返回.
=======
                    anchor_list: List[List[Tensor]],
                    valid_flag_list: List[List[Tensor]],
                    batch_gt_instances: InstanceList,
                    batch_img_metas: List[dict],
                    batch_gt_instances_ignore: OptInstanceList = None,
                    unmap_outputs: bool = True,
                    return_sampling_results: bool = False) -> tuple:
        """Compute regression and classification targets for anchors in
        multiple images.

        Args:
            anchor_list (list[list[Tensor]]): Multi level anchors of each
                image. The outer list indicates images, and the inner list
                corresponds to feature levels of the image. Each element of
                the inner list is a tensor of shape (num_anchors, 4).
            valid_flag_list (list[list[Tensor]]): Multi level valid flags of
                each image. The outer list indicates images, and the inner list
                corresponds to feature levels of the image. Each element of
                the inner list is a tensor of shape (num_anchors, )
            batch_gt_instances (list[:obj:`InstanceData`]): Batch of
                gt_instance. It usually includes ``bboxes`` and ``labels``
                attributes.
            batch_img_metas (list[dict]): Meta information of each image, e.g.,
                image size, scaling factor, etc.
            batch_gt_instances_ignore (list[:obj:`InstanceData`], optional):
                Batch of gt_instances_ignore. It includes ``bboxes`` attribute
                data that is ignored during training and testing.
                Defaults to None.
            unmap_outputs (bool): Whether to map outputs back to the original
                set of anchors. Defaults to True.
            return_sampling_results (bool): Whether to return the sampling
                results. Defaults to False.

        Returns:
            tuple: Usually returns a tuple containing learning targets.

                - labels_list (list[Tensor]): Labels of each level.
                - label_weights_list (list[Tensor]): Label weights of each
                  level.
                - bbox_targets_list (list[Tensor]): BBox targets of each level.
                - bbox_weights_list (list[Tensor]): BBox weights of each level.
                - avg_factor (int): Average factor that is used to average
                  the loss. When using sampling method, avg_factor is usually
                  the sum of positive and negative priors. When using
                  `PseudoSampler`, `avg_factor` is usually equal to the number
                  of positive priors.

            additional_returns: This function enables user-defined returns from
                `self._get_targets_single`. These returns are currently refined
                to properties at each feature map (i.e. having HxW dimension).
                The results will be concatenated after the end
>>>>>>> ecac3a77
        """
        num_imgs = len(batch_img_metas)
        assert len(anchor_list) == len(valid_flag_list) == num_imgs
<<<<<<< HEAD
        # 单张图片的各个层级上的anchor总数量,(向上取整),以RetinaNet-FPN为例
        # [h/8*w/8*9, h/16*w/16*9, h/32*w/32*9, h/64*w/64*9, h/128*w/128*9]
        # [43200, 10800, 2700, 720, 180],其中网络输入batch尺寸(h,w)=(480, 640)
=======

        if batch_gt_instances_ignore is None:
            batch_gt_instances_ignore = [None] * num_imgs

        # anchor number of multi levels
>>>>>>> ecac3a77
        num_level_anchors = [anchors.size(0) for anchors in anchor_list[0]]
        # 将一张图片上的所有anchor全部cat到一起
        concat_anchor_list = []
        concat_valid_flag_list = []
        for i in range(num_imgs):
            assert len(anchor_list[i]) == len(valid_flag_list[i])
            concat_anchor_list.append(cat_boxes(anchor_list[i]))
            concat_valid_flag_list.append(torch.cat(valid_flag_list[i]))

<<<<<<< HEAD
        # 计算每张图像的拟合目标
        if gt_bboxes_ignore_list is None:
            gt_bboxes_ignore_list = [None for _ in range(num_imgs)]
        if gt_labels_list is None:
            gt_labels_list = [None for _ in range(num_imgs)]
=======
        # compute targets for each image
>>>>>>> ecac3a77
        results = multi_apply(
            self._get_targets_single,  # 在单张图片上计算anchor目标
            concat_anchor_list,
            concat_valid_flag_list,
            batch_gt_instances,
            batch_img_metas,
            batch_gt_instances_ignore,
            unmap_outputs=unmap_outputs)
        (all_labels, all_label_weights, all_bbox_targets, all_bbox_weights,
         pos_inds_list, neg_inds_list, sampling_results_list) = results[:7]
<<<<<<< HEAD
        rest_results = list(results[7:])  # 用户自定义添加的返回值
        # 没有有效的anchor ,出现该种情况的原因:
        # 直接原因:
        #   在前向传播时,batch中某一幅图像边界内没有任何"有效"anchor.
        # 根本原因：
        #   训练数据的原始图像尺寸比例过于悬殊,比如1000x150.此时生成的anchor很容易过界
        #   anchor、allowed_border等参数不合理
        # 你需要检查图像比例和anchor大小,也可以将配置文件中的allowed_border设置为-1,以跳过筛查条件
        # 参考:https://github.com/open-mmlab/mmdetection/issues/1882#issuecomment-569276188
        # 注意!遇到该种情况,虽然可能仅仅由于一张图片引发的,但整体情况已经很严重了.需要重新审视数据或参数
        if any([labels is None for labels in all_labels]):
            return None
        # 整个batch图像上经过sample的正负anchor
        num_total_pos = sum([max(inds.numel(), 1) for inds in pos_inds_list])
        num_total_neg = sum([max(inds.numel(), 1) for inds in neg_inds_list])
        # [target_img0, target_img1, ...] -> [target_level0, target_level1, ...]
        # 这里存在一个设计缺陷, 当unmap_outputs为False时,且当concat_valid_flag_list
        # 以及后续allowed_border参数真的过滤某些anchor时,
        # all_labels与num_level_anchors在shape上是不匹配的.
=======
        rest_results = list(results[7:])  # user-added return values
        # Get `avg_factor` of all images, which calculate in `SamplingResult`.
        # When using sampling method, avg_factor is usually the sum of
        # positive and negative priors. When using `PseudoSampler`,
        # `avg_factor` is usually equal to the number of positive priors.
        avg_factor = sum(
            [results.avg_factor for results in sampling_results_list])
        # update `_raw_positive_infos`, which will be used when calling
        # `get_positive_infos`.
        self._raw_positive_infos.update(sampling_results=sampling_results_list)
        # split targets to a list w.r.t. multiple levels
>>>>>>> ecac3a77
        labels_list = images_to_levels(all_labels, num_level_anchors)
        label_weights_list = images_to_levels(all_label_weights,
                                              num_level_anchors)
        bbox_targets_list = images_to_levels(all_bbox_targets,
                                             num_level_anchors)
        bbox_weights_list = images_to_levels(all_bbox_weights,
                                             num_level_anchors)
        res = (labels_list, label_weights_list, bbox_targets_list,
               bbox_weights_list, avg_factor)
        if return_sampling_results:
            res = res + (sampling_results_list, )
        for i, r in enumerate(rest_results):  # user-added return values
            rest_results[i] = images_to_levels(r, num_level_anchors)

        return res + tuple(rest_results)

<<<<<<< HEAD
    def loss_single(self, cls_score, bbox_pred, anchors, labels, label_weights,
                    bbox_targets, bbox_weights, num_total_samples):
        """计算单个层级的损失.

        Args:
            cls_score (Tensor): 每层级输出的类别置信度 [bs, na * cls_out_channels, h, w].
            bbox_pred (Tensor): 每层级输出的box/loc  [bs, na * 4, h, w].
            anchors (Tensor): 每层级的基础anchor     [bs, h * w * na, 4].
            labels (Tensor): 每层级的类别拟合目标     [bs, h * w * na,].
            label_weights (Tensor): 每层级的类别权重 [bs, h * w * na,].
            bbox_targets (Tensor): 每层级的回归拟合目标  [bs, h * w * na, 4].
            bbox_weights (Tensor): 每层级的回归权重  [bs, h * w * na, 4].
            num_total_samples (int): 如果经过采样,则该值等于正负样本总数;否则是正样本的数量.

        Returns:
            dict[str, Tensor]: 分类和回归损失.
=======
    def loss_by_feat_single(self, cls_score: Tensor, bbox_pred: Tensor,
                            anchors: Tensor, labels: Tensor,
                            label_weights: Tensor, bbox_targets: Tensor,
                            bbox_weights: Tensor, avg_factor: int) -> tuple:
        """Calculate the loss of a single scale level based on the features
        extracted by the detection head.

        Args:
            cls_score (Tensor): Box scores for each scale level
                Has shape (N, num_anchors * num_classes, H, W).
            bbox_pred (Tensor): Box energies / deltas for each scale
                level with shape (N, num_anchors * 4, H, W).
            anchors (Tensor): Box reference for each scale level with shape
                (N, num_total_anchors, 4).
            labels (Tensor): Labels of each anchors with shape
                (N, num_total_anchors).
            label_weights (Tensor): Label weights of each anchor with shape
                (N, num_total_anchors)
            bbox_targets (Tensor): BBox regression targets of each anchor
                weight shape (N, num_total_anchors, 4).
            bbox_weights (Tensor): BBox regression loss weights of each anchor
                with shape (N, num_total_anchors, 4).
            avg_factor (int): Average factor that is used to average the loss.

        Returns:
            tuple: loss components.
>>>>>>> ecac3a77
        """
        # 分类损失
        labels = labels.reshape(-1)
        label_weights = label_weights.reshape(-1)
        cls_score = cls_score.permute(0, 2, 3,
                                      1).reshape(-1, self.cls_out_channels)
        loss_cls = self.loss_cls(
<<<<<<< HEAD
            cls_score, labels, label_weights, avg_factor=num_total_samples)
        # 回归损失
        bbox_targets = bbox_targets.reshape(-1, 4)
        bbox_weights = bbox_weights.reshape(-1, 4)
        bbox_pred = bbox_pred.permute(0, 2, 3, 1).reshape(-1, 4)
        if self.reg_decoded_bbox:
            anchors = anchors.reshape(-1, 4)
=======
            cls_score, labels, label_weights, avg_factor=avg_factor)
        # regression loss
        target_dim = bbox_targets.size(-1)
        bbox_targets = bbox_targets.reshape(-1, target_dim)
        bbox_weights = bbox_weights.reshape(-1, target_dim)
        bbox_pred = bbox_pred.permute(0, 2, 3,
                                      1).reshape(-1,
                                                 self.bbox_coder.encode_size)
        if self.reg_decoded_bbox:
            # When the regression loss (e.g. `IouLoss`, `GIouLoss`)
            # is applied directly on the decoded bounding boxes, it
            # decodes the already encoded coordinates to absolute format.
            anchors = anchors.reshape(-1, anchors.size(-1))
>>>>>>> ecac3a77
            bbox_pred = self.bbox_coder.decode(anchors, bbox_pred)
            bbox_pred = get_box_tensor(bbox_pred)
        loss_bbox = self.loss_bbox(
            bbox_pred, bbox_targets, bbox_weights, avg_factor=avg_factor)
        return loss_cls, loss_bbox

    def loss_by_feat(
            self,
            cls_scores: List[Tensor],
            bbox_preds: List[Tensor],
            batch_gt_instances: InstanceList,
            batch_img_metas: List[dict],
            batch_gt_instances_ignore: OptInstanceList = None) -> dict:
        """Calculate the loss based on the features extracted by the detection
        head.

        Args:
<<<<<<< HEAD
            cls_scores (list[Tensor]): 每个层级的box score
                 [[bs, na * cls_out_channels, h, w],] * num_level
            bbox_preds (list[Tensor]): 每个层级的box reg
                [[bs, na * 4, h, w],] * num_level
            gt_bboxes (list[Tensor]): 每幅图像的gt box, 格式为[x1, y1, x2, y2].
            gt_labels (list[Tensor]): 每幅图像上gt box对应的class
            img_metas (list[dict]): 每张图片的元信息.
            gt_bboxes_ignore (None | list[Tensor]): 计算损失时可以指定忽略哪些gt box.
=======
            cls_scores (list[Tensor]): Box scores for each scale level
                has shape (N, num_anchors * num_classes, H, W).
            bbox_preds (list[Tensor]): Box energies / deltas for each scale
                level with shape (N, num_anchors * 4, H, W).
            batch_gt_instances (list[:obj:`InstanceData`]): Batch of
                gt_instance. It usually includes ``bboxes`` and ``labels``
                attributes.
            batch_img_metas (list[dict]): Meta information of each image, e.g.,
                image size, scaling factor, etc.
            batch_gt_instances_ignore (list[:obj:`InstanceData`], optional):
                Batch of gt_instances_ignore. It includes ``bboxes`` attribute
                data that is ignored during training and testing.
                Defaults to None.
>>>>>>> ecac3a77

        Returns:
            dict: A dictionary of loss components.
        """
        featmap_sizes = [featmap.size()[-2:] for featmap in cls_scores]
        assert len(featmap_sizes) == self.prior_generator.num_levels

        device = cls_scores[0].device

        # 获取batch图像上的所有anchor,以及有效anchor的mask(在collate阶段填充的区域被视为无效区域)
        # [[[h * w * na, 4], ] * num_levels, ] * bs, [[[h * w * na, ], ] * num_levels] * bs.
        # 注意以上两个变量,前者只要计算一张图像上的anchor然后复制B次,因为同一batch下所有图像尺寸一致
        # 而后者依据每幅图片的尺寸不同,anchor有效区域也可能不同,需要具体计算出每张图像的有效mask.
        # 以及feat_h*feat_w是随着层级(level)变化而变化的
        anchor_list, valid_flag_list = self.get_anchors(
<<<<<<< HEAD
            featmap_sizes, img_metas, device=device)
        label_channels = self.cls_out_channels if self.use_sigmoid_cls else 1
        # 利用提供的anchor将其与每张图片上的target计算IOU以及利用相应的thr来分配正负样本
        # 接着采取sample采样正负样本,主要用来筛选合适的正负样本用来训练.同时为他们分配最佳gt和label
        # 最后将数据进行调整以和网络前向传播结果保持一致,方便loss计算
        cls_reg_targets = self.get_targets(  # [level0,level1,...]
=======
            featmap_sizes, batch_img_metas, device=device)
        cls_reg_targets = self.get_targets(
>>>>>>> ecac3a77
            anchor_list,
            valid_flag_list,
            batch_gt_instances,
            batch_img_metas,
            batch_gt_instances_ignore=batch_gt_instances_ignore)
        (labels_list, label_weights_list, bbox_targets_list, bbox_weights_list,
<<<<<<< HEAD
         num_total_pos, num_total_neg) = cls_reg_targets
        # 如果样本经过手动采样那么会控制负样本数量,否则正负样本比例可能悬殊会导致loss不好收敛
        num_total_samples = (
            num_total_pos + num_total_neg if self.sampling else num_total_pos)
=======
         avg_factor) = cls_reg_targets
>>>>>>> ecac3a77

        # 各层级anchor数量列表
        num_level_anchors = [anchors.size(0) for anchors in anchor_list[0]]
        # 现将每个图像上的anchor合并到一起,然后由img级别映射到level级别,该操作在get_targets
        # 方法最后部分也存在.之所以这么做的原因是为了和网络输出shape保持一致,方便计算loss
        concat_anchor_list = []
<<<<<<< HEAD
        for i in range(len(anchor_list)):  # 现将每个图像上的anchor合并到一起
            concat_anchor_list.append(torch.cat(anchor_list[i]))
=======
        for i in range(len(anchor_list)):
            concat_anchor_list.append(cat_boxes(anchor_list[i]))
>>>>>>> ecac3a77
        all_anchor_list = images_to_levels(concat_anchor_list,
                                           num_level_anchors)

        losses_cls, losses_bbox = multi_apply(
            self.loss_by_feat_single,
            cls_scores,
            bbox_preds,
            all_anchor_list,
            labels_list,
            label_weights_list,
            bbox_targets_list,
            bbox_weights_list,
            avg_factor=avg_factor)
        return dict(loss_cls=losses_cls, loss_bbox=losses_bbox)<|MERGE_RESOLUTION|>--- conflicted
+++ resolved
@@ -101,24 +101,7 @@
         self.num_base_priors = self.prior_generator.num_base_priors[0]
         self._init_layers()
 
-<<<<<<< HEAD
     def _init_layers(self):
-=======
-    @property
-    def num_anchors(self) -> int:
-        warnings.warn('DeprecationWarning: `num_anchors` is deprecated, '
-                      'for consistency or also use '
-                      '`num_base_priors` instead')
-        return self.prior_generator.num_base_priors[0]
-
-    @property
-    def anchor_generator(self) -> AnchorGenerator:
-        warnings.warn('DeprecationWarning: anchor_generator is deprecated, '
-                      'please use "prior_generator" instead')
-        return self.prior_generator
-
-    def _init_layers(self) -> None:
->>>>>>> ecac3a77
         """Initialize layers of the head."""
         self.conv_cls = nn.Conv2d(self.in_channels,
                                   self.num_base_priors * self.cls_out_channels,
@@ -127,13 +110,8 @@
         self.conv_reg = nn.Conv2d(self.in_channels,
                                   self.num_base_priors * reg_dim, 1)
 
-<<<<<<< HEAD
-    def forward_single(self, x):
+    def forward_single(self, x: Tensor) -> Tuple[Tensor, Tensor]:
         """单一层级特征图的前向传播.
-=======
-    def forward_single(self, x: Tensor) -> Tuple[Tensor, Tensor]:
-        """Forward feature of a single scale level.
->>>>>>> ecac3a77
 
         Args:
             x (Tensor): 单一层级特征图.
@@ -147,20 +125,11 @@
         bbox_pred = self.conv_reg(x)
         return cls_score, bbox_pred
 
-<<<<<<< HEAD
-    def forward(self, feats):
+    def forward(self, x: Tuple[Tensor]) -> Tuple[List[Tensor]]:
         """对来自上游网络的特征图进行前向传播.
 
         Args:
-            feats (tuple[Tensor]): 来自上游网络的特征图,每个都是 4维 张量.
-=======
-    def forward(self, x: Tuple[Tensor]) -> Tuple[List[Tensor]]:
-        """Forward features from the upstream network.
-
-        Args:
-            x (tuple[Tensor]): Features from the upstream network, each is
-                a 4D-tensor.
->>>>>>> ecac3a77
+            x (tuple[Tensor]): 来自上游网络的特征图,每个都是 4维 张量.
 
         Returns:
             tuple: tuple(cls_scores, reg_predict).
@@ -172,8 +141,11 @@
         """
         return multi_apply(self.forward_single, x)
 
-<<<<<<< HEAD
-    def get_anchors(self, featmap_sizes, img_metas, device='cuda'):
+    def get_anchors(self,
+                    featmap_sizes: List[tuple],
+                    batch_img_metas: List[dict],
+                    device: Union[torch.device, str] = 'cuda') \
+            -> Tuple[List[List[Tensor]], List[List[Tensor]]]:
         """根据batch幅图像(直接复制)、多层级特征图尺寸获取anchors.
 
         对于每副图像,collate阶段会将较小图片进行padding,这些padding区域就称为无效区域.
@@ -190,31 +162,10 @@
 
         Returns:
             tuple:
-                anchor_list (list[Tensor]): 多张图像的anchor.
+                anchor_list (list[list[Tensor]]): 多张图像的anchor.
                     [[[h * w * na, 4], ] * num_levels,] * bs
-                valid_flag_list (list[Tensor]): 各个特征图上有效anchor的mask.
+                valid_flag_list (list[list[Tensor]]): 各个特征图上有效anchor的mask.
                     [[[h * w * na, ], ] * num_levels, ] * bs
-=======
-    def get_anchors(self,
-                    featmap_sizes: List[tuple],
-                    batch_img_metas: List[dict],
-                    device: Union[torch.device, str] = 'cuda') \
-            -> Tuple[List[List[Tensor]], List[List[Tensor]]]:
-        """Get anchors according to feature map sizes.
-
-        Args:
-            featmap_sizes (list[tuple]): Multi-level feature map sizes.
-            batch_img_metas (list[dict]): Image meta info.
-            device (torch.device | str): Device for returned tensors.
-                Defaults to cuda.
-
-        Returns:
-            tuple:
-
-                - anchor_list (list[list[Tensor]]): Anchors of each image.
-                - valid_flag_list (list[list[Tensor]]): Valid flags of each
-                  image.
->>>>>>> ecac3a77
         """
         num_imgs = len(batch_img_metas)
 
@@ -224,14 +175,8 @@
             featmap_sizes, device=device)
         anchor_list = [multi_level_anchors for _ in range(num_imgs)]
 
-<<<<<<< HEAD
-        valid_flag_list = []  # [[[h * w * na, ], ] * num_levels] * bs
-        for img_id, img_meta in enumerate(img_metas):
-=======
-        # for each image, we compute valid flags of multi level anchors
         valid_flag_list = []
         for img_id, img_meta in enumerate(batch_img_metas):
->>>>>>> ecac3a77
             multi_level_flags = self.prior_generator.valid_flags(
                 featmap_sizes, img_meta['pad_shape'], device)
             valid_flag_list.append(multi_level_flags)
@@ -239,76 +184,33 @@
         return anchor_list, valid_flag_list
 
     def _get_targets_single(self,
-<<<<<<< HEAD
-                            flat_anchors,
-                            valid_flags,
-                            gt_bboxes,
-                            gt_bboxes_ignore,
-                            gt_labels,
-                            img_meta,
-                            label_channels=1,
-                            unmap_outputs=True):
-        """计算单张图像上anchor的回归和分类拟合目标.
-
-        Args:
-            flat_anchors (Tensor): 被合并到一起的单张图像的多层级anchor, [num_levels * h * w * na, 4]
-            valid_flags (Tensor): 同上,有效anchor的mask, [num_levels * h * w * na,]
-            gt_bboxes (Tensor): 单张图片的真实框, [num_gts, 4]
-            gt_bboxes_ignore (Tensor): 单张图片中将要被忽略的gt box, [num_ignored_gts, 4]
-            img_meta (dict): 单张图片的元信息
-            gt_labels (Tensor): 单张图片中真实框的所属类别, [num_gts,]
-            label_channels (int): 类别总数
-            unmap_outputs (bool): 是否将计算出的有效anchor的label、target、weight映射回原始anchor上
-
-        Returns:
-            tuple:
-                labels (list[Tensor]): 各层级上的cls_target,
-                    unmap_outputs为True时,[num_levels * h * w * na, ]
-                    unmap_outputs为False时,[num_valid_anchors, ]
-                label_weights (list[Tensor]): 各层级上的cls_target权重,
-                bbox_targets (list[Tensor]): 各层级上的reg_target,
-                bbox_weights (list[Tensor]): 各层级上的target_reg权重,
-                num_total_pos (int): 该张图片中的正样本数量
-                num_total_neg (int): 该张图片中的负样本数量
-=======
                             flat_anchors: Union[Tensor, BaseBoxes],
                             valid_flags: Tensor,
                             gt_instances: InstanceData,
                             img_meta: dict,
                             gt_instances_ignore: Optional[InstanceData] = None,
                             unmap_outputs: bool = True) -> tuple:
-        """Compute regression and classification targets for anchors in a
-        single image.
-
-        Args:
-            flat_anchors (Tensor or :obj:`BaseBoxes`): Multi-level anchors
-                of the image, which are concatenated into a single tensor
-                or box type of shape (num_anchors, 4)
-            valid_flags (Tensor): Multi level valid flags of the image,
-                which are concatenated into a single tensor of
-                    shape (num_anchors, ).
-            gt_instances (:obj:`InstanceData`): Ground truth of instance
-                annotations. It should includes ``bboxes`` and ``labels``
-                attributes.
-            img_meta (dict): Meta information for current image.
-            gt_instances_ignore (:obj:`InstanceData`, optional): Instances
-                to be ignored during training. It includes ``bboxes`` attribute
-                data that is ignored during training and testing.
-                Defaults to None.
-            unmap_outputs (bool): Whether to map outputs back to the original
-                set of anchors.  Defaults to True.
+        """计算单张图像上anchor的回归和分类拟合目标.
+
+        Args:
+            flat_anchors (Tensor or :obj:`BaseBoxes`): [nl * h * w * na, 4]
+            valid_flags (Tensor): 同上,有效anchor的mask, [nl * h * w * na,]
+            gt_instances (:obj:`InstanceData`): 真实的标注信息. 包含bboxes,labels属性.
+            img_meta (dict): 单张图片的元信息
+            gt_instances_ignore (:obj:`InstanceData`, optional): 忽略的标注信息. 包含bboxes属性.
+            unmap_outputs (bool): 是否将计算出的有效anchor的label、target、weight映射回原始anchor上
 
         Returns:
             tuple:
-
-                - labels (Tensor): Labels of each level.
-                - label_weights (Tensor): Label weights of each level.
-                - bbox_targets (Tensor): BBox targets of each level.
-                - bbox_weights (Tensor): BBox weights of each level.
-                - pos_inds (Tensor): positive samples indexes.
-                - neg_inds (Tensor): negative samples indexes.
-                - sampling_result (:obj:`SamplingResult`): Sampling results.
->>>>>>> ecac3a77
+                - labels (Tensor): 各层级上的cls_target.
+                    unmap_outputs为True时,[num_levels * h * w * na, ]
+                    unmap_outputs为False时,[num_valid_anchors, ]
+                - label_weights (Tensor): 各层级上的cls_target权重.
+                - bbox_targets (Tensor): 各层级上的reg_target.
+                - bbox_weights (Tensor): 各层级上的target_reg权重,
+                - pos_inds (Tensor): 该张图片中的正样本索引.
+                - neg_inds (Tensor): 该张图片中的负样本索引.
+                - sampling_result (:obj:`SamplingResult`): 采样结果.
         """
         # flat_anchors -> [num_levels*(h * w * na), 4]
         # valid_flags过滤了在collact阶段填充的多余像素区域生成的anchor,而这一步是过滤掉超出图像边界的一些anchor
@@ -325,21 +227,6 @@
         # assign gt and sample anchors
         anchors = flat_anchors[inside_flags]
 
-<<<<<<< HEAD
-        # 先对单张图片上的有效anchor进行分配正负样本
-        # 若采用sampling,那么不需要传递gt_labels.因为后面还会再次计算assigned_labels
-        assign_result = self.assigner.assign(
-            anchors, gt_bboxes, gt_bboxes_ignore,
-            None if self.sampling else gt_labels)
-        # 然后进行采样以控制正负样本比例
-        sampling_result = self.sampler.sample(assign_result, anchors,
-                                              gt_bboxes)
-
-        num_valid_anchors = anchors.shape[0]
-        bbox_targets = torch.zeros_like(anchors)
-        bbox_weights = torch.zeros_like(anchors)
-        labels = anchors.new_full((num_valid_anchors, ),  # 初始化为self.num_classes(背景类别)
-=======
         pred_instances = InstanceData(priors=anchors)
         assign_result = self.assigner.assign(pred_instances, gt_instances,
                                              gt_instances_ignore)
@@ -356,7 +243,6 @@
 
         # TODO: Considering saving memory, is it necessary to be long?
         labels = anchors.new_full((num_valid_anchors, ),
->>>>>>> ecac3a77
                                   self.num_classes,
                                   dtype=torch.long)
         label_weights = anchors.new_zeros(num_valid_anchors, dtype=torch.float)
@@ -375,20 +261,9 @@
                 pos_bbox_targets = get_box_tensor(pos_bbox_targets)
             bbox_targets[pos_inds, :] = pos_bbox_targets
             bbox_weights[pos_inds, :] = 1.0
-<<<<<<< HEAD
-            if gt_labels is None:
-                # 从 v2.5.0开始,只有 rpn 会将 gt_labels 设为 None,
-                # 此时是一个二分类网络,前景是第一个类别
-                labels[pos_inds] = 0
-            else:
-                labels[pos_inds] = gt_labels[
-                    sampling_result.pos_assigned_gt_inds]
-            if self.train_cfg.pos_weight <= 0:
-=======
 
             labels[pos_inds] = sampling_result.pos_gt_labels
             if self.train_cfg['pos_weight'] <= 0:
->>>>>>> ecac3a77
                 label_weights[pos_inds] = 1.0
             else:
                 label_weights[pos_inds] = self.train_cfg['pos_weight']
@@ -410,47 +285,6 @@
                 neg_inds, sampling_result)
 
     def get_targets(self,
-<<<<<<< HEAD
-                    anchor_list,
-                    valid_flag_list,
-                    gt_bboxes_list,
-                    img_metas,
-                    gt_bboxes_ignore_list=None,
-                    gt_labels_list=None,
-                    label_channels=1,
-                    unmap_outputs=True,
-                    return_sampling_results=False):
-        """计算多张图像中anchor的回归和分类目标.
-
-        Args:
-            anchor_list (list[list[Tensor]]): [[[h * w * na, 4], ] * num_levels] * bs.
-            valid_flag_list (list[list[Tensor]]):[[[h * w * na, ], ] * num_levels] * bs
-            gt_bboxes_list (list[Tensor]): 每张图像中的标注box.
-            img_metas (list[dict]): 每张图片的元信息.
-            gt_bboxes_ignore_list (list[Tensor]): batch幅图像的要忽略的gt box列表.
-                其内部元素shape为 (num_ignored_gts, 4).意为该幅图片所忽略的gt box
-            gt_labels_list (list[Tensor]): 每张图像中标注box所属类别.
-            label_channels (int): 类别维度.
-            unmap_outputs (bool): 是否将输出映射回原始anchor上.
-
-        Returns:
-            tuple: 通常返回一个包含网络拟合目标的元组.
-
-                - labels_list (list[Tensor]): 每个层级上对应的label.
-                    [[bs, h * w * na, ], ] * num_level
-                - label_weights_list (list[Tensor]): 每个层级上的label权重.
-                    [[bs, h * w * na, ], ] * num_level
-                - bbox_targets_list (list[Tensor]): 每个层级上特征图需要回归的目标.
-                    [[bs, h * w * na, 4], ] * num_level
-                - bbox_weights_list (list[Tensor]): 每个层级上特征图回归的权重.
-                    [[bs, h * w * na, 4], ] * num_level
-                - num_total_pos (int): batch幅图像中的正样本数.
-                - num_total_neg (int): batch幅图像中的负样本数.
-
-            额外返回值: 此值来自 `self._get_targets_single` 的用户定义返回.
-                这些返回值目前被细化为每个特征图的属性(即具有 HxW 维度).它将与原始返回值
-                合并到一起返回.
-=======
                     anchor_list: List[List[Tensor]],
                     valid_flag_list: List[List[Tensor]],
                     batch_gt_instances: InstanceList,
@@ -458,65 +292,47 @@
                     batch_gt_instances_ignore: OptInstanceList = None,
                     unmap_outputs: bool = True,
                     return_sampling_results: bool = False) -> tuple:
-        """Compute regression and classification targets for anchors in
-        multiple images.
-
-        Args:
-            anchor_list (list[list[Tensor]]): Multi level anchors of each
-                image. The outer list indicates images, and the inner list
-                corresponds to feature levels of the image. Each element of
-                the inner list is a tensor of shape (num_anchors, 4).
-            valid_flag_list (list[list[Tensor]]): Multi level valid flags of
-                each image. The outer list indicates images, and the inner list
-                corresponds to feature levels of the image. Each element of
-                the inner list is a tensor of shape (num_anchors, )
-            batch_gt_instances (list[:obj:`InstanceData`]): Batch of
-                gt_instance. It usually includes ``bboxes`` and ``labels``
-                attributes.
-            batch_img_metas (list[dict]): Meta information of each image, e.g.,
-                image size, scaling factor, etc.
+        """计算多张图像中anchor的回归和分类目标.
+
+        Args:
+            anchor_list (list[list[Tensor]]): [[[h * w * na, 4], ] * nl] * bs.
+            valid_flag_list (list[list[Tensor]]): [[[h * w * na, ], ] * nl] * bs
+            batch_gt_instances (list[:obj:`InstanceData`]): 真实的标注信息.
+                它通常包括``bboxes`` 和``labels`` 属性.
+            batch_img_metas (list[dict]): batch张图片的元信息.
             batch_gt_instances_ignore (list[:obj:`InstanceData`], optional):
-                Batch of gt_instances_ignore. It includes ``bboxes`` attribute
-                data that is ignored during training and testing.
-                Defaults to None.
-            unmap_outputs (bool): Whether to map outputs back to the original
-                set of anchors. Defaults to True.
-            return_sampling_results (bool): Whether to return the sampling
-                results. Defaults to False.
-
-        Returns:
-            tuple: Usually returns a tuple containing learning targets.
-
-                - labels_list (list[Tensor]): Labels of each level.
-                - label_weights_list (list[Tensor]): Label weights of each
-                  level.
-                - bbox_targets_list (list[Tensor]): BBox targets of each level.
-                - bbox_weights_list (list[Tensor]): BBox weights of each level.
-                - avg_factor (int): Average factor that is used to average
-                  the loss. When using sampling method, avg_factor is usually
-                  the sum of positive and negative priors. When using
-                  `PseudoSampler`, `avg_factor` is usually equal to the number
-                  of positive priors.
-
-            additional_returns: This function enables user-defined returns from
-                `self._get_targets_single`. These returns are currently refined
-                to properties at each feature map (i.e. having HxW dimension).
-                The results will be concatenated after the end
->>>>>>> ecac3a77
+                忽略的标注信息. 它通常包含``bboxes``属性.
+            unmap_outputs (bool): 是否将输出映射回原始anchor上.
+            return_sampling_results (bool): 是否返回采样结果.
+
+        Returns:
+            tuple: 通常返回一个包含网络拟合目标的元组.
+
+                - labels_list (list[Tensor]): 每个层级上对应的label.
+                    [[bs, h * w * na, ], ] * nl
+                - label_weights_list (list[Tensor]): 每个层级上的label权重.
+                    [[bs, h * w * na, ], ] * nl
+                - bbox_targets_list (list[Tensor]): 每个层级上特征图需要回归的目标.
+                    [[bs, h * w * na, 4], ] * nl
+                - bbox_weights_list (list[Tensor]): 每个层级上特征图回归的权重.
+                    [[bs, h * w * na, 4], ] * nl
+                - avg_factor (int): 用于平均loss的平均因子. 当使用采样方法时,
+                    avg_factor 通常是正负先验之和. 当使用PseudoSampler方法时,
+                    avg_factor 通常是正先验之和.
+
+            额外返回值: 此值来自 `self._get_targets_single` 的用户定义返回.
+                这些返回值目前被细化为每个特征图的属性(即具有 HxW 维度).它将与原始返回值
+                合并到一起返回.
         """
         num_imgs = len(batch_img_metas)
         assert len(anchor_list) == len(valid_flag_list) == num_imgs
-<<<<<<< HEAD
+
+        if batch_gt_instances_ignore is None:
+            batch_gt_instances_ignore = [None] * num_imgs
+
         # 单张图片的各个层级上的anchor总数量,(向上取整),以RetinaNet-FPN为例
         # [h/8*w/8*9, h/16*w/16*9, h/32*w/32*9, h/64*w/64*9, h/128*w/128*9]
         # [43200, 10800, 2700, 720, 180],其中网络输入batch尺寸(h,w)=(480, 640)
-=======
-
-        if batch_gt_instances_ignore is None:
-            batch_gt_instances_ignore = [None] * num_imgs
-
-        # anchor number of multi levels
->>>>>>> ecac3a77
         num_level_anchors = [anchors.size(0) for anchors in anchor_list[0]]
         # 将一张图片上的所有anchor全部cat到一起
         concat_anchor_list = []
@@ -526,17 +342,9 @@
             concat_anchor_list.append(cat_boxes(anchor_list[i]))
             concat_valid_flag_list.append(torch.cat(valid_flag_list[i]))
 
-<<<<<<< HEAD
-        # 计算每张图像的拟合目标
-        if gt_bboxes_ignore_list is None:
-            gt_bboxes_ignore_list = [None for _ in range(num_imgs)]
-        if gt_labels_list is None:
-            gt_labels_list = [None for _ in range(num_imgs)]
-=======
-        # compute targets for each image
->>>>>>> ecac3a77
+        # 计算batch张图像的拟合目标
         results = multi_apply(
-            self._get_targets_single,  # 在单张图片上计算anchor目标
+            self._get_targets_single,
             concat_anchor_list,
             concat_valid_flag_list,
             batch_gt_instances,
@@ -545,27 +353,6 @@
             unmap_outputs=unmap_outputs)
         (all_labels, all_label_weights, all_bbox_targets, all_bbox_weights,
          pos_inds_list, neg_inds_list, sampling_results_list) = results[:7]
-<<<<<<< HEAD
-        rest_results = list(results[7:])  # 用户自定义添加的返回值
-        # 没有有效的anchor ,出现该种情况的原因:
-        # 直接原因:
-        #   在前向传播时,batch中某一幅图像边界内没有任何"有效"anchor.
-        # 根本原因：
-        #   训练数据的原始图像尺寸比例过于悬殊,比如1000x150.此时生成的anchor很容易过界
-        #   anchor、allowed_border等参数不合理
-        # 你需要检查图像比例和anchor大小,也可以将配置文件中的allowed_border设置为-1,以跳过筛查条件
-        # 参考:https://github.com/open-mmlab/mmdetection/issues/1882#issuecomment-569276188
-        # 注意!遇到该种情况,虽然可能仅仅由于一张图片引发的,但整体情况已经很严重了.需要重新审视数据或参数
-        if any([labels is None for labels in all_labels]):
-            return None
-        # 整个batch图像上经过sample的正负anchor
-        num_total_pos = sum([max(inds.numel(), 1) for inds in pos_inds_list])
-        num_total_neg = sum([max(inds.numel(), 1) for inds in neg_inds_list])
-        # [target_img0, target_img1, ...] -> [target_level0, target_level1, ...]
-        # 这里存在一个设计缺陷, 当unmap_outputs为False时,且当concat_valid_flag_list
-        # 以及后续allowed_border参数真的过滤某些anchor时,
-        # all_labels与num_level_anchors在shape上是不匹配的.
-=======
         rest_results = list(results[7:])  # user-added return values
         # Get `avg_factor` of all images, which calculate in `SamplingResult`.
         # When using sampling method, avg_factor is usually the sum of
@@ -577,7 +364,6 @@
         # `get_positive_infos`.
         self._raw_positive_infos.update(sampling_results=sampling_results_list)
         # split targets to a list w.r.t. multiple levels
->>>>>>> ecac3a77
         labels_list = images_to_levels(all_labels, num_level_anchors)
         label_weights_list = images_to_levels(all_label_weights,
                                               num_level_anchors)
@@ -594,67 +380,31 @@
 
         return res + tuple(rest_results)
 
-<<<<<<< HEAD
-    def loss_single(self, cls_score, bbox_pred, anchors, labels, label_weights,
-                    bbox_targets, bbox_weights, num_total_samples):
+    def loss_by_feat_single(self, cls_score: Tensor, bbox_pred: Tensor,
+                            anchors: Tensor, labels: Tensor,
+                            label_weights: Tensor, bbox_targets: Tensor,
+                            bbox_weights: Tensor, avg_factor: int) -> tuple:
         """计算单个层级的损失.
 
         Args:
-            cls_score (Tensor): 每层级输出的类别置信度 [bs, na * cls_out_channels, h, w].
+            cls_score (Tensor): 每层级输出的类别置信度 [bs, na * nc, h, w].
             bbox_pred (Tensor): 每层级输出的box/loc  [bs, na * 4, h, w].
             anchors (Tensor): 每层级的基础anchor     [bs, h * w * na, 4].
             labels (Tensor): 每层级的类别拟合目标     [bs, h * w * na,].
             label_weights (Tensor): 每层级的类别权重 [bs, h * w * na,].
             bbox_targets (Tensor): 每层级的回归拟合目标  [bs, h * w * na, 4].
             bbox_weights (Tensor): 每层级的回归权重  [bs, h * w * na, 4].
-            num_total_samples (int): 如果经过采样,则该值等于正负样本总数;否则是正样本的数量.
+            avg_factor (int): 用于平均loss的平均因子.
 
         Returns:
             dict[str, Tensor]: 分类和回归损失.
-=======
-    def loss_by_feat_single(self, cls_score: Tensor, bbox_pred: Tensor,
-                            anchors: Tensor, labels: Tensor,
-                            label_weights: Tensor, bbox_targets: Tensor,
-                            bbox_weights: Tensor, avg_factor: int) -> tuple:
-        """Calculate the loss of a single scale level based on the features
-        extracted by the detection head.
-
-        Args:
-            cls_score (Tensor): Box scores for each scale level
-                Has shape (N, num_anchors * num_classes, H, W).
-            bbox_pred (Tensor): Box energies / deltas for each scale
-                level with shape (N, num_anchors * 4, H, W).
-            anchors (Tensor): Box reference for each scale level with shape
-                (N, num_total_anchors, 4).
-            labels (Tensor): Labels of each anchors with shape
-                (N, num_total_anchors).
-            label_weights (Tensor): Label weights of each anchor with shape
-                (N, num_total_anchors)
-            bbox_targets (Tensor): BBox regression targets of each anchor
-                weight shape (N, num_total_anchors, 4).
-            bbox_weights (Tensor): BBox regression loss weights of each anchor
-                with shape (N, num_total_anchors, 4).
-            avg_factor (int): Average factor that is used to average the loss.
-
-        Returns:
-            tuple: loss components.
->>>>>>> ecac3a77
-        """
-        # 分类损失
+        """
+        # classification loss
         labels = labels.reshape(-1)
         label_weights = label_weights.reshape(-1)
         cls_score = cls_score.permute(0, 2, 3,
                                       1).reshape(-1, self.cls_out_channels)
         loss_cls = self.loss_cls(
-<<<<<<< HEAD
-            cls_score, labels, label_weights, avg_factor=num_total_samples)
-        # 回归损失
-        bbox_targets = bbox_targets.reshape(-1, 4)
-        bbox_weights = bbox_weights.reshape(-1, 4)
-        bbox_pred = bbox_pred.permute(0, 2, 3, 1).reshape(-1, 4)
-        if self.reg_decoded_bbox:
-            anchors = anchors.reshape(-1, 4)
-=======
             cls_score, labels, label_weights, avg_factor=avg_factor)
         # regression loss
         target_dim = bbox_targets.size(-1)
@@ -668,7 +418,6 @@
             # is applied directly on the decoded bounding boxes, it
             # decodes the already encoded coordinates to absolute format.
             anchors = anchors.reshape(-1, anchors.size(-1))
->>>>>>> ecac3a77
             bbox_pred = self.bbox_coder.decode(anchors, bbox_pred)
             bbox_pred = get_box_tensor(bbox_pred)
         loss_bbox = self.loss_bbox(
@@ -686,30 +435,15 @@
         head.
 
         Args:
-<<<<<<< HEAD
             cls_scores (list[Tensor]): 每个层级的box score
-                 [[bs, na * cls_out_channels, h, w],] * num_level
+                 [[bs, na * nc, h, w],] * nl
             bbox_preds (list[Tensor]): 每个层级的box reg
-                [[bs, na * 4, h, w],] * num_level
-            gt_bboxes (list[Tensor]): 每幅图像的gt box, 格式为[x1, y1, x2, y2].
-            gt_labels (list[Tensor]): 每幅图像上gt box对应的class
-            img_metas (list[dict]): 每张图片的元信息.
-            gt_bboxes_ignore (None | list[Tensor]): 计算损失时可以指定忽略哪些gt box.
-=======
-            cls_scores (list[Tensor]): Box scores for each scale level
-                has shape (N, num_anchors * num_classes, H, W).
-            bbox_preds (list[Tensor]): Box energies / deltas for each scale
-                level with shape (N, num_anchors * 4, H, W).
-            batch_gt_instances (list[:obj:`InstanceData`]): Batch of
-                gt_instance. It usually includes ``bboxes`` and ``labels``
-                attributes.
-            batch_img_metas (list[dict]): Meta information of each image, e.g.,
-                image size, scaling factor, etc.
+                [[bs, na * 4, h, w],] * nl
+            batch_gt_instances (list[:obj:`InstanceData`]): batch幅图像的实例信息
+                通常包含``bboxes`` and ``labels``属性.
+            batch_img_metas (list[dict]): batch张图片的元信息.
             batch_gt_instances_ignore (list[:obj:`InstanceData`], optional):
-                Batch of gt_instances_ignore. It includes ``bboxes`` attribute
-                data that is ignored during training and testing.
-                Defaults to None.
->>>>>>> ecac3a77
+                batch幅图像中忽略的实例信息通常包含``bboxes``属性.
 
         Returns:
             dict: A dictionary of loss components.
@@ -725,44 +459,26 @@
         # 而后者依据每幅图片的尺寸不同,anchor有效区域也可能不同,需要具体计算出每张图像的有效mask.
         # 以及feat_h*feat_w是随着层级(level)变化而变化的
         anchor_list, valid_flag_list = self.get_anchors(
-<<<<<<< HEAD
-            featmap_sizes, img_metas, device=device)
-        label_channels = self.cls_out_channels if self.use_sigmoid_cls else 1
+            featmap_sizes, batch_img_metas, device=device)
         # 利用提供的anchor将其与每张图片上的target计算IOU以及利用相应的thr来分配正负样本
         # 接着采取sample采样正负样本,主要用来筛选合适的正负样本用来训练.同时为他们分配最佳gt和label
         # 最后将数据进行调整以和网络前向传播结果保持一致,方便loss计算
         cls_reg_targets = self.get_targets(  # [level0,level1,...]
-=======
-            featmap_sizes, batch_img_metas, device=device)
-        cls_reg_targets = self.get_targets(
->>>>>>> ecac3a77
             anchor_list,
             valid_flag_list,
             batch_gt_instances,
             batch_img_metas,
             batch_gt_instances_ignore=batch_gt_instances_ignore)
         (labels_list, label_weights_list, bbox_targets_list, bbox_weights_list,
-<<<<<<< HEAD
-         num_total_pos, num_total_neg) = cls_reg_targets
-        # 如果样本经过手动采样那么会控制负样本数量,否则正负样本比例可能悬殊会导致loss不好收敛
-        num_total_samples = (
-            num_total_pos + num_total_neg if self.sampling else num_total_pos)
-=======
          avg_factor) = cls_reg_targets
->>>>>>> ecac3a77
 
         # 各层级anchor数量列表
         num_level_anchors = [anchors.size(0) for anchors in anchor_list[0]]
         # 现将每个图像上的anchor合并到一起,然后由img级别映射到level级别,该操作在get_targets
         # 方法最后部分也存在.之所以这么做的原因是为了和网络输出shape保持一致,方便计算loss
         concat_anchor_list = []
-<<<<<<< HEAD
         for i in range(len(anchor_list)):  # 现将每个图像上的anchor合并到一起
-            concat_anchor_list.append(torch.cat(anchor_list[i]))
-=======
-        for i in range(len(anchor_list)):
             concat_anchor_list.append(cat_boxes(anchor_list[i]))
->>>>>>> ecac3a77
         all_anchor_list = images_to_levels(concat_anchor_list,
                                            num_level_anchors)
 
