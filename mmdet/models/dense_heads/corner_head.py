from logging import warning
from math import ceil, log

import torch
import torch.nn as nn
from mmcv.cnn import ConvModule, bias_init_with_prob
from mmcv.ops import CornerPool, batched_nms
from mmcv.runner import BaseModule

from mmdet.core import multi_apply
from ..builder import HEADS, build_loss
from ..utils import gaussian_radius, gen_gaussian_target
from ..utils.gaussian_target import (gather_feat, get_local_maximum,
                                     get_topk_from_heatmap,
                                     transpose_and_gather_feat)
from .base_dense_head import BaseDenseHead


class BiCornerPool(BaseModule):
    """Bidirectional Corner Pooling Module (TopLeft, BottomRight, etc.)

    Args:
        in_channels (int): Input channels of module.
        out_channels (int): Output channels of module.
        feat_channels (int): Feature channels of module.
        directions (list[str]): Directions of two CornerPools.
        norm_cfg (dict): Dictionary to construct and config norm layer.
        init_cfg (dict or list[dict], optional): Initialization config dict.
            Default: None
    """

    def __init__(self,
                 in_channels,
                 directions,
                 feat_channels=128,
                 out_channels=128,
                 norm_cfg=dict(type='BN', requires_grad=True),
                 init_cfg=None):
        super(BiCornerPool, self).__init__(init_cfg)
        self.direction1_conv = ConvModule(
            in_channels, feat_channels, 3, padding=1, norm_cfg=norm_cfg)
        self.direction2_conv = ConvModule(
            in_channels, feat_channels, 3, padding=1, norm_cfg=norm_cfg)

        self.aftpool_conv = ConvModule(
            feat_channels,
            out_channels,
            3,
            padding=1,
            norm_cfg=norm_cfg,
            act_cfg=None)

        self.conv1 = ConvModule(
            in_channels, out_channels, 1, norm_cfg=norm_cfg, act_cfg=None)
        self.conv2 = ConvModule(
            in_channels, out_channels, 3, padding=1, norm_cfg=norm_cfg)

        self.direction1_pool = CornerPool(directions[0])
        self.direction2_pool = CornerPool(directions[1])
        self.relu = nn.ReLU(inplace=True)

    def forward(self, x):
        """Forward features from the upstream network.

        Args:
            x (tensor): Input feature of BiCornerPool.

        Returns:
            conv2 (tensor): Output feature of BiCornerPool.
        """
        direction1_conv = self.direction1_conv(x)
        direction2_conv = self.direction2_conv(x)
        direction1_feat = self.direction1_pool(direction1_conv)
        direction2_feat = self.direction2_pool(direction2_conv)
        aftpool_conv = self.aftpool_conv(direction1_feat + direction2_feat)
        conv1 = self.conv1(x)
        relu = self.relu(aftpool_conv + conv1)
        conv2 = self.conv2(relu)
        return conv2


@HEADS.register_module()
class CornerHead(BaseDenseHead):
    """Head of CornerNet: Detecting Objects as Paired Keypoints.

    Code is modified from the `official github repo
    <https://github.com/princeton-vl/CornerNet/blob/master/models/py_utils/
    kp.py#L73>`_ .

    More details can be found in the `paper
    <https://arxiv.org/abs/1808.01244>`_ .

    Args:
        num_classes (int): Number of categories excluding the background
            category.
        in_channels (int): Number of channels in the input feature map.
        num_feat_levels (int): Levels of feature from the previous module. 2
            for HourglassNet-104 and 1 for HourglassNet-52. Because
            HourglassNet-104 outputs the final feature and intermediate
            supervision feature and HourglassNet-52 only outputs the final
            feature. Default: 2.
        corner_emb_channels (int): Channel of embedding vector. Default: 1.
        train_cfg (dict | None): Training config. Useless in CornerHead,
            but we keep this variable for SingleStageDetector. Default: None.
        test_cfg (dict | None): Testing config of CornerHead. Default: None.
        loss_heatmap (dict | None): Config of corner heatmap loss. Default:
            GaussianFocalLoss.
        loss_embedding (dict | None): Config of corner embedding loss. Default:
            AssociativeEmbeddingLoss.
        loss_offset (dict | None): Config of corner offset loss. Default:
            SmoothL1Loss.
        init_cfg (dict or list[dict], optional): Initialization config dict.
            Default: None
    """

    def __init__(self,
                 num_classes,
                 in_channels,
                 num_feat_levels=2,
                 corner_emb_channels=1,
                 train_cfg=None,
                 test_cfg=None,
                 loss_heatmap=dict(
                     type='GaussianFocalLoss',
                     alpha=2.0,
                     gamma=4.0,
                     loss_weight=1),
                 loss_embedding=dict(
                     type='AssociativeEmbeddingLoss',
                     pull_weight=0.25,
                     push_weight=0.25),
                 loss_offset=dict(
                     type='SmoothL1Loss', beta=1.0, loss_weight=1),
                 init_cfg=None):
        assert init_cfg is None, 'To prevent abnormal initialization ' \
                                 'behavior, init_cfg is not allowed to be set'
        super(CornerHead, self).__init__(init_cfg)
        self.num_classes = num_classes
        self.in_channels = in_channels
        self.corner_emb_channels = corner_emb_channels
        self.with_corner_emb = self.corner_emb_channels > 0
        self.corner_offset_channels = 2
        self.num_feat_levels = num_feat_levels
        self.loss_heatmap = build_loss(
            loss_heatmap) if loss_heatmap is not None else None
        self.loss_embedding = build_loss(
            loss_embedding) if loss_embedding is not None else None
        self.loss_offset = build_loss(
            loss_offset) if loss_offset is not None else None
        self.train_cfg = train_cfg
        self.test_cfg = test_cfg

        self._init_layers()

    def _make_layers(self, out_channels, in_channels=256, feat_channels=256):
        """Initialize conv sequential for CornerHead."""
        return nn.Sequential(
            ConvModule(in_channels, feat_channels, 3, padding=1),
            ConvModule(
                feat_channels, out_channels, 1, norm_cfg=None, act_cfg=None))

    def _init_corner_kpt_layers(self):
        """Initialize corner keypoint layers.

        Including corner heatmap branch and corner offset branch. Each branch
        has two parts: prefix `tl_` for top-left and `br_` for bottom-right.
        """
        self.tl_pool, self.br_pool = nn.ModuleList(), nn.ModuleList()
        self.tl_heat, self.br_heat = nn.ModuleList(), nn.ModuleList()
        self.tl_off, self.br_off = nn.ModuleList(), nn.ModuleList()

        for _ in range(self.num_feat_levels):
            self.tl_pool.append(
                BiCornerPool(
                    self.in_channels, ['top', 'left'],
                    out_channels=self.in_channels))
            self.br_pool.append(
                BiCornerPool(
                    self.in_channels, ['bottom', 'right'],
                    out_channels=self.in_channels))

            self.tl_heat.append(
                self._make_layers(
                    out_channels=self.num_classes,
                    in_channels=self.in_channels))
            self.br_heat.append(
                self._make_layers(
                    out_channels=self.num_classes,
                    in_channels=self.in_channels))

            self.tl_off.append(
                self._make_layers(
                    out_channels=self.corner_offset_channels,
                    in_channels=self.in_channels))
            self.br_off.append(
                self._make_layers(
                    out_channels=self.corner_offset_channels,
                    in_channels=self.in_channels))

    def _init_corner_emb_layers(self):
        """Initialize corner embedding layers.

        Only include corner embedding branch with two parts: prefix `tl_` for
        top-left and `br_` for bottom-right.
        """
        self.tl_emb, self.br_emb = nn.ModuleList(), nn.ModuleList()

        for _ in range(self.num_feat_levels):
            self.tl_emb.append(
                self._make_layers(
                    out_channels=self.corner_emb_channels,
                    in_channels=self.in_channels))
            self.br_emb.append(
                self._make_layers(
                    out_channels=self.corner_emb_channels,
                    in_channels=self.in_channels))

    def _init_layers(self):
        """Initialize layers for CornerHead.

        Including two parts: corner keypoint layers and corner embedding layers
        """
        self._init_corner_kpt_layers()
        if self.with_corner_emb:
            self._init_corner_emb_layers()

    def init_weights(self):
        super(CornerHead, self).init_weights()
        bias_init = bias_init_with_prob(0.1)
        for i in range(self.num_feat_levels):
            # The initialization of parameters are different between
            # nn.Conv2d and ConvModule. Our experiments show that
            # using the original initialization of nn.Conv2d increases
            # the final mAP by about 0.2%
            self.tl_heat[i][-1].conv.reset_parameters()
            self.tl_heat[i][-1].conv.bias.data.fill_(bias_init)
            self.br_heat[i][-1].conv.reset_parameters()
            self.br_heat[i][-1].conv.bias.data.fill_(bias_init)
            self.tl_off[i][-1].conv.reset_parameters()
            self.br_off[i][-1].conv.reset_parameters()
            if self.with_corner_emb:
                self.tl_emb[i][-1].conv.reset_parameters()
                self.br_emb[i][-1].conv.reset_parameters()

    def forward(self, feats):
        """Forward features from the upstream network.

        Args:
            feats (tuple[Tensor]): Features from the upstream network, each is
                a 4D-tensor.

        Returns:
            tuple: Usually a tuple of corner heatmaps, offset heatmaps and
            embedding heatmaps.
                - tl_heats (list[Tensor]): Top-left corner heatmaps for all
                  levels, each is a 4D-tensor, the channels number is
                  num_classes.
                - br_heats (list[Tensor]): Bottom-right corner heatmaps for all
                  levels, each is a 4D-tensor, the channels number is
                  num_classes.
                - tl_embs (list[Tensor] | list[None]): Top-left embedding
                  heatmaps for all levels, each is a 4D-tensor or None.
                  If not None, the channels number is corner_emb_channels.
                - br_embs (list[Tensor] | list[None]): Bottom-right embedding
                  heatmaps for all levels, each is a 4D-tensor or None.
                  If not None, the channels number is corner_emb_channels.
                - tl_offs (list[Tensor]): Top-left offset heatmaps for all
                  levels, each is a 4D-tensor. The channels number is
                  corner_offset_channels.
                - br_offs (list[Tensor]): Bottom-right offset heatmaps for all
                  levels, each is a 4D-tensor. The channels number is
                  corner_offset_channels.
        """
        lvl_ind = list(range(self.num_feat_levels))
        return multi_apply(self.forward_single, feats, lvl_ind)

    def forward_single(self, x, lvl_ind, return_pool=False):
        """Forward feature of a single level.

        Args:
            x (Tensor): Feature of a single level.
            lvl_ind (int): Level index of current feature.
            return_pool (bool): Return corner pool feature or not.

        Returns:
            tuple[Tensor]: A tuple of CornerHead's output for current feature
            level. Containing the following Tensors:

                - tl_heat (Tensor): Predicted top-left corner heatmap.
                - br_heat (Tensor): Predicted bottom-right corner heatmap.
                - tl_emb (Tensor | None): Predicted top-left embedding heatmap.
                  None for `self.with_corner_emb == False`.
                - br_emb (Tensor | None): Predicted bottom-right embedding
                  heatmap. None for `self.with_corner_emb == False`.
                - tl_off (Tensor): Predicted top-left offset heatmap.
                - br_off (Tensor): Predicted bottom-right offset heatmap.
                - tl_pool (Tensor): Top-left corner pool feature. Not must
                  have.
                - br_pool (Tensor): Bottom-right corner pool feature. Not must
                  have.
        """
        tl_pool = self.tl_pool[lvl_ind](x)
        tl_heat = self.tl_heat[lvl_ind](tl_pool)
        br_pool = self.br_pool[lvl_ind](x)
        br_heat = self.br_heat[lvl_ind](br_pool)

        tl_emb, br_emb = None, None
        if self.with_corner_emb:
            tl_emb = self.tl_emb[lvl_ind](tl_pool)
            br_emb = self.br_emb[lvl_ind](br_pool)

        tl_off = self.tl_off[lvl_ind](tl_pool)
        br_off = self.br_off[lvl_ind](br_pool)

        result_list = [tl_heat, br_heat, tl_emb, br_emb, tl_off, br_off]
        if return_pool:
            result_list.append(tl_pool)
            result_list.append(br_pool)

        return result_list

    def get_targets(self,
                    gt_bboxes,
                    gt_labels,
                    feat_shape,
                    img_shape,
                    with_corner_emb=False,
                    with_guiding_shift=False,
                    with_centripetal_shift=False):
        """Generate corner targets.

        Including corner heatmap, corner offset.

        Optional: corner embedding, corner guiding shift, centripetal shift.

        For CornerNet, we generate corner heatmap, corner offset and corner
        embedding from this function.

        For CentripetalNet, we generate corner heatmap, corner offset, guiding
        shift and centripetal shift from this function.

        Args:
            gt_bboxes (list[Tensor]): Ground truth bboxes of each image, each
                has shape (num_gt, 4).
            gt_labels (list[Tensor]): Ground truth labels of each box, each has
                shape (num_gt,).
            feat_shape (list[int]): Shape of output feature,
                [batch, channel, height, width].
            img_shape (list[int]): Shape of input image,
                [height, width, channel].
            with_corner_emb (bool): Generate corner embedding target or not.
                Default: False.
            with_guiding_shift (bool): Generate guiding shift target or not.
                Default: False.
            with_centripetal_shift (bool): Generate centripetal shift target or
                not. Default: False.

        Returns:
            dict: Ground truth of corner heatmap, corner offset, corner
            embedding, guiding shift and centripetal shift. Containing the
            following keys:

                - topleft_heatmap (Tensor): Ground truth top-left corner
                  heatmap.
                - bottomright_heatmap (Tensor): Ground truth bottom-right
                  corner heatmap.
                - topleft_offset (Tensor): Ground truth top-left corner offset.
                - bottomright_offset (Tensor): Ground truth bottom-right corner
                  offset.
                - corner_embedding (list[list[list[int]]]): Ground truth corner
                  embedding. Not must have.
                - topleft_guiding_shift (Tensor): Ground truth top-left corner
                  guiding shift. Not must have.
                - bottomright_guiding_shift (Tensor): Ground truth bottom-right
                  corner guiding shift. Not must have.
                - topleft_centripetal_shift (Tensor): Ground truth top-left
                  corner centripetal shift. Not must have.
                - bottomright_centripetal_shift (Tensor): Ground truth
                  bottom-right corner centripetal shift. Not must have.
        """
        batch_size, _, height, width = feat_shape
        img_h, img_w = img_shape[:2]

        width_ratio = float(width / img_w)
        height_ratio = float(height / img_h)

        gt_tl_heatmap = gt_bboxes[-1].new_zeros(
            [batch_size, self.num_classes, height, width])
        gt_br_heatmap = gt_bboxes[-1].new_zeros(
            [batch_size, self.num_classes, height, width])
        gt_tl_offset = gt_bboxes[-1].new_zeros([batch_size, 2, height, width])
        gt_br_offset = gt_bboxes[-1].new_zeros([batch_size, 2, height, width])

        if with_corner_emb:
            match = []

        # Guiding shift is a kind of offset, from center to corner
        if with_guiding_shift:
            gt_tl_guiding_shift = gt_bboxes[-1].new_zeros(
                [batch_size, 2, height, width])
            gt_br_guiding_shift = gt_bboxes[-1].new_zeros(
                [batch_size, 2, height, width])
        # Centripetal shift is also a kind of offset, from center to corner
        # and normalized by log.
        if with_centripetal_shift:
            gt_tl_centripetal_shift = gt_bboxes[-1].new_zeros(
                [batch_size, 2, height, width])
            gt_br_centripetal_shift = gt_bboxes[-1].new_zeros(
                [batch_size, 2, height, width])

        for batch_id in range(batch_size):
            # Ground truth of corner embedding per image is a list of coord set
            corner_match = []
            for box_id in range(len(gt_labels[batch_id])):
                left, top, right, bottom = gt_bboxes[batch_id][box_id]
                center_x = (left + right) / 2.0
                center_y = (top + bottom) / 2.0
                label = gt_labels[batch_id][box_id]

                # Use coords in the feature level to generate ground truth
                scale_left = left * width_ratio
                scale_right = right * width_ratio
                scale_top = top * height_ratio
                scale_bottom = bottom * height_ratio
                scale_center_x = center_x * width_ratio
                scale_center_y = center_y * height_ratio

                # Int coords on feature map/ground truth tensor
                left_idx = int(min(scale_left, width - 1))
                right_idx = int(min(scale_right, width - 1))
                top_idx = int(min(scale_top, height - 1))
                bottom_idx = int(min(scale_bottom, height - 1))

                # Generate gaussian heatmap
                scale_box_width = ceil(scale_right - scale_left)
                scale_box_height = ceil(scale_bottom - scale_top)
                radius = gaussian_radius((scale_box_height, scale_box_width),
                                         min_overlap=0.3)
                radius = max(0, int(radius))
                gt_tl_heatmap[batch_id, label] = gen_gaussian_target(
                    gt_tl_heatmap[batch_id, label], [left_idx, top_idx],
                    radius)
                gt_br_heatmap[batch_id, label] = gen_gaussian_target(
                    gt_br_heatmap[batch_id, label], [right_idx, bottom_idx],
                    radius)

                # Generate corner offset
                left_offset = scale_left - left_idx
                top_offset = scale_top - top_idx
                right_offset = scale_right - right_idx
                bottom_offset = scale_bottom - bottom_idx
                gt_tl_offset[batch_id, 0, top_idx, left_idx] = left_offset
                gt_tl_offset[batch_id, 1, top_idx, left_idx] = top_offset
                gt_br_offset[batch_id, 0, bottom_idx, right_idx] = right_offset
                gt_br_offset[batch_id, 1, bottom_idx,
                             right_idx] = bottom_offset

                # Generate corner embedding
                if with_corner_emb:
                    corner_match.append([[top_idx, left_idx],
                                         [bottom_idx, right_idx]])
                # Generate guiding shift
                if with_guiding_shift:
                    gt_tl_guiding_shift[batch_id, 0, top_idx,
                                        left_idx] = scale_center_x - left_idx
                    gt_tl_guiding_shift[batch_id, 1, top_idx,
                                        left_idx] = scale_center_y - top_idx
                    gt_br_guiding_shift[batch_id, 0, bottom_idx,
                                        right_idx] = right_idx - scale_center_x
                    gt_br_guiding_shift[
                        batch_id, 1, bottom_idx,
                        right_idx] = bottom_idx - scale_center_y
                # Generate centripetal shift
                if with_centripetal_shift:
                    gt_tl_centripetal_shift[batch_id, 0, top_idx,
                                            left_idx] = log(scale_center_x -
                                                            scale_left)
                    gt_tl_centripetal_shift[batch_id, 1, top_idx,
                                            left_idx] = log(scale_center_y -
                                                            scale_top)
                    gt_br_centripetal_shift[batch_id, 0, bottom_idx,
                                            right_idx] = log(scale_right -
                                                             scale_center_x)
                    gt_br_centripetal_shift[batch_id, 1, bottom_idx,
                                            right_idx] = log(scale_bottom -
                                                             scale_center_y)

            if with_corner_emb:
                match.append(corner_match)

        target_result = dict(
            topleft_heatmap=gt_tl_heatmap,
            topleft_offset=gt_tl_offset,
            bottomright_heatmap=gt_br_heatmap,
            bottomright_offset=gt_br_offset)

        if with_corner_emb:
            target_result.update(corner_embedding=match)
        if with_guiding_shift:
            target_result.update(
                topleft_guiding_shift=gt_tl_guiding_shift,
                bottomright_guiding_shift=gt_br_guiding_shift)
        if with_centripetal_shift:
            target_result.update(
                topleft_centripetal_shift=gt_tl_centripetal_shift,
                bottomright_centripetal_shift=gt_br_centripetal_shift)

        return target_result

    def loss(self,
             tl_heats,
             br_heats,
             tl_embs,
             br_embs,
             tl_offs,
             br_offs,
             gt_bboxes,
             gt_labels,
             img_metas,
             gt_bboxes_ignore=None):
        """Compute losses of the head.

        Args:
            tl_heats (list[Tensor]): Top-left corner heatmaps for each level
                with shape (N, num_classes, H, W).
            br_heats (list[Tensor]): Bottom-right corner heatmaps for each
                level with shape (N, num_classes, H, W).
            tl_embs (list[Tensor]): Top-left corner embeddings for each level
                with shape (N, corner_emb_channels, H, W).
            br_embs (list[Tensor]): Bottom-right corner embeddings for each
                level with shape (N, corner_emb_channels, H, W).
            tl_offs (list[Tensor]): Top-left corner offsets for each level
                with shape (N, corner_offset_channels, H, W).
            br_offs (list[Tensor]): Bottom-right corner offsets for each level
                with shape (N, corner_offset_channels, H, W).
            gt_bboxes (list[Tensor]): Ground truth bboxes for each image with
                shape (num_gts, 4) in [left, top, right, bottom] format.
            gt_labels (list[Tensor]): Class indices corresponding to each box.
            img_metas (list[dict]): Meta information of each image, e.g.,
                image size, scaling factor, etc.
            gt_bboxes_ignore (list[Tensor] | None): Specify which bounding
                boxes can be ignored when computing the loss.

        Returns:
            dict[str, Tensor]: A dictionary of loss components. Containing the
            following losses:

                - det_loss (list[Tensor]): Corner keypoint losses of all
                  feature levels.
                - pull_loss (list[Tensor]): Part one of AssociativeEmbedding
                  losses of all feature levels.
                - push_loss (list[Tensor]): Part two of AssociativeEmbedding
                  losses of all feature levels.
                - off_loss (list[Tensor]): Corner offset losses of all feature
                  levels.
        """
        targets = self.get_targets(
            gt_bboxes,
            gt_labels,
            tl_heats[-1].shape,
            img_metas[0]['pad_shape'],
            with_corner_emb=self.with_corner_emb)
        mlvl_targets = [targets for _ in range(self.num_feat_levels)]
        det_losses, pull_losses, push_losses, off_losses = multi_apply(
            self.loss_single, tl_heats, br_heats, tl_embs, br_embs, tl_offs,
            br_offs, mlvl_targets)
        loss_dict = dict(det_loss=det_losses, off_loss=off_losses)
        if self.with_corner_emb:
            loss_dict.update(pull_loss=pull_losses, push_loss=push_losses)
        return loss_dict

    def loss_single(self, tl_hmp, br_hmp, tl_emb, br_emb, tl_off, br_off,
                    targets):
        """Compute losses for single level.

        Args:
            tl_hmp (Tensor): Top-left corner heatmap for current level with
                shape (N, num_classes, H, W).
            br_hmp (Tensor): Bottom-right corner heatmap for current level with
                shape (N, num_classes, H, W).
            tl_emb (Tensor): Top-left corner embedding for current level with
                shape (N, corner_emb_channels, H, W).
            br_emb (Tensor): Bottom-right corner embedding for current level
                with shape (N, corner_emb_channels, H, W).
            tl_off (Tensor): Top-left corner offset for current level with
                shape (N, corner_offset_channels, H, W).
            br_off (Tensor): Bottom-right corner offset for current level with
                shape (N, corner_offset_channels, H, W).
            targets (dict): Corner target generated by `get_targets`.

        Returns:
            tuple[torch.Tensor]: Losses of the head's differnet branches
            containing the following losses:

                - det_loss (Tensor): Corner keypoint loss.
                - pull_loss (Tensor): Part one of AssociativeEmbedding loss.
                - push_loss (Tensor): Part two of AssociativeEmbedding loss.
                - off_loss (Tensor): Corner offset loss.
        """
        gt_tl_hmp = targets['topleft_heatmap']
        gt_br_hmp = targets['bottomright_heatmap']
        gt_tl_off = targets['topleft_offset']
        gt_br_off = targets['bottomright_offset']
        gt_embedding = targets['corner_embedding']

        # Detection loss
        tl_det_loss = self.loss_heatmap(
            tl_hmp.sigmoid(),
            gt_tl_hmp,
            avg_factor=max(1,
                           gt_tl_hmp.eq(1).sum()))
        br_det_loss = self.loss_heatmap(
            br_hmp.sigmoid(),
            gt_br_hmp,
            avg_factor=max(1,
                           gt_br_hmp.eq(1).sum()))
        det_loss = (tl_det_loss + br_det_loss) / 2.0

        # AssociativeEmbedding loss
        if self.with_corner_emb and self.loss_embedding is not None:
            pull_loss, push_loss = self.loss_embedding(tl_emb, br_emb,
                                                       gt_embedding)
        else:
            pull_loss, push_loss = None, None

        # Offset loss
        # We only compute the offset loss at the real corner position.
        # The value of real corner would be 1 in heatmap ground truth.
        # The mask is computed in class agnostic mode and its shape is
        # batch * 1 * width * height.
        tl_off_mask = gt_tl_hmp.eq(1).sum(1).gt(0).unsqueeze(1).type_as(
            gt_tl_hmp)
        br_off_mask = gt_br_hmp.eq(1).sum(1).gt(0).unsqueeze(1).type_as(
            gt_br_hmp)
        tl_off_loss = self.loss_offset(
            tl_off,
            gt_tl_off,
            tl_off_mask,
            avg_factor=max(1, tl_off_mask.sum()))
        br_off_loss = self.loss_offset(
            br_off,
            gt_br_off,
            br_off_mask,
            avg_factor=max(1, br_off_mask.sum()))

        off_loss = (tl_off_loss + br_off_loss) / 2.0

        return det_loss, pull_loss, push_loss, off_loss

    def get_bboxes(self,
                   tl_heats,
                   br_heats,
                   tl_embs,
                   br_embs,
                   tl_offs,
                   br_offs,
                   img_metas,
                   rescale=False,
                   with_nms=True):
        """Transform network output for a batch into bbox predictions.

        Args:
            tl_heats (list[Tensor]): Top-left corner heatmaps for each level
                with shape (N, num_classes, H, W).
            br_heats (list[Tensor]): Bottom-right corner heatmaps for each
                level with shape (N, num_classes, H, W).
            tl_embs (list[Tensor]): Top-left corner embeddings for each level
                with shape (N, corner_emb_channels, H, W).
            br_embs (list[Tensor]): Bottom-right corner embeddings for each
                level with shape (N, corner_emb_channels, H, W).
            tl_offs (list[Tensor]): Top-left corner offsets for each level
                with shape (N, corner_offset_channels, H, W).
            br_offs (list[Tensor]): Bottom-right corner offsets for each level
                with shape (N, corner_offset_channels, H, W).
            img_metas (list[dict]): Meta information of each image, e.g.,
                image size, scaling factor, etc.
            rescale (bool): If True, return boxes in original image space.
                Default: False.
            with_nms (bool): If True, do nms before return boxes.
                Default: True.
        """
        assert tl_heats[-1].shape[0] == br_heats[-1].shape[0] == len(img_metas)
        result_list = []
        for img_id in range(len(img_metas)):
            result_list.append(
                self._get_bboxes_single(
                    tl_heats[-1][img_id:img_id + 1, :],
                    br_heats[-1][img_id:img_id + 1, :],
                    tl_offs[-1][img_id:img_id + 1, :],
                    br_offs[-1][img_id:img_id + 1, :],
                    img_metas[img_id],
                    tl_emb=tl_embs[-1][img_id:img_id + 1, :],
                    br_emb=br_embs[-1][img_id:img_id + 1, :],
                    rescale=rescale,
                    with_nms=with_nms))

        if torch.onnx.is_in_onnx_export():
            assert len(
                img_metas
            ) == 1, 'Only support one input image while in exporting to ONNX'

            detections, labels = result_list[0]
            # batch_size 1 here, [1, num_det, 5], [1, num_det]
            return detections.unsqueeze(0), labels.unsqueeze(0)

        return result_list

    def _get_bboxes_single(self,
                           tl_heat,
                           br_heat,
                           tl_off,
                           br_off,
                           img_meta,
                           tl_emb=None,
                           br_emb=None,
                           tl_centripetal_shift=None,
                           br_centripetal_shift=None,
                           rescale=False,
                           with_nms=True):
        """Transform outputs for a single batch item into bbox predictions.

        Args:
            tl_heat (Tensor): Top-left corner heatmap for current level with
                shape (N, num_classes, H, W).
            br_heat (Tensor): Bottom-right corner heatmap for current level
                with shape (N, num_classes, H, W).
            tl_off (Tensor): Top-left corner offset for current level with
                shape (N, corner_offset_channels, H, W).
            br_off (Tensor): Bottom-right corner offset for current level with
                shape (N, corner_offset_channels, H, W).
            img_meta (dict): Meta information of current image, e.g.,
                image size, scaling factor, etc.
            tl_emb (Tensor): Top-left corner embedding for current level with
                shape (N, corner_emb_channels, H, W).
            br_emb (Tensor): Bottom-right corner embedding for current level
                with shape (N, corner_emb_channels, H, W).
            tl_centripetal_shift: Top-left corner's centripetal shift for
                current level with shape (N, 2, H, W).
            br_centripetal_shift: Bottom-right corner's centripetal shift for
                current level with shape (N, 2, H, W).
            rescale (bool): If True, return boxes in original image space.
                Default: False.
            with_nms (bool): If True, do nms before return boxes.
                Default: True.
        """
        if isinstance(img_meta, (list, tuple)):
            img_meta = img_meta[0]

        batch_bboxes, batch_scores, batch_clses = self.decode_heatmap(
            tl_heat=tl_heat.sigmoid(),
            br_heat=br_heat.sigmoid(),
            tl_off=tl_off,
            br_off=br_off,
            tl_emb=tl_emb,
            br_emb=br_emb,
            tl_centripetal_shift=tl_centripetal_shift,
            br_centripetal_shift=br_centripetal_shift,
            img_meta=img_meta,
            k=self.test_cfg.corner_topk,
            kernel=self.test_cfg.local_maximum_kernel,
            distance_threshold=self.test_cfg.distance_threshold)

        if rescale:
            batch_bboxes /= batch_bboxes.new_tensor(img_meta['scale_factor'])

        bboxes = batch_bboxes.view([-1, 4])
        scores = batch_scores.view([-1, 1])
        clses = batch_clses.view([-1, 1])

        # use `sort` instead of `argsort` here, since currently exporting
        # `argsort` to ONNX opset version 11 is not supported
        scores, idx = scores.sort(dim=0, descending=True)
        bboxes = bboxes[idx].view([-1, 4])
        scores = scores.view(-1)
        clses = clses[idx].view(-1)

        detections = torch.cat([bboxes, scores.unsqueeze(-1)], -1)
        keepinds = (detections[:, -1] > -0.1)
        detections = detections[keepinds]
        labels = clses[keepinds]

        if with_nms:
            detections, labels = self._bboxes_nms(detections, labels,
                                                  self.test_cfg)

        return detections, labels

    def _bboxes_nms(self, bboxes, labels, cfg):
        if labels.numel() == 0:
            return bboxes, labels

        if 'nms_cfg' in cfg:
            warning.warn('nms_cfg in test_cfg will be deprecated. '
                         'Please rename it as nms')
        if 'nms' not in cfg:
            cfg.nms = cfg.nms_cfg
        if 'max_per_img' in cfg:
            cfg.nms.max_num = cfg.max_per_img

        out_bboxes, keep = batched_nms(bboxes[:, :4], bboxes[:, -1], labels,
                                       cfg.nms)
        out_labels = labels[keep]

<<<<<<< HEAD
=======
        if len(out_bboxes) > 0:
            # use `sort` to replace with `argsort` here
            _, idx = torch.sort(out_bboxes[:, -1], descending=True)
            max_per_img = out_bboxes.new_tensor(cfg.max_per_img).to(torch.long)
            nms_after = max_per_img
            if torch.onnx.is_in_onnx_export():
                # Always keep topk op for dynamic input in onnx
                from mmdet.core.export import get_k_for_topk
                nms_after = get_k_for_topk(max_per_img, out_bboxes.shape[0])
            idx = idx[:nms_after]
            out_bboxes = out_bboxes[idx]
            out_labels = out_labels[idx]

>>>>>>> a8c681d2
        return out_bboxes, out_labels

    def decode_heatmap(self,
                       tl_heat,
                       br_heat,
                       tl_off,
                       br_off,
                       tl_emb=None,
                       br_emb=None,
                       tl_centripetal_shift=None,
                       br_centripetal_shift=None,
                       img_meta=None,
                       k=100,
                       kernel=3,
                       distance_threshold=0.5,
                       num_dets=1000):
        """Transform outputs for a single batch item into raw bbox predictions.

        Args:
            tl_heat (Tensor): Top-left corner heatmap for current level with
                shape (N, num_classes, H, W).
            br_heat (Tensor): Bottom-right corner heatmap for current level
                with shape (N, num_classes, H, W).
            tl_off (Tensor): Top-left corner offset for current level with
                shape (N, corner_offset_channels, H, W).
            br_off (Tensor): Bottom-right corner offset for current level with
                shape (N, corner_offset_channels, H, W).
            tl_emb (Tensor | None): Top-left corner embedding for current
                level with shape (N, corner_emb_channels, H, W).
            br_emb (Tensor | None): Bottom-right corner embedding for current
                level with shape (N, corner_emb_channels, H, W).
            tl_centripetal_shift (Tensor | None): Top-left centripetal shift
                for current level with shape (N, 2, H, W).
            br_centripetal_shift (Tensor | None): Bottom-right centripetal
                shift for current level with shape (N, 2, H, W).
            img_meta (dict): Meta information of current image, e.g.,
                image size, scaling factor, etc.
            k (int): Get top k corner keypoints from heatmap.
            kernel (int): Max pooling kernel for extract local maximum pixels.
            distance_threshold (float): Distance threshold. Top-left and
                bottom-right corner keypoints with feature distance less than
                the threshold will be regarded as keypoints from same object.
            num_dets (int): Num of raw boxes before doing nms.

        Returns:
            tuple[torch.Tensor]: Decoded output of CornerHead, containing the
            following Tensors:

            - bboxes (Tensor): Coords of each box.
            - scores (Tensor): Scores of each box.
            - clses (Tensor): Categories of each box.
        """
        with_embedding = tl_emb is not None and br_emb is not None
        with_centripetal_shift = (
            tl_centripetal_shift is not None
            and br_centripetal_shift is not None)
        assert with_embedding + with_centripetal_shift == 1
        batch, _, height, width = tl_heat.size()
        if torch.onnx.is_in_onnx_export():
            inp_h, inp_w = img_meta['pad_shape_for_onnx'][:2]
        else:
            inp_h, inp_w, _ = img_meta['pad_shape']

        # perform nms on heatmaps
        tl_heat = get_local_maximum(tl_heat, kernel=kernel)
        br_heat = get_local_maximum(br_heat, kernel=kernel)

        tl_scores, tl_inds, tl_clses, tl_ys, tl_xs = get_topk_from_heatmap(
            tl_heat, k=k)
        br_scores, br_inds, br_clses, br_ys, br_xs = get_topk_from_heatmap(
            br_heat, k=k)

        # We use repeat instead of expand here because expand is a
        # shallow-copy function. Thus it could cause unexpected testing result
        # sometimes. Using expand will decrease about 10% mAP during testing
        # compared to repeat.
        tl_ys = tl_ys.view(batch, k, 1).repeat(1, 1, k)
        tl_xs = tl_xs.view(batch, k, 1).repeat(1, 1, k)
        br_ys = br_ys.view(batch, 1, k).repeat(1, k, 1)
        br_xs = br_xs.view(batch, 1, k).repeat(1, k, 1)

        tl_off = transpose_and_gather_feat(tl_off, tl_inds)
        tl_off = tl_off.view(batch, k, 1, 2)
        br_off = transpose_and_gather_feat(br_off, br_inds)
        br_off = br_off.view(batch, 1, k, 2)

        tl_xs = tl_xs + tl_off[..., 0]
        tl_ys = tl_ys + tl_off[..., 1]
        br_xs = br_xs + br_off[..., 0]
        br_ys = br_ys + br_off[..., 1]

        if with_centripetal_shift:
            tl_centripetal_shift = transpose_and_gather_feat(
                tl_centripetal_shift, tl_inds).view(batch, k, 1, 2).exp()
            br_centripetal_shift = transpose_and_gather_feat(
                br_centripetal_shift, br_inds).view(batch, 1, k, 2).exp()

            tl_ctxs = tl_xs + tl_centripetal_shift[..., 0]
            tl_ctys = tl_ys + tl_centripetal_shift[..., 1]
            br_ctxs = br_xs - br_centripetal_shift[..., 0]
            br_ctys = br_ys - br_centripetal_shift[..., 1]

        # all possible boxes based on top k corners (ignoring class)
        tl_xs *= (inp_w / width)
        tl_ys *= (inp_h / height)
        br_xs *= (inp_w / width)
        br_ys *= (inp_h / height)

        if with_centripetal_shift:
            tl_ctxs *= (inp_w / width)
            tl_ctys *= (inp_h / height)
            br_ctxs *= (inp_w / width)
            br_ctys *= (inp_h / height)

        x_off, y_off = 0, 0  # no crop
        if not torch.onnx.is_in_onnx_export():
            # since `RandomCenterCropPad` is done on CPU with numpy and it's
            # not dynamic traceable when exporting to ONNX, thus 'border'
            # does not appears as key in 'img_meta'. As a tmp solution,
            # we move this 'border' handle part to the postprocess after
            # finished exporting to ONNX, which is handle in
            # `mmdet/core/export/model_wrappers.py`. Though difference between
            # pytorch and exported onnx model, it might be ignored since
            # comparable performance is achieved between them (e.g. 40.4 vs
            # 40.6 on COCO val2017, for CornerNet without test-time flip)
            if 'border' in img_meta:
                x_off = img_meta['border'][2]
                y_off = img_meta['border'][0]

        tl_xs -= x_off
        tl_ys -= y_off
        br_xs -= x_off
        br_ys -= y_off

        zeros = tl_xs.new_zeros(*tl_xs.size())
        tl_xs = torch.where(tl_xs > 0.0, tl_xs, zeros)
        tl_ys = torch.where(tl_ys > 0.0, tl_ys, zeros)
        br_xs = torch.where(br_xs > 0.0, br_xs, zeros)
        br_ys = torch.where(br_ys > 0.0, br_ys, zeros)

        bboxes = torch.stack((tl_xs, tl_ys, br_xs, br_ys), dim=3)
        area_bboxes = ((br_xs - tl_xs) * (br_ys - tl_ys)).abs()

        if with_centripetal_shift:
            tl_ctxs -= x_off
            tl_ctys -= y_off
            br_ctxs -= x_off
            br_ctys -= y_off

            tl_ctxs *= tl_ctxs.gt(0.0).type_as(tl_ctxs)
            tl_ctys *= tl_ctys.gt(0.0).type_as(tl_ctys)
            br_ctxs *= br_ctxs.gt(0.0).type_as(br_ctxs)
            br_ctys *= br_ctys.gt(0.0).type_as(br_ctys)

            ct_bboxes = torch.stack((tl_ctxs, tl_ctys, br_ctxs, br_ctys),
                                    dim=3)
            area_ct_bboxes = ((br_ctxs - tl_ctxs) * (br_ctys - tl_ctys)).abs()

            rcentral = torch.zeros_like(ct_bboxes)
            # magic nums from paper section 4.1
            mu = torch.ones_like(area_bboxes) / 2.4
            mu[area_bboxes > 3500] = 1 / 2.1  # large bbox have smaller mu

            bboxes_center_x = (bboxes[..., 0] + bboxes[..., 2]) / 2
            bboxes_center_y = (bboxes[..., 1] + bboxes[..., 3]) / 2
            rcentral[..., 0] = bboxes_center_x - mu * (bboxes[..., 2] -
                                                       bboxes[..., 0]) / 2
            rcentral[..., 1] = bboxes_center_y - mu * (bboxes[..., 3] -
                                                       bboxes[..., 1]) / 2
            rcentral[..., 2] = bboxes_center_x + mu * (bboxes[..., 2] -
                                                       bboxes[..., 0]) / 2
            rcentral[..., 3] = bboxes_center_y + mu * (bboxes[..., 3] -
                                                       bboxes[..., 1]) / 2
            area_rcentral = ((rcentral[..., 2] - rcentral[..., 0]) *
                             (rcentral[..., 3] - rcentral[..., 1])).abs()
            dists = area_ct_bboxes / area_rcentral

            tl_ctx_inds = (ct_bboxes[..., 0] <= rcentral[..., 0]) | (
                ct_bboxes[..., 0] >= rcentral[..., 2])
            tl_cty_inds = (ct_bboxes[..., 1] <= rcentral[..., 1]) | (
                ct_bboxes[..., 1] >= rcentral[..., 3])
            br_ctx_inds = (ct_bboxes[..., 2] <= rcentral[..., 0]) | (
                ct_bboxes[..., 2] >= rcentral[..., 2])
            br_cty_inds = (ct_bboxes[..., 3] <= rcentral[..., 1]) | (
                ct_bboxes[..., 3] >= rcentral[..., 3])

        if with_embedding:
            tl_emb = transpose_and_gather_feat(tl_emb, tl_inds)
            tl_emb = tl_emb.view(batch, k, 1)
            br_emb = transpose_and_gather_feat(br_emb, br_inds)
            br_emb = br_emb.view(batch, 1, k)
            dists = torch.abs(tl_emb - br_emb)

        tl_scores = tl_scores.view(batch, k, 1).repeat(1, 1, k)
        br_scores = br_scores.view(batch, 1, k).repeat(1, k, 1)

        scores = (tl_scores + br_scores) / 2  # scores for all possible boxes

        # tl and br should have same class
        tl_clses = tl_clses.view(batch, k, 1).repeat(1, 1, k)
        br_clses = br_clses.view(batch, 1, k).repeat(1, k, 1)
        cls_inds = (tl_clses != br_clses)

        # reject boxes based on distances
        dist_inds = dists > distance_threshold

        # reject boxes based on widths and heights
        width_inds = (br_xs <= tl_xs)
        height_inds = (br_ys <= tl_ys)

        # No use `scores[cls_inds]`, instead we use `torch.where` here.
        # Since only 1-D indices with type 'tensor(bool)' are supported
        # when exporting to ONNX, any other bool indices with more dimensions
        # (e.g. 2-D bool tensor) as input parameter in node is invalid
        negative_scores = -1 * torch.ones_like(scores)
        scores = torch.where(cls_inds, negative_scores, scores)
        scores = torch.where(width_inds, negative_scores, scores)
        scores = torch.where(height_inds, negative_scores, scores)
        scores = torch.where(dist_inds, negative_scores, scores)

        if with_centripetal_shift:
            scores[tl_ctx_inds] = -1
            scores[tl_cty_inds] = -1
            scores[br_ctx_inds] = -1
            scores[br_cty_inds] = -1

        scores = scores.view(batch, -1)
        scores, inds = torch.topk(scores, num_dets)
        scores = scores.unsqueeze(2)

        bboxes = bboxes.view(batch, -1, 4)
        bboxes = gather_feat(bboxes, inds)

        clses = tl_clses.contiguous().view(batch, -1, 1)
        clses = gather_feat(clses, inds).float()

        return bboxes, scores, clses<|MERGE_RESOLUTION|>--- conflicted
+++ resolved
@@ -801,8 +801,6 @@
                                        cfg.nms)
         out_labels = labels[keep]
 
-<<<<<<< HEAD
-=======
         if len(out_bboxes) > 0:
             # use `sort` to replace with `argsort` here
             _, idx = torch.sort(out_bboxes[:, -1], descending=True)
@@ -816,7 +814,6 @@
             out_bboxes = out_bboxes[idx]
             out_labels = out_labels[idx]
 
->>>>>>> a8c681d2
         return out_bboxes, out_labels
 
     def decode_heatmap(self,
