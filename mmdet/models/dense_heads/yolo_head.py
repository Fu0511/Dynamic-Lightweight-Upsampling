--- conflicted
+++ resolved
@@ -268,16 +268,6 @@
             # Filtering out all predictions with conf < conf_thr
             conf_thr = cfg.get('conf_thr', -1)
             if conf_thr > 0:
-<<<<<<< HEAD
-                mask = conf_pred >= conf_thr
-                conf_inds = mask.nonzero(as_tuple=False).squeeze(1)
-                bbox_pred = bbox_pred[conf_inds]
-                cls_pred = cls_pred[conf_inds]
-                conf_pred = conf_pred[conf_inds]
-
-            # Get top-k prediction.
-            # Mind that it is skipped while exporting to ONNX!
-=======
                 # add as_tuple=False for compatibility in Pytorch 1.6
                 conf_inds = conf_pred.ge(conf_thr).nonzero(
                     as_tuple=False).flatten()
@@ -286,7 +276,6 @@
                 conf_pred = conf_pred[conf_inds]
 
             # Get top-k prediction
->>>>>>> 01f1d42d
             nms_pre = cfg.get('nms_pre', -1)
             if 0 < nms_pre < conf_pred.size(0) and (
                     not torch.onnx.is_in_onnx_export()):
