--- conflicted
+++ resolved
@@ -7,19 +7,11 @@
                         images_to_levels, multi_apply, multiclass_nms, unmap)
 from mmdet.ops import DeformConv
 from ..builder import HEADS, build_loss
-<<<<<<< HEAD
 from .anchor_free_head import AnchorFreeHead
 
 
 @HEADS.register_module()
 class RepPointsHead(AnchorFreeHead):
-=======
-from .base_dense_head import BaseDenseHead
-
-
-@HEADS.register_module()
-class RepPointsHead(BaseDenseHead):
->>>>>>> bf9638a7
     """RepPoint head.
 
     Args:
@@ -251,6 +243,9 @@
             grid_left, grid_top, grid_left + grid_width, grid_top + grid_height
         ], 1)
         return grid_yx, regressed_bbox
+
+    def forward(self, feats):
+        return multi_apply(self.forward_single, feats)
 
     def forward_single(self, x):
         dcn_base_offset = self.dcn_base_offset.type_as(x)
