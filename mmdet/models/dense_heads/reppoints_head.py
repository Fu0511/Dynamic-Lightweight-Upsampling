import numpy as np
import torch
import torch.nn as nn
from mmcv.cnn import ConvModule, bias_init_with_prob, normal_init

from mmdet.core import (PointGenerator, build_assigner, build_sampler,
                        images_to_levels, multi_apply, multiclass_nms, unmap)
from mmdet.ops import DeformConv
from ..builder import HEADS, build_loss
from .anchor_free_head import AnchorFreeHead


@HEADS.register_module()
class RepPointsHead(AnchorFreeHead):
    """RepPoint head.

    Args:
        point_feat_channels (int): Number of channels of points features.
        gradient_mul (float): The multiplier to gradients from
            points refinement and recognition.
        point_strides (Iterable): points strides.
        point_base_scale (int): bbox scale for assigning labels.
        loss_cls (dict): Config of classification loss.
        loss_bbox_init (dict): Config of initial points loss.
        loss_bbox_refine (dict): Config of points loss in refinement.
        use_grid_points (bool): If we use bounding box representation, the
        reppoints is represented as grid points on the bounding box.
        center_init (bool): Whether to use center point assignment.
        transform_method (str): The methods to transform RepPoints to bbox.
    """  # noqa: W605

    def __init__(self,
                 num_classes,
                 in_channels,
                 point_feat_channels=256,
                 num_points=9,
                 gradient_mul=0.1,
                 point_strides=[8, 16, 32, 64, 128],
                 point_base_scale=4,
                 loss_cls=dict(
                     type='FocalLoss',
                     use_sigmoid=True,
                     gamma=2.0,
                     alpha=0.25,
                     loss_weight=1.0),
                 loss_bbox_init=dict(
                     type='SmoothL1Loss', beta=1.0 / 9.0, loss_weight=0.5),
                 loss_bbox_refine=dict(
                     type='SmoothL1Loss', beta=1.0 / 9.0, loss_weight=1.0),
                 use_grid_points=False,
                 center_init=True,
                 transform_method='moment',
                 moment_mul=0.01,
                 **kwargs):
        self.num_points = num_points
        self.point_feat_channels = point_feat_channels
        self.use_grid_points = use_grid_points
        self.center_init = center_init

        # we use deformable conv to extract points features
        self.dcn_kernel = int(np.sqrt(num_points))
        self.dcn_pad = int((self.dcn_kernel - 1) / 2)
        assert self.dcn_kernel * self.dcn_kernel == num_points, \
            'The points number should be a square number.'
        assert self.dcn_kernel % 2 == 1, \
            'The points number should be an odd square number.'
        dcn_base = np.arange(-self.dcn_pad,
                             self.dcn_pad + 1).astype(np.float64)
        dcn_base_y = np.repeat(dcn_base, self.dcn_kernel)
        dcn_base_x = np.tile(dcn_base, self.dcn_kernel)
        dcn_base_offset = np.stack([dcn_base_y, dcn_base_x], axis=1).reshape(
            (-1))
        self.dcn_base_offset = torch.tensor(dcn_base_offset).view(1, -1, 1, 1)

        super().__init__(num_classes, in_channels, loss_cls=loss_cls, **kwargs)

        self.gradient_mul = gradient_mul
        self.point_base_scale = point_base_scale
        self.point_strides = point_strides
        self.point_generators = [PointGenerator() for _ in self.point_strides]

        self.sampling = loss_cls['type'] not in ['FocalLoss']
        if self.train_cfg:
            self.init_assigner = build_assigner(self.train_cfg.init.assigner)
            self.refine_assigner = build_assigner(
                self.train_cfg.refine.assigner)
            # use PseudoSampler when sampling is False
            if self.sampling and hasattr(self.train_cfg, 'sampler'):
                sampler_cfg = self.train_cfg.sampler
            else:
                sampler_cfg = dict(type='PseudoSampler')
            self.sampler = build_sampler(sampler_cfg, context=self)
        self.transform_method = transform_method
        if self.transform_method == 'moment':
            self.moment_transfer = nn.Parameter(
                data=torch.zeros(2), requires_grad=True)
            self.moment_mul = moment_mul

        self.use_sigmoid_cls = loss_cls.get('use_sigmoid', False)
        if self.use_sigmoid_cls:
            self.cls_out_channels = self.num_classes
        else:
            self.cls_out_channels = self.num_classes + 1
        self.loss_bbox_init = build_loss(loss_bbox_init)
        self.loss_bbox_refine = build_loss(loss_bbox_refine)

    def _init_layers(self):
        """Initialize layers of the head."""
        self.relu = nn.ReLU(inplace=True)
        self.cls_convs = nn.ModuleList()
        self.reg_convs = nn.ModuleList()
        for i in range(self.stacked_convs):
            chn = self.in_channels if i == 0 else self.feat_channels
            self.cls_convs.append(
                ConvModule(
                    chn,
                    self.feat_channels,
                    3,
                    stride=1,
                    padding=1,
                    conv_cfg=self.conv_cfg,
                    norm_cfg=self.norm_cfg))
            self.reg_convs.append(
                ConvModule(
                    chn,
                    self.feat_channels,
                    3,
                    stride=1,
                    padding=1,
                    conv_cfg=self.conv_cfg,
                    norm_cfg=self.norm_cfg))
        pts_out_dim = 4 if self.use_grid_points else 2 * self.num_points
        self.reppoints_cls_conv = DeformConv(self.feat_channels,
                                             self.point_feat_channels,
                                             self.dcn_kernel, 1, self.dcn_pad)
        self.reppoints_cls_out = nn.Conv2d(self.point_feat_channels,
                                           self.cls_out_channels, 1, 1, 0)
        self.reppoints_pts_init_conv = nn.Conv2d(self.feat_channels,
                                                 self.point_feat_channels, 3,
                                                 1, 1)
        self.reppoints_pts_init_out = nn.Conv2d(self.point_feat_channels,
                                                pts_out_dim, 1, 1, 0)
        self.reppoints_pts_refine_conv = DeformConv(self.feat_channels,
                                                    self.point_feat_channels,
                                                    self.dcn_kernel, 1,
                                                    self.dcn_pad)
        self.reppoints_pts_refine_out = nn.Conv2d(self.point_feat_channels,
                                                  pts_out_dim, 1, 1, 0)

    def init_weights(self):
        """Initialize weights of the head."""
        for m in self.cls_convs:
            normal_init(m.conv, std=0.01)
        for m in self.reg_convs:
            normal_init(m.conv, std=0.01)
        bias_cls = bias_init_with_prob(0.01)
        normal_init(self.reppoints_cls_conv, std=0.01)
        normal_init(self.reppoints_cls_out, std=0.01, bias=bias_cls)
        normal_init(self.reppoints_pts_init_conv, std=0.01)
        normal_init(self.reppoints_pts_init_out, std=0.01)
        normal_init(self.reppoints_pts_refine_conv, std=0.01)
        normal_init(self.reppoints_pts_refine_out, std=0.01)

    def points2bbox(self, pts, y_first=True):
        """Converting the points set into bounding box.

        :param pts: the input points sets (fields), each points
            set (fields) is represented as 2n scalar.
        :param y_first: if y_fisrt=True, the point set is represented as
            [y1, x1, y2, x2 ... yn, xn], otherwise the point set is
            represented as [x1, y1, x2, y2 ... xn, yn].
        :return: each points set is converting to a bbox [x1, y1, x2, y2].
        """
        pts_reshape = pts.view(pts.shape[0], -1, 2, *pts.shape[2:])
        pts_y = pts_reshape[:, :, 0, ...] if y_first else pts_reshape[:, :, 1,
                                                                      ...]
        pts_x = pts_reshape[:, :, 1, ...] if y_first else pts_reshape[:, :, 0,
                                                                      ...]
        if self.transform_method == 'minmax':
            bbox_left = pts_x.min(dim=1, keepdim=True)[0]
            bbox_right = pts_x.max(dim=1, keepdim=True)[0]
            bbox_up = pts_y.min(dim=1, keepdim=True)[0]
            bbox_bottom = pts_y.max(dim=1, keepdim=True)[0]
            bbox = torch.cat([bbox_left, bbox_up, bbox_right, bbox_bottom],
                             dim=1)
        elif self.transform_method == 'partial_minmax':
            pts_y = pts_y[:, :4, ...]
            pts_x = pts_x[:, :4, ...]
            bbox_left = pts_x.min(dim=1, keepdim=True)[0]
            bbox_right = pts_x.max(dim=1, keepdim=True)[0]
            bbox_up = pts_y.min(dim=1, keepdim=True)[0]
            bbox_bottom = pts_y.max(dim=1, keepdim=True)[0]
            bbox = torch.cat([bbox_left, bbox_up, bbox_right, bbox_bottom],
                             dim=1)
        elif self.transform_method == 'moment':
            pts_y_mean = pts_y.mean(dim=1, keepdim=True)
            pts_x_mean = pts_x.mean(dim=1, keepdim=True)
            pts_y_std = torch.std(pts_y - pts_y_mean, dim=1, keepdim=True)
            pts_x_std = torch.std(pts_x - pts_x_mean, dim=1, keepdim=True)
            moment_transfer = (self.moment_transfer * self.moment_mul) + (
                self.moment_transfer.detach() * (1 - self.moment_mul))
            moment_width_transfer = moment_transfer[0]
            moment_height_transfer = moment_transfer[1]
            half_width = pts_x_std * torch.exp(moment_width_transfer)
            half_height = pts_y_std * torch.exp(moment_height_transfer)
            bbox = torch.cat([
                pts_x_mean - half_width, pts_y_mean - half_height,
                pts_x_mean + half_width, pts_y_mean + half_height
            ],
                             dim=1)
        else:
            raise NotImplementedError
        return bbox

    def gen_grid_from_reg(self, reg, previous_boxes):
        """Base on the previous bboxes and regression values, we compute the
        regressed bboxes and generate the grids on the bboxes.

        :param reg: the regression value to previous bboxes.
        :param previous_boxes: previous bboxes.
        :return: generate grids on the regressed bboxes.
        """
        b, _, h, w = reg.shape
        bxy = (previous_boxes[:, :2, ...] + previous_boxes[:, 2:, ...]) / 2.
        bwh = (previous_boxes[:, 2:, ...] -
               previous_boxes[:, :2, ...]).clamp(min=1e-6)
        grid_topleft = bxy + bwh * reg[:, :2, ...] - 0.5 * bwh * torch.exp(
            reg[:, 2:, ...])
        grid_wh = bwh * torch.exp(reg[:, 2:, ...])
        grid_left = grid_topleft[:, [0], ...]
        grid_top = grid_topleft[:, [1], ...]
        grid_width = grid_wh[:, [0], ...]
        grid_height = grid_wh[:, [1], ...]
        intervel = torch.linspace(0., 1., self.dcn_kernel).view(
            1, self.dcn_kernel, 1, 1).type_as(reg)
        grid_x = grid_left + grid_width * intervel
        grid_x = grid_x.unsqueeze(1).repeat(1, self.dcn_kernel, 1, 1, 1)
        grid_x = grid_x.view(b, -1, h, w)
        grid_y = grid_top + grid_height * intervel
        grid_y = grid_y.unsqueeze(2).repeat(1, 1, self.dcn_kernel, 1, 1)
        grid_y = grid_y.view(b, -1, h, w)
        grid_yx = torch.stack([grid_y, grid_x], dim=2)
        grid_yx = grid_yx.view(b, -1, h, w)
        regressed_bbox = torch.cat([
            grid_left, grid_top, grid_left + grid_width, grid_top + grid_height
        ], 1)
        return grid_yx, regressed_bbox

    def forward(self, feats):
        return multi_apply(self.forward_single, feats)

    def forward_single(self, x):
        """ Forward feature map of a single FPN level."""
        dcn_base_offset = self.dcn_base_offset.type_as(x)
        # If we use center_init, the initial reppoints is from center points.
        # If we use bounding bbox representation, the initial reppoints is
        #   from regular grid placed on a pre-defined bbox.
        if self.use_grid_points or not self.center_init:
            scale = self.point_base_scale / 2
            points_init = dcn_base_offset / dcn_base_offset.max() * scale
            bbox_init = x.new_tensor([-scale, -scale, scale,
                                      scale]).view(1, 4, 1, 1)
        else:
            points_init = 0
        cls_feat = x
        pts_feat = x
        for cls_conv in self.cls_convs:
            cls_feat = cls_conv(cls_feat)
        for reg_conv in self.reg_convs:
            pts_feat = reg_conv(pts_feat)
        # initialize reppoints
        pts_out_init = self.reppoints_pts_init_out(
            self.relu(self.reppoints_pts_init_conv(pts_feat)))
        if self.use_grid_points:
            pts_out_init, bbox_out_init = self.gen_grid_from_reg(
                pts_out_init, bbox_init.detach())
        else:
            pts_out_init = pts_out_init + points_init
        # refine and classify reppoints
        pts_out_init_grad_mul = (1 - self.gradient_mul) * pts_out_init.detach(
        ) + self.gradient_mul * pts_out_init
        dcn_offset = pts_out_init_grad_mul - dcn_base_offset
        cls_out = self.reppoints_cls_out(
            self.relu(self.reppoints_cls_conv(cls_feat, dcn_offset)))
        pts_out_refine = self.reppoints_pts_refine_out(
            self.relu(self.reppoints_pts_refine_conv(pts_feat, dcn_offset)))
        if self.use_grid_points:
            pts_out_refine, bbox_out_refine = self.gen_grid_from_reg(
                pts_out_refine, bbox_out_init.detach())
        else:
            pts_out_refine = pts_out_refine + pts_out_init.detach()
        return cls_out, pts_out_init, pts_out_refine

<<<<<<< HEAD
=======
    def forward(self, feats):
        """Forward features from FPN.

        Args:
            feats (tuple[Tensor]): Features from FPN.

        Returns:
            tuple: Classification scores and bbox predictions of all FPN
                levels.
        """
        return multi_apply(self.forward_single, feats)

>>>>>>> 1b880ed1
    def get_points(self, featmap_sizes, img_metas):
        """Get points according to feature map sizes.

        Args:
            featmap_sizes (list[tuple]): Multi-level feature map sizes.
            img_metas (list[dict]): Image meta info.

        Returns:
            tuple: points of each image, valid flags of each image
        """
        num_imgs = len(img_metas)
        num_levels = len(featmap_sizes)

        # since feature map sizes of all images are the same, we only compute
        # points center for one time
        multi_level_points = []
        for i in range(num_levels):
            points = self.point_generators[i].grid_points(
                featmap_sizes[i], self.point_strides[i])
            multi_level_points.append(points)
        points_list = [[point.clone() for point in multi_level_points]
                       for _ in range(num_imgs)]

        # for each image, we compute valid flags of multi level grids
        valid_flag_list = []
        for img_id, img_meta in enumerate(img_metas):
            multi_level_flags = []
            for i in range(num_levels):
                point_stride = self.point_strides[i]
                feat_h, feat_w = featmap_sizes[i]
                h, w = img_meta['pad_shape'][:2]
                valid_feat_h = min(int(np.ceil(h / point_stride)), feat_h)
                valid_feat_w = min(int(np.ceil(w / point_stride)), feat_w)
                flags = self.point_generators[i].valid_flags(
                    (feat_h, feat_w), (valid_feat_h, valid_feat_w))
                multi_level_flags.append(flags)
            valid_flag_list.append(multi_level_flags)

        return points_list, valid_flag_list

    def centers_to_bboxes(self, point_list):
        """Get bboxes according to center points. Only used in MaxIOUAssigner.
        """
        bbox_list = []
        for i_img, point in enumerate(point_list):
            bbox = []
            for i_lvl in range(len(self.point_strides)):
                scale = self.point_base_scale * self.point_strides[i_lvl] * 0.5
                bbox_shift = torch.Tensor([-scale, -scale, scale,
                                           scale]).view(1, 4).type_as(point[0])
                bbox_center = torch.cat(
                    [point[i_lvl][:, :2], point[i_lvl][:, :2]], dim=1)
                bbox.append(bbox_center + bbox_shift)
            bbox_list.append(bbox)
        return bbox_list

    def offset_to_pts(self, center_list, pred_list):
        """Change from point offset to point coordinate."""
        pts_list = []
        for i_lvl in range(len(self.point_strides)):
            pts_lvl = []
            for i_img in range(len(center_list)):
                pts_center = center_list[i_img][i_lvl][:, :2].repeat(
                    1, self.num_points)
                pts_shift = pred_list[i_lvl][i_img]
                yx_pts_shift = pts_shift.permute(1, 2, 0).view(
                    -1, 2 * self.num_points)
                y_pts_shift = yx_pts_shift[..., 0::2]
                x_pts_shift = yx_pts_shift[..., 1::2]
                xy_pts_shift = torch.stack([x_pts_shift, y_pts_shift], -1)
                xy_pts_shift = xy_pts_shift.view(*yx_pts_shift.shape[:-1], -1)
                pts = xy_pts_shift * self.point_strides[i_lvl] + pts_center
                pts_lvl.append(pts)
            pts_lvl = torch.stack(pts_lvl, 0)
            pts_list.append(pts_lvl)
        return pts_list

    def _point_target_single(self,
                             flat_proposals,
                             valid_flags,
                             gt_bboxes,
                             gt_bboxes_ignore,
                             gt_labels,
                             label_channels=1,
                             stage='init',
                             unmap_outputs=True):
        inside_flags = valid_flags
        if not inside_flags.any():
            return (None, ) * 7
        # assign gt and sample proposals
        proposals = flat_proposals[inside_flags, :]

        if stage == 'init':
            assigner = self.init_assigner
            pos_weight = self.train_cfg.init.pos_weight
        else:
            assigner = self.refine_assigner
            pos_weight = self.train_cfg.refine.pos_weight
        assign_result = assigner.assign(proposals, gt_bboxes, gt_bboxes_ignore,
                                        None if self.sampling else gt_labels)
        sampling_result = self.sampler.sample(assign_result, proposals,
                                              gt_bboxes)

        num_valid_proposals = proposals.shape[0]
        bbox_gt = proposals.new_zeros([num_valid_proposals, 4])
        pos_proposals = torch.zeros_like(proposals)
        proposals_weights = proposals.new_zeros([num_valid_proposals, 4])
        labels = proposals.new_full((num_valid_proposals, ),
                                    self.background_label,
                                    dtype=torch.long)
        label_weights = proposals.new_zeros(
            num_valid_proposals, dtype=torch.float)

        pos_inds = sampling_result.pos_inds
        neg_inds = sampling_result.neg_inds
        if len(pos_inds) > 0:
            pos_gt_bboxes = sampling_result.pos_gt_bboxes
            bbox_gt[pos_inds, :] = pos_gt_bboxes
            pos_proposals[pos_inds, :] = proposals[pos_inds, :]
            proposals_weights[pos_inds, :] = 1.0
            if gt_labels is None:
                labels[pos_inds] = 1
            else:
                labels[pos_inds] = gt_labels[
                    sampling_result.pos_assigned_gt_inds]
            if pos_weight <= 0:
                label_weights[pos_inds] = 1.0
            else:
                label_weights[pos_inds] = pos_weight
        if len(neg_inds) > 0:
            label_weights[neg_inds] = 1.0

        # map up to original set of proposals
        if unmap_outputs:
            num_total_proposals = flat_proposals.size(0)
            labels = unmap(labels, num_total_proposals, inside_flags)
            label_weights = unmap(label_weights, num_total_proposals,
                                  inside_flags)
            bbox_gt = unmap(bbox_gt, num_total_proposals, inside_flags)
            pos_proposals = unmap(pos_proposals, num_total_proposals,
                                  inside_flags)
            proposals_weights = unmap(proposals_weights, num_total_proposals,
                                      inside_flags)

        return (labels, label_weights, bbox_gt, pos_proposals,
                proposals_weights, pos_inds, neg_inds)

    def get_targets(self,
                    proposals_list,
                    valid_flag_list,
                    gt_bboxes_list,
                    img_metas,
                    gt_bboxes_ignore_list=None,
                    gt_labels_list=None,
                    stage='init',
                    label_channels=1,
                    unmap_outputs=True):
        """Compute corresponding GT box and classification targets for
        proposals.

        Args:
            proposals_list (list[list]): Multi level points/bboxes of each
                image.
            valid_flag_list (list[list]): Multi level valid flags of each
                image.
            gt_bboxes_list (list[Tensor]): Ground truth bboxes of each image.
            img_metas (list[dict]): Meta info of each image.
            gt_bboxes_ignore_list (list[Tensor]): Ground truth bboxes to be
                ignored.
            gt_bboxes_list (list[Tensor]): Ground truth labels of each box.
            stage (str): `init` or `refine`. Generate target for init stage or
                refine stage
            label_channels (int): Channel of label.
            unmap_outputs (bool): Whether to map outputs back to the original
                set of anchors.

        Returns:
            tuple:
                - labels_list (list[Tensor]): Labels of each level.
                - label_weights_list (list[Tensor]): Label weights of each level.  # noqa: E501
                - bbox_gt_list (list[Tensor]): Ground truth bbox of each level.
                - proposal_list (list[Tensor]): Proposals(points/bboxes) of each level.  # noqa: E501
                - proposal_weights_list (list[Tensor]): Proposal weights of each level.  # noqa: E501
                - num_total_pos (int): Number of positive samples in all images.  # noqa: E501
                - num_total_neg (int): Number of negative samples in all images.  # noqa: E501
        """
        assert stage in ['init', 'refine']
        num_imgs = len(img_metas)
        assert len(proposals_list) == len(valid_flag_list) == num_imgs

        # points number of multi levels
        num_level_proposals = [points.size(0) for points in proposals_list[0]]

        # concat all level points and flags to a single tensor
        for i in range(num_imgs):
            assert len(proposals_list[i]) == len(valid_flag_list[i])
            proposals_list[i] = torch.cat(proposals_list[i])
            valid_flag_list[i] = torch.cat(valid_flag_list[i])

        # compute targets for each image
        if gt_bboxes_ignore_list is None:
            gt_bboxes_ignore_list = [None for _ in range(num_imgs)]
        if gt_labels_list is None:
            gt_labels_list = [None for _ in range(num_imgs)]
        (all_labels, all_label_weights, all_bbox_gt, all_proposals,
         all_proposal_weights, pos_inds_list, neg_inds_list) = multi_apply(
             self._point_target_single,
             proposals_list,
             valid_flag_list,
             gt_bboxes_list,
             gt_bboxes_ignore_list,
             gt_labels_list,
             stage=stage,
             label_channels=label_channels,
             unmap_outputs=unmap_outputs)
        # no valid points
        if any([labels is None for labels in all_labels]):
            return None
        # sampled points of all images
        num_total_pos = sum([max(inds.numel(), 1) for inds in pos_inds_list])
        num_total_neg = sum([max(inds.numel(), 1) for inds in neg_inds_list])
        labels_list = images_to_levels(all_labels, num_level_proposals)
        label_weights_list = images_to_levels(all_label_weights,
                                              num_level_proposals)
        bbox_gt_list = images_to_levels(all_bbox_gt, num_level_proposals)
        proposals_list = images_to_levels(all_proposals, num_level_proposals)
        proposal_weights_list = images_to_levels(all_proposal_weights,
                                                 num_level_proposals)
        return (labels_list, label_weights_list, bbox_gt_list, proposals_list,
                proposal_weights_list, num_total_pos, num_total_neg)

    def loss_single(self, cls_score, pts_pred_init, pts_pred_refine, labels,
                    label_weights, bbox_gt_init, bbox_weights_init,
                    bbox_gt_refine, bbox_weights_refine, stride,
                    num_total_samples_init, num_total_samples_refine):
        # classification loss
        labels = labels.reshape(-1)
        label_weights = label_weights.reshape(-1)
        cls_score = cls_score.permute(0, 2, 3,
                                      1).reshape(-1, self.cls_out_channels)
        loss_cls = self.loss_cls(
            cls_score,
            labels,
            label_weights,
            avg_factor=num_total_samples_refine)

        # points loss
        bbox_gt_init = bbox_gt_init.reshape(-1, 4)
        bbox_weights_init = bbox_weights_init.reshape(-1, 4)
        bbox_pred_init = self.points2bbox(
            pts_pred_init.reshape(-1, 2 * self.num_points), y_first=False)
        bbox_gt_refine = bbox_gt_refine.reshape(-1, 4)
        bbox_weights_refine = bbox_weights_refine.reshape(-1, 4)
        bbox_pred_refine = self.points2bbox(
            pts_pred_refine.reshape(-1, 2 * self.num_points), y_first=False)
        normalize_term = self.point_base_scale * stride
        loss_pts_init = self.loss_bbox_init(
            bbox_pred_init / normalize_term,
            bbox_gt_init / normalize_term,
            bbox_weights_init,
            avg_factor=num_total_samples_init)
        loss_pts_refine = self.loss_bbox_refine(
            bbox_pred_refine / normalize_term,
            bbox_gt_refine / normalize_term,
            bbox_weights_refine,
            avg_factor=num_total_samples_refine)
        return loss_cls, loss_pts_init, loss_pts_refine

    def loss(self,
             cls_scores,
             pts_preds_init,
             pts_preds_refine,
             gt_bboxes,
             gt_labels,
             img_metas,
             gt_bboxes_ignore=None):
        featmap_sizes = [featmap.size()[-2:] for featmap in cls_scores]
        assert len(featmap_sizes) == len(self.point_generators)
        label_channels = self.cls_out_channels if self.use_sigmoid_cls else 1

        # target for initial stage
        center_list, valid_flag_list = self.get_points(featmap_sizes,
                                                       img_metas)
        pts_coordinate_preds_init = self.offset_to_pts(center_list,
                                                       pts_preds_init)
        if self.train_cfg.init.assigner['type'] == 'PointAssigner':
            # Assign target for center list
            candidate_list = center_list
        else:
            # transform center list to bbox list and
            #   assign target for bbox list
            bbox_list = self.centers_to_bboxes(center_list)
            candidate_list = bbox_list
        cls_reg_targets_init = self.get_targets(
            candidate_list,
            valid_flag_list,
            gt_bboxes,
            img_metas,
            gt_bboxes_ignore_list=gt_bboxes_ignore,
            gt_labels_list=gt_labels,
            stage='init',
            label_channels=label_channels)
        (*_, bbox_gt_list_init, candidate_list_init, bbox_weights_list_init,
         num_total_pos_init, num_total_neg_init) = cls_reg_targets_init
        num_total_samples_init = (
            num_total_pos_init +
            num_total_neg_init if self.sampling else num_total_pos_init)

        # target for refinement stage
        center_list, valid_flag_list = self.get_points(featmap_sizes,
                                                       img_metas)
        pts_coordinate_preds_refine = self.offset_to_pts(
            center_list, pts_preds_refine)
        bbox_list = []
        for i_img, center in enumerate(center_list):
            bbox = []
            for i_lvl in range(len(pts_preds_refine)):
                bbox_preds_init = self.points2bbox(
                    pts_preds_init[i_lvl].detach())
                bbox_shift = bbox_preds_init * self.point_strides[i_lvl]
                bbox_center = torch.cat(
                    [center[i_lvl][:, :2], center[i_lvl][:, :2]], dim=1)
                bbox.append(bbox_center +
                            bbox_shift[i_img].permute(1, 2, 0).reshape(-1, 4))
            bbox_list.append(bbox)
        cls_reg_targets_refine = self.get_targets(
            bbox_list,
            valid_flag_list,
            gt_bboxes,
            img_metas,
            gt_bboxes_ignore_list=gt_bboxes_ignore,
            gt_labels_list=gt_labels,
            stage='refine',
            label_channels=label_channels)
        (labels_list, label_weights_list, bbox_gt_list_refine,
         candidate_list_refine, bbox_weights_list_refine, num_total_pos_refine,
         num_total_neg_refine) = cls_reg_targets_refine
        num_total_samples_refine = (
            num_total_pos_refine +
            num_total_neg_refine if self.sampling else num_total_pos_refine)

        # compute loss
        losses_cls, losses_pts_init, losses_pts_refine = multi_apply(
            self.loss_single,
            cls_scores,
            pts_coordinate_preds_init,
            pts_coordinate_preds_refine,
            labels_list,
            label_weights_list,
            bbox_gt_list_init,
            bbox_weights_list_init,
            bbox_gt_list_refine,
            bbox_weights_list_refine,
            self.point_strides,
            num_total_samples_init=num_total_samples_init,
            num_total_samples_refine=num_total_samples_refine)
        loss_dict_all = {
            'loss_cls': losses_cls,
            'loss_pts_init': losses_pts_init,
            'loss_pts_refine': losses_pts_refine
        }
        return loss_dict_all

    def get_bboxes(self,
                   cls_scores,
                   pts_preds_init,
                   pts_preds_refine,
                   img_metas,
                   cfg=None,
                   rescale=False,
                   nms=True):
        assert len(cls_scores) == len(pts_preds_refine)
        bbox_preds_refine = [
            self.points2bbox(pts_pred_refine)
            for pts_pred_refine in pts_preds_refine
        ]
        num_levels = len(cls_scores)
        mlvl_points = [
            self.point_generators[i].grid_points(cls_scores[i].size()[-2:],
                                                 self.point_strides[i])
            for i in range(num_levels)
        ]
        result_list = []
        for img_id in range(len(img_metas)):
            cls_score_list = [
                cls_scores[i][img_id].detach() for i in range(num_levels)
            ]
            bbox_pred_list = [
                bbox_preds_refine[i][img_id].detach()
                for i in range(num_levels)
            ]
            img_shape = img_metas[img_id]['img_shape']
            scale_factor = img_metas[img_id]['scale_factor']
            proposals = self._get_bboxes_single(cls_score_list, bbox_pred_list,
                                                mlvl_points, img_shape,
                                                scale_factor, cfg, rescale,
                                                nms)
            result_list.append(proposals)
        return result_list

    def _get_bboxes_single(self,
                           cls_scores,
                           bbox_preds,
                           mlvl_points,
                           img_shape,
                           scale_factor,
                           cfg,
                           rescale=False,
                           nms=True):
        cfg = self.test_cfg if cfg is None else cfg
        assert len(cls_scores) == len(bbox_preds) == len(mlvl_points)
        mlvl_bboxes = []
        mlvl_scores = []
        for i_lvl, (cls_score, bbox_pred, points) in enumerate(
                zip(cls_scores, bbox_preds, mlvl_points)):
            assert cls_score.size()[-2:] == bbox_pred.size()[-2:]
            cls_score = cls_score.permute(1, 2,
                                          0).reshape(-1, self.cls_out_channels)
            if self.use_sigmoid_cls:
                scores = cls_score.sigmoid()
            else:
                scores = cls_score.softmax(-1)
            bbox_pred = bbox_pred.permute(1, 2, 0).reshape(-1, 4)
            nms_pre = cfg.get('nms_pre', -1)
            if nms_pre > 0 and scores.shape[0] > nms_pre:
                if self.use_sigmoid_cls:
                    max_scores, _ = scores.max(dim=1)
                else:
                    # remind that we set FG labels to [0, num_class-1]
                    # since mmdet v2.0
                    # BG cat_id: num_class
                    max_scores, _ = scores[:, :-1].max(dim=1)
                _, topk_inds = max_scores.topk(nms_pre)
                points = points[topk_inds, :]
                bbox_pred = bbox_pred[topk_inds, :]
                scores = scores[topk_inds, :]
            bbox_pos_center = torch.cat([points[:, :2], points[:, :2]], dim=1)
            bboxes = bbox_pred * self.point_strides[i_lvl] + bbox_pos_center
            x1 = bboxes[:, 0].clamp(min=0, max=img_shape[1])
            y1 = bboxes[:, 1].clamp(min=0, max=img_shape[0])
            x2 = bboxes[:, 2].clamp(min=0, max=img_shape[1])
            y2 = bboxes[:, 3].clamp(min=0, max=img_shape[0])
            bboxes = torch.stack([x1, y1, x2, y2], dim=-1)
            mlvl_bboxes.append(bboxes)
            mlvl_scores.append(scores)
        mlvl_bboxes = torch.cat(mlvl_bboxes)
        if rescale:
            mlvl_bboxes /= mlvl_bboxes.new_tensor(scale_factor)
        mlvl_scores = torch.cat(mlvl_scores)
        if self.use_sigmoid_cls:
            # Add a dummy background class to the backend when using sigmoid
            # remind that we set FG labels to [0, num_class-1] since mmdet v2.0
            # BG cat_id: num_class
            padding = mlvl_scores.new_zeros(mlvl_scores.shape[0], 1)
            mlvl_scores = torch.cat([mlvl_scores, padding], dim=1)
        if nms:
            det_bboxes, det_labels = multiclass_nms(mlvl_bboxes, mlvl_scores,
                                                    cfg.score_thr, cfg.nms,
                                                    cfg.max_per_img)
            return det_bboxes, det_labels
        else:
            return mlvl_bboxes, mlvl_scores<|MERGE_RESOLUTION|>--- conflicted
+++ resolved
@@ -291,21 +291,6 @@
             pts_out_refine = pts_out_refine + pts_out_init.detach()
         return cls_out, pts_out_init, pts_out_refine
 
-<<<<<<< HEAD
-=======
-    def forward(self, feats):
-        """Forward features from FPN.
-
-        Args:
-            feats (tuple[Tensor]): Features from FPN.
-
-        Returns:
-            tuple: Classification scores and bbox predictions of all FPN
-                levels.
-        """
-        return multi_apply(self.forward_single, feats)
-
->>>>>>> 1b880ed1
     def get_points(self, featmap_sizes, img_metas):
         """Get points according to feature map sizes.
 
