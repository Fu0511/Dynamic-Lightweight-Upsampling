--- conflicted
+++ resolved
@@ -76,11 +76,7 @@
     def forward_train(self, imgs, data_samples, **kwargs):
         """
         Args:
-<<<<<<< HEAD
             imgs (list[Tensor]): List of tensors of shape (1, C, H, W).
-=======
-            img (Tensor): of shape (N, C, H, W) encoding input images.
->>>>>>> 73b4e65a
                 Typically these should be mean centered and std scaled.
             kwargs (keyword arguments): Specific to concrete implementation.
         """
