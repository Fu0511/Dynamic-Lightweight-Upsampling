--- conflicted
+++ resolved
@@ -13,17 +13,6 @@
     """
 
     def __init__(self,
-<<<<<<< HEAD
-                 backbone,
-                 neck,
-                 bbox_head,
-                 train_cfg=None,
-                 test_cfg=None,
-                 init_cfg=None):
-        super(RepPointsDetector,
-              self).__init__(backbone, neck, bbox_head, train_cfg, test_cfg,
-                             init_cfg)
-=======
                  backbone: ConfigType,
                  neck: ConfigType,
                  bbox_head: ConfigType,
@@ -38,5 +27,4 @@
             train_cfg=train_cfg,
             test_cfg=test_cfg,
             data_preprocessor=data_preprocessor,
-            init_cfg=init_cfg)
->>>>>>> ecac3a77
+            init_cfg=init_cfg)