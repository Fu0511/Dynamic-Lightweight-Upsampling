import torch

from mmdet.core import bbox2result, bbox2roi, build_assigner, build_sampler
from .. import builder
from ..registry import DETECTORS
from .two_stage import TwoStageDetector


@DETECTORS.register_module
class GridRCNN(TwoStageDetector):
    """Grid R-CNN.

    This detector is the implementation of:
    - Grid R-CNN (https://arxiv.org/abs/1811.12030)
    - Grid R-CNN Plus: Faster and Better (https://arxiv.org/abs/1906.05688)
    """

    def __init__(self,
                 backbone,
                 rpn_head,
                 bbox_roi_extractor,
                 bbox_head,
                 grid_roi_extractor,
                 grid_head,
                 train_cfg,
                 test_cfg,
                 neck=None,
                 shared_head=None,
                 pretrained=None):
        assert grid_head is not None
        super(GridRCNN, self).__init__(
            backbone=backbone,
            neck=neck,
            shared_head=shared_head,
            rpn_head=rpn_head,
            bbox_roi_extractor=bbox_roi_extractor,
            bbox_head=bbox_head,
            train_cfg=train_cfg,
            test_cfg=test_cfg,
            pretrained=pretrained)

        if grid_roi_extractor is not None:
            self.grid_roi_extractor = builder.build_roi_extractor(
                grid_roi_extractor)
            self.share_roi_extractor = False
        else:
            self.share_roi_extractor = True
            self.grid_roi_extractor = self.bbox_roi_extractor
        self.grid_head = builder.build_head(grid_head)

        self.init_extra_weights()

    def init_extra_weights(self):
        self.grid_head.init_weights()
        if not self.share_roi_extractor:
            self.grid_roi_extractor.init_weights()

    def _random_jitter(self, sampling_results, img_metas, amplitude=0.15):
        """Ramdom jitter positive proposals for training."""
        for sampling_result, img_meta in zip(sampling_results, img_metas):
            bboxes = sampling_result.pos_bboxes
            random_offsets = bboxes.new_empty(bboxes.shape[0], 4).uniform_(
                -amplitude, amplitude)
            # before jittering
            cxcy = (bboxes[:, 2:4] + bboxes[:, :2]) / 2
            wh = (bboxes[:, 2:4] - bboxes[:, :2]).abs()
            # after jittering
            new_cxcy = cxcy + wh * random_offsets[:, :2]
            new_wh = wh * (1 + random_offsets[:, 2:])
            # xywh to xyxy
            new_x1y1 = (new_cxcy - new_wh / 2)
            new_x2y2 = (new_cxcy + new_wh / 2)
            new_bboxes = torch.cat([new_x1y1, new_x2y2], dim=1)
            # clip bboxes
            max_shape = img_meta['img_shape']
            if max_shape is not None:
                new_bboxes[:, 0::2].clamp_(min=0, max=max_shape[1] - 1)
                new_bboxes[:, 1::2].clamp_(min=0, max=max_shape[0] - 1)

            sampling_result.pos_bboxes = new_bboxes
        return sampling_results

    def forward_dummy(self, img):
        outs = ()
        # backbone
        x = self.extract_feat(img)
        # rpn
        if self.with_rpn:
            rpn_outs = self.rpn_head(x)
            outs = outs + (rpn_outs, )
        proposals = torch.randn(1000, 4).to(device=img.device)
        # bbox head
        rois = bbox2roi([proposals])
        bbox_feats = self.bbox_roi_extractor(
            x[:self.bbox_roi_extractor.num_inputs], rois)
        if self.with_shared_head:
            bbox_feats = self.shared_head(bbox_feats)
        cls_score, bbox_pred = self.bbox_head(bbox_feats)
        # grid head
        grid_rois = rois[:100]
        grid_feats = self.grid_roi_extractor(
            x[:self.grid_roi_extractor.num_inputs], grid_rois)
        if self.with_shared_head:
            grid_feats = self.shared_head(grid_feats)
        grid_pred = self.grid_head(grid_feats)
        return rpn_outs, cls_score, bbox_pred, grid_pred

    def forward_train(self,
                      img,
                      img_metas,
                      gt_bboxes,
                      gt_labels,
                      gt_bboxes_ignore=None,
                      gt_masks=None,
                      proposals=None):
        x = self.extract_feat(img)

        losses = dict()

        # RPN forward and loss
        if self.with_rpn:
            rpn_outs = self.rpn_head(x)
            rpn_loss_inputs = rpn_outs + (gt_bboxes, img_metas,
                                          self.train_cfg.rpn)
            rpn_losses = self.rpn_head.loss(
                *rpn_loss_inputs, gt_bboxes_ignore=gt_bboxes_ignore)
            losses.update(rpn_losses)

            proposal_cfg = self.train_cfg.get('rpn_proposal',
                                              self.test_cfg.rpn)
            proposal_inputs = rpn_outs + (img_metas, proposal_cfg)
            proposal_list = self.rpn_head.get_bboxes(*proposal_inputs)
        else:
            proposal_list = proposals

        if self.with_bbox:
            # assign gts and sample proposals
            bbox_assigner = build_assigner(self.train_cfg.rcnn.assigner)
            bbox_sampler = build_sampler(
                self.train_cfg.rcnn.sampler, context=self)
            num_imgs = img.size(0)
            if gt_bboxes_ignore is None:
                gt_bboxes_ignore = [None for _ in range(num_imgs)]
            sampling_results = []
            for i in range(num_imgs):
                assign_result = bbox_assigner.assign(proposal_list[i],
                                                     gt_bboxes[i],
                                                     gt_bboxes_ignore[i],
                                                     gt_labels[i])
                sampling_result = bbox_sampler.sample(
                    assign_result,
                    proposal_list[i],
                    gt_bboxes[i],
                    gt_labels[i],
                    feats=[lvl_feat[i][None] for lvl_feat in x])
                sampling_results.append(sampling_result)

            # bbox head forward and loss
            rois = bbox2roi([res.bboxes for res in sampling_results])
            # TODO: a more flexible way to decide which feature maps to use
            bbox_feats = self.bbox_roi_extractor(
                x[:self.bbox_roi_extractor.num_inputs], rois)
            if self.with_shared_head:
                bbox_feats = self.shared_head(bbox_feats)
            cls_score, bbox_pred = self.bbox_head(bbox_feats)

            bbox_targets = self.bbox_head.get_target(sampling_results,
                                                     gt_bboxes, gt_labels,
                                                     self.train_cfg.rcnn)
            loss_bbox = self.bbox_head.loss(cls_score, bbox_pred,
                                            *bbox_targets)
            losses.update(loss_bbox)

            # Grid head forward and loss
            sampling_results = self._random_jitter(sampling_results, img_metas)
            pos_rois = bbox2roi([res.pos_bboxes for res in sampling_results])
            grid_feats = self.grid_roi_extractor(
                x[:self.grid_roi_extractor.num_inputs], pos_rois)
            if self.with_shared_head:
                grid_feats = self.shared_head(grid_feats)
            # Accelerate training
            max_sample_num_grid = self.train_cfg.rcnn.get('max_num_grid', 192)
            sample_idx = torch.randperm(
                grid_feats.shape[0])[:min(grid_feats.
                                          shape[0], max_sample_num_grid)]
            grid_feats = grid_feats[sample_idx]

            grid_pred = self.grid_head(grid_feats)

            grid_targets = self.grid_head.get_target(sampling_results,
                                                     self.train_cfg.rcnn)
            grid_targets = grid_targets[sample_idx]

            loss_grid = self.grid_head.loss(grid_pred, grid_targets)
            losses.update(loss_grid)

        return losses

    def simple_test(self, img, img_metas, proposals=None, rescale=False):
        """Test without augmentation."""
        assert self.with_bbox, 'Bbox head must be implemented.'

        x = self.extract_feat(img)

        proposal_list = self.simple_test_rpn(
            x, img_metas,
            self.test_cfg.rpn) if proposals is None else proposals

        det_bboxes, det_labels = self.simple_test_bboxes(
            x, img_metas, proposal_list, self.test_cfg.rcnn, rescale=False)

        # pack rois into bboxes
        grid_rois = bbox2roi([det_bboxes[:, :4]])
        grid_feats = self.grid_roi_extractor(
            x[:len(self.grid_roi_extractor.featmap_strides)], grid_rois)
        if grid_rois.shape[0] != 0:
            self.grid_head.test_mode = True
            grid_pred = self.grid_head(grid_feats)
            det_bboxes = self.grid_head.get_bboxes(det_bboxes,
                                                   grid_pred['fused'],
                                                   img_metas)
            if rescale:
<<<<<<< HEAD
                scale_factor = img_meta[0]['scale_factor']
                if not isinstance(scale_factor, (float, torch.Tensor)):
                    scale_factor = det_bboxes.new_tensor(scale_factor)
                det_bboxes[:, :4] /= scale_factor
=======
                det_bboxes[:, :4] /= img_metas[0]['scale_factor']
>>>>>>> 9e3dcd0d
        else:
            det_bboxes = torch.Tensor([])

        bbox_results = bbox2result(det_bboxes, det_labels,
                                   self.bbox_head.num_classes)

        return bbox_results<|MERGE_RESOLUTION|>--- conflicted
+++ resolved
@@ -220,14 +220,10 @@
                                                    grid_pred['fused'],
                                                    img_metas)
             if rescale:
-<<<<<<< HEAD
                 scale_factor = img_meta[0]['scale_factor']
                 if not isinstance(scale_factor, (float, torch.Tensor)):
                     scale_factor = det_bboxes.new_tensor(scale_factor)
                 det_bboxes[:, :4] /= scale_factor
-=======
-                det_bboxes[:, :4] /= img_metas[0]['scale_factor']
->>>>>>> 9e3dcd0d
         else:
             det_bboxes = torch.Tensor([])
 
