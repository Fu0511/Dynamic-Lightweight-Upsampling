# Copyright (c) OpenMMLab. All rights reserved.
from pathlib import Path
from typing import Any, Optional, Union

import torch
import torch.nn as nn
from mmengine.config import Config
from mmengine.runner import load_checkpoint
from torch import Tensor

from mmdet.registry import MODELS
from mmdet.structures import SampleList
from mmdet.utils import ConfigType, OptConfigType
from .single_stage import SingleStageDetector


@MODELS.register_module()
class KnowledgeDistillationSingleStageDetector(SingleStageDetector):
    r"""Implementation of `Distilling the Knowledge in a Neural Network.
    <https://arxiv.org/abs/1503.02531>`_.

    Args:
        backbone (:obj:`ConfigDict` or dict): The backbone module.
        neck (:obj:`ConfigDict` or dict): The neck module.
        bbox_head (:obj:`ConfigDict` or dict): The bbox head module.
        teacher_config (:obj:`ConfigDict` | dict | str | Path): Config file
            path or the config object of teacher model.
        teacher_ckpt (str, optional): Checkpoint path of teacher model.
            If left as None, the model will not load any weights.
            Defaults to True.
        eval_teacher (bool): Set the train mode for teacher.
            Defaults to True.
        train_cfg (:obj:`ConfigDict` or dict, optional): The training config
            of ATSS. Defaults to None.
        test_cfg (:obj:`ConfigDict` or dict, optional): The testing config
            of ATSS. Defaults to None.
        data_preprocessor (:obj:`ConfigDict` or dict, optional): Config of
            :class:`DetDataPreprocessor` to process the input data.
            Defaults to None.
    """

<<<<<<< HEAD
    def __init__(self,
                 backbone,
                 neck,
                 bbox_head,
                 teacher_config,
                 teacher_ckpt=None,
                 eval_teacher=True,
                 train_cfg=None,
                 test_cfg=None):
        super().__init__(backbone, neck, bbox_head, train_cfg, test_cfg)
=======
    def __init__(
        self,
        backbone: ConfigType,
        neck: ConfigType,
        bbox_head: ConfigType,
        teacher_config: Union[ConfigType, str, Path],
        teacher_ckpt: Optional[str] = None,
        eval_teacher: bool = True,
        train_cfg: OptConfigType = None,
        test_cfg: OptConfigType = None,
        data_preprocessor: OptConfigType = None,
    ) -> None:
        super().__init__(
            backbone=backbone,
            neck=neck,
            bbox_head=bbox_head,
            train_cfg=train_cfg,
            test_cfg=test_cfg,
            data_preprocessor=data_preprocessor)
>>>>>>> ecac3a77
        self.eval_teacher = eval_teacher
        # Build teacher model
        if isinstance(teacher_config, (str, Path)):
            teacher_config = Config.fromfile(teacher_config)
        self.teacher_model = MODELS.build(teacher_config['model'])
        if teacher_ckpt is not None:
            load_checkpoint(
                self.teacher_model, teacher_ckpt, map_location='cpu')

    def loss(self, batch_inputs: Tensor,
             batch_data_samples: SampleList) -> dict:
        """
        Args:
            batch_inputs (Tensor): Input images of shape (N, C, H, W).
                These should usually be mean centered and std scaled.
            batch_data_samples (list[:obj:`DetDataSample`]): The batch
                data samples. It usually includes information such
                as `gt_instance` or `gt_panoptic_seg` or `gt_sem_seg`.

        Returns:
            dict[str, Tensor]: A dictionary of loss components.
        """
        x = self.extract_feat(batch_inputs)
        with torch.no_grad():
            teacher_x = self.teacher_model.extract_feat(batch_inputs)
            out_teacher = self.teacher_model.bbox_head(teacher_x)
        losses = self.bbox_head.loss(x, out_teacher, batch_data_samples)
        return losses

    def cuda(self, device: Optional[str] = None) -> nn.Module:
        """Since teacher_model is registered as a plain object, it is necessary
        to put the teacher model to cuda when calling ``cuda`` function."""
        self.teacher_model.cuda(device=device)
        return super().cuda(device=device)

    def to(self, device: Optional[str] = None) -> nn.Module:
        """Since teacher_model is registered as a plain object, it is necessary
        to put the teacher model to other device when calling ``to``
        function."""
        self.teacher_model.to(device=device)
        return super().to(device=device)

    def train(self, mode: bool = True) -> None:
        """Set the same train mode for teacher and student model."""
        if self.eval_teacher:
            self.teacher_model.train(False)
        else:
            self.teacher_model.train(mode)
        super().train(mode)

    def __setattr__(self, name: str, value: Any) -> None:
        """Set attribute, i.e. self.name = value

        This reloading prevent the teacher model from being registered as a
        nn.Module. The teacher module is registered as a plain object, so that
        the teacher parameters will not show up when calling
        ``self.parameters``, ``self.modules``, ``self.children`` methods.
        """
        if name == 'teacher_model':
            object.__setattr__(self, name, value)
        else:
            super().__setattr__(name, value)<|MERGE_RESOLUTION|>--- conflicted
+++ resolved
@@ -39,18 +39,6 @@
             Defaults to None.
     """
 
-<<<<<<< HEAD
-    def __init__(self,
-                 backbone,
-                 neck,
-                 bbox_head,
-                 teacher_config,
-                 teacher_ckpt=None,
-                 eval_teacher=True,
-                 train_cfg=None,
-                 test_cfg=None):
-        super().__init__(backbone, neck, bbox_head, train_cfg, test_cfg)
-=======
     def __init__(
         self,
         backbone: ConfigType,
@@ -70,7 +58,6 @@
             train_cfg=train_cfg,
             test_cfg=test_cfg,
             data_preprocessor=data_preprocessor)
->>>>>>> ecac3a77
         self.eval_teacher = eval_teacher
         # Build teacher model
         if isinstance(teacher_config, (str, Path)):
