# Copyright (c) OpenMMLab. All rights reserved.
from mmdet.registry import MODELS
from mmdet.utils import ConfigType, OptConfigType, OptMultiConfig
from .single_stage import SingleStageDetector


@MODELS.register_module()
class YOLOF(SingleStageDetector):
    r"""Implementation of `You Only Look One-level Feature
    <https://arxiv.org/abs/2103.09460>`_

    Args:
        backbone (:obj:`ConfigDict` or dict): The backbone module.
        neck (:obj:`ConfigDict` or dict): The neck module.
        bbox_head (:obj:`ConfigDict` or dict): The bbox head module.
        train_cfg (:obj:`ConfigDict` or dict, optional): The training config
            of YOLOF. Defaults to None.
        test_cfg (:obj:`ConfigDict` or dict, optional): The testing config
            of YOLOF. Defaults to None.
        data_preprocessor (:obj:`ConfigDict` or dict, optional):
            Model preprocessing config for processing the input data.
            it usually includes ``to_rgb``, ``pad_size_divisor``,
            ``pad_value``, ``mean`` and ``std``. Defaults to None.
        init_cfg (:obj:`ConfigDict` or dict, optional): the config to control
            the initialization. Defaults to None.
    """

    def __init__(self,
<<<<<<< HEAD
                 backbone,
                 neck,
                 bbox_head,
                 train_cfg=None,
<<<<<<< HEAD
                 test_cfg=None):
        super(YOLOF, self).__init__(backbone, neck, bbox_head, train_cfg,
                                    test_cfg)
=======
                 test_cfg=None,
                 pretrained=None,
                 init_cfg=None):
        super(YOLOF, self).__init__(backbone, neck, bbox_head, train_cfg,
                                    test_cfg, pretrained, init_cfg)
>>>>>>> origin/master
=======
                 backbone: ConfigType,
                 neck: ConfigType,
                 bbox_head: ConfigType,
                 train_cfg: OptConfigType = None,
                 test_cfg: OptConfigType = None,
                 data_preprocessor: OptConfigType = None,
                 init_cfg: OptMultiConfig = None) -> None:
        super().__init__(
            backbone=backbone,
            neck=neck,
            bbox_head=bbox_head,
            train_cfg=train_cfg,
            test_cfg=test_cfg,
            data_preprocessor=data_preprocessor,
            init_cfg=init_cfg)
>>>>>>> ecac3a77
<|MERGE_RESOLUTION|>--- conflicted
+++ resolved
@@ -26,23 +26,6 @@
     """
 
     def __init__(self,
-<<<<<<< HEAD
-                 backbone,
-                 neck,
-                 bbox_head,
-                 train_cfg=None,
-<<<<<<< HEAD
-                 test_cfg=None):
-        super(YOLOF, self).__init__(backbone, neck, bbox_head, train_cfg,
-                                    test_cfg)
-=======
-                 test_cfg=None,
-                 pretrained=None,
-                 init_cfg=None):
-        super(YOLOF, self).__init__(backbone, neck, bbox_head, train_cfg,
-                                    test_cfg, pretrained, init_cfg)
->>>>>>> origin/master
-=======
                  backbone: ConfigType,
                  neck: ConfigType,
                  bbox_head: ConfigType,
@@ -57,5 +40,4 @@
             train_cfg=train_cfg,
             test_cfg=test_cfg,
             data_preprocessor=data_preprocessor,
-            init_cfg=init_cfg)
->>>>>>> ecac3a77
+            init_cfg=init_cfg)