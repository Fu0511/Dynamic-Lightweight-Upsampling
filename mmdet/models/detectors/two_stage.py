--- conflicted
+++ resolved
@@ -151,88 +151,11 @@
         else:
             proposal_list = proposals
 
-<<<<<<< HEAD
-        # assign gts and sample proposals
-        if self.with_bbox or self.with_mask:
-            bbox_assigner = build_assigner(self.train_cfg.rcnn.assigner)
-            bbox_sampler = build_sampler(
-                self.train_cfg.rcnn.sampler, context=self)
-            num_imgs = img.size(0)
-            if gt_bboxes_ignore is None:
-                gt_bboxes_ignore = [None for _ in range(num_imgs)]
-            sampling_results = []
-            for i in range(num_imgs):
-                assign_result = bbox_assigner.assign(proposal_list[i],
-                                                     gt_bboxes[i],
-                                                     gt_bboxes_ignore[i],
-                                                     gt_labels[i])
-                sampling_result = bbox_sampler.sample(
-                    assign_result,
-                    proposal_list[i],
-                    gt_bboxes[i],
-                    gt_labels[i],
-                    feats=[lvl_feat[i][None] for lvl_feat in x])
-                sampling_results.append(sampling_result)
-
-        # bbox head forward and loss
-        if self.with_bbox:
-            rois = bbox2roi([res.bboxes for res in sampling_results])
-            # TODO: a more flexible way to decide which feature maps to use
-            bbox_feats = self.bbox_roi_extractor(
-                x[:self.bbox_roi_extractor.num_inputs], rois)
-            if self.with_shared_head:
-                bbox_feats = self.shared_head(bbox_feats)
-            cls_score, bbox_pred = self.bbox_head(bbox_feats)
-
-            bbox_targets = self.bbox_head.get_target(sampling_results,
-                                                     gt_bboxes, gt_labels,
-                                                     self.train_cfg.rcnn)
-            loss_bbox = self.bbox_head.loss(cls_score, bbox_pred,
-                                            *bbox_targets)
-            losses.update(loss_bbox)
-
-        # mask head forward and loss
-        if self.with_mask:
-            if not self.share_roi_extractor:
-                pos_rois = bbox2roi(
-                    [res.pos_bboxes for res in sampling_results])
-                mask_feats = self.mask_roi_extractor(
-                    x[:self.mask_roi_extractor.num_inputs], pos_rois)
-                if self.with_shared_head:
-                    mask_feats = self.shared_head(mask_feats)
-            else:
-                pos_inds = []
-                device = bbox_feats.device
-                for res in sampling_results:
-                    pos_inds.append(
-                        torch.ones(
-                            res.pos_bboxes.shape[0],
-                            device=device,
-                            dtype=torch.uint8))
-                    pos_inds.append(
-                        torch.zeros(
-                            res.neg_bboxes.shape[0],
-                            device=device,
-                            dtype=torch.uint8))
-                pos_inds = torch.cat(pos_inds)
-                mask_feats = bbox_feats[pos_inds]
-
-            mask_pred = self.mask_head(mask_feats)
-            mask_targets = self.mask_head.get_target(sampling_results,
-                                                     gt_masks,
-                                                     self.train_cfg.rcnn)
-            pos_labels = torch.cat(
-                [res.pos_gt_labels for res in sampling_results])
-            loss_mask = self.mask_head.loss(mask_pred, mask_targets,
-                                            pos_labels)
-            losses.update(loss_mask)
-=======
         roi_losses = self.roi_head.forward_train(x, img_metas, proposal_list,
                                                  gt_bboxes, gt_labels,
                                                  gt_bboxes_ignore, gt_masks,
                                                  **kwargs)
         losses.update(roi_losses)
->>>>>>> 2082430b
 
         return losses
 
