--- conflicted
+++ resolved
@@ -12,15 +12,6 @@
     """Implementation of `TridentNet <https://arxiv.org/abs/1901.01892>`_"""
 
     def __init__(self,
-<<<<<<< HEAD
-                 backbone,
-                 rpn_head,
-                 roi_head,
-                 train_cfg,
-                 test_cfg,
-                 neck=None,
-                 init_cfg=None):
-=======
                  backbone: ConfigType,
                  rpn_head: ConfigType,
                  roi_head: ConfigType,
@@ -29,7 +20,6 @@
                  neck: OptConfigType = None,
                  data_preprocessor: OptConfigType = None,
                  init_cfg: OptMultiConfig = None) -> None:
->>>>>>> ecac3a77
 
         super().__init__(
             backbone=backbone,
@@ -38,10 +28,7 @@
             roi_head=roi_head,
             train_cfg=train_cfg,
             test_cfg=test_cfg,
-<<<<<<< HEAD
-=======
             data_preprocessor=data_preprocessor,
->>>>>>> ecac3a77
             init_cfg=init_cfg)
         assert self.backbone.num_branch == self.roi_head.num_branch
         assert self.backbone.test_branch_idx == self.roi_head.test_branch_idx
