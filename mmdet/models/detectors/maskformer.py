# Copyright (c) OpenMMLab. All rights reserved.
<<<<<<< HEAD
import copy

import mmcv
import numpy as np
=======
from typing import Dict, List, Tuple
>>>>>>> ecac3a77

from torch import Tensor

from mmdet.registry import MODELS
from mmdet.structures import SampleList
from mmdet.utils import ConfigType, OptConfigType, OptMultiConfig
from .single_stage import SingleStageDetector


@MODELS.register_module()
class MaskFormer(SingleStageDetector):
    r"""Implementation of `Per-Pixel Classification is
    NOT All You Need for Semantic Segmentation
    <https://arxiv.org/pdf/2107.06278>`_."""

    def __init__(self,
                 backbone: ConfigType,
                 neck: OptConfigType = None,
                 panoptic_head: OptConfigType = None,
                 panoptic_fusion_head: OptConfigType = None,
                 train_cfg: OptConfigType = None,
                 test_cfg: OptConfigType = None,
                 data_preprocessor: OptConfigType = None,
                 init_cfg: OptMultiConfig = None):
        super(SingleStageDetector, self).__init__(
            data_preprocessor=data_preprocessor, init_cfg=init_cfg)
        self.backbone = MODELS.build(backbone)
        if neck is not None:
            self.neck = MODELS.build(neck)

        panoptic_head_ = copy.deepcopy(panoptic_head)
        panoptic_head_.update(train_cfg=train_cfg)
        panoptic_head_.update(test_cfg=test_cfg)
        self.panoptic_head = MODELS.build(panoptic_head_)

        panoptic_fusion_head_ = copy.deepcopy(panoptic_fusion_head)
        panoptic_fusion_head_.update(test_cfg=test_cfg)
        self.panoptic_fusion_head = MODELS.build(panoptic_fusion_head_)

        self.num_things_classes = self.panoptic_head.num_things_classes
        self.num_stuff_classes = self.panoptic_head.num_stuff_classes
        self.num_classes = self.panoptic_head.num_classes

        self.train_cfg = train_cfg
        self.test_cfg = test_cfg

    def loss(self, batch_inputs: Tensor,
             batch_data_samples: SampleList) -> Dict[str, Tensor]:
        """
        Args:
            batch_inputs (Tensor): Input images of shape (N, C, H, W).
                These should usually be mean centered and std scaled.
            batch_data_samples (list[:obj:`DetDataSample`]): The batch
                data samples. It usually includes information such
                as `gt_instance` or `gt_panoptic_seg` or `gt_sem_seg`.

        Returns:
            dict[str, Tensor]: a dictionary of loss components
        """
        x = self.extract_feat(batch_inputs)
        losses = self.panoptic_head.loss(x, batch_data_samples)
        return losses

    def predict(self,
                batch_inputs: Tensor,
                batch_data_samples: SampleList,
                rescale: bool = True) -> SampleList:
        """Predict results from a batch of inputs and data samples with post-
        processing.

        Args:
            batch_inputs (Tensor): Inputs with shape (N, C, H, W).
            batch_data_samples (List[:obj:`DetDataSample`]): The Data
                Samples. It usually includes information such as
                `gt_instance`, `gt_panoptic_seg` and `gt_sem_seg`.
            rescale (bool): Whether to rescale the results.
                Defaults to True.

        Returns:
            list[:obj:`DetDataSample`]: Detection results of the
            input images. Each DetDataSample usually contain
            'pred_instances' and `pred_panoptic_seg`. And the
            ``pred_instances`` usually contains following keys.

                - scores (Tensor): Classification scores, has a shape
                    (num_instance, )
                - labels (Tensor): Labels of bboxes, has a shape
                    (num_instances, ).
                - bboxes (Tensor): Has a shape (num_instances, 4),
                    the last dimension 4 arrange as (x1, y1, x2, y2).
                - masks (Tensor): Has a shape (num_instances, H, W).

            And the ``pred_panoptic_seg`` contains the following key

                - sem_seg (Tensor): panoptic segmentation mask, has a
                    shape (1, h, w).
        """
        feats = self.extract_feat(batch_inputs)
        mask_cls_results, mask_pred_results = self.panoptic_head.predict(
            feats, batch_data_samples)
        results_list = self.panoptic_fusion_head.predict(
            mask_cls_results,
            mask_pred_results,
            batch_data_samples,
            rescale=rescale)
        results = self.add_pred_to_datasample(batch_data_samples, results_list)

        return results

    def add_pred_to_datasample(self, data_samples: SampleList,
                               results_list: List[dict]) -> SampleList:
        """Add predictions to `DetDataSample`.

        Args:
            data_samples (list[:obj:`DetDataSample`], optional): A batch of
                data samples that contain annotations and predictions.
            results_list (List[dict]): Instance segmentation, segmantic
                segmentation and panoptic segmentation results.

        Returns:
            list[:obj:`DetDataSample`]: Detection results of the
            input images. Each DetDataSample usually contain
            'pred_instances' and `pred_panoptic_seg`. And the
            ``pred_instances`` usually contains following keys.

                - scores (Tensor): Classification scores, has a shape
                    (num_instance, )
                - labels (Tensor): Labels of bboxes, has a shape
                    (num_instances, ).
                - bboxes (Tensor): Has a shape (num_instances, 4),
                    the last dimension 4 arrange as (x1, y1, x2, y2).
                - masks (Tensor): Has a shape (num_instances, H, W).

            And the ``pred_panoptic_seg`` contains the following key

                - sem_seg (Tensor): panoptic segmentation mask, has a
                    shape (1, h, w).
        """
        for data_sample, pred_results in zip(data_samples, results_list):
            if 'pan_results' in pred_results:
                data_sample.pred_panoptic_seg = pred_results['pan_results']

            if 'ins_results' in pred_results:
                data_sample.pred_instances = pred_results['ins_results']

            assert 'sem_results' not in pred_results, 'segmantic ' \
                'segmentation results are not supported yet.'

        return data_samples

    def _forward(self, batch_inputs: Tensor,
                 batch_data_samples: SampleList) -> Tuple[List[Tensor]]:
        """Network forward process. Usually includes backbone, neck and head
        forward without any post-processing.

         Args:
            batch_inputs (Tensor): Inputs with shape (N, C, H, W).
            batch_data_samples (list[:obj:`DetDataSample`]): The batch
                data samples. It usually includes information such
                as `gt_instance` or `gt_panoptic_seg` or `gt_sem_seg`.

        Returns:
            tuple[List[Tensor]]: A tuple of features from ``panoptic_head``
            forward.
        """
        feats = self.extract_feat(batch_inputs)
        results = self.panoptic_head.forward(feats, batch_data_samples)
        return results<|MERGE_RESOLUTION|>--- conflicted
+++ resolved
@@ -1,12 +1,5 @@
 # Copyright (c) OpenMMLab. All rights reserved.
-<<<<<<< HEAD
-import copy
-
-import mmcv
-import numpy as np
-=======
 from typing import Dict, List, Tuple
->>>>>>> ecac3a77
 
 from torch import Tensor
 
@@ -37,12 +30,12 @@
         if neck is not None:
             self.neck = MODELS.build(neck)
 
-        panoptic_head_ = copy.deepcopy(panoptic_head)
+        panoptic_head_ = panoptic_head.deepcopy()
         panoptic_head_.update(train_cfg=train_cfg)
         panoptic_head_.update(test_cfg=test_cfg)
         self.panoptic_head = MODELS.build(panoptic_head_)
 
-        panoptic_fusion_head_ = copy.deepcopy(panoptic_fusion_head)
+        panoptic_fusion_head_ = panoptic_fusion_head.deepcopy()
         panoptic_fusion_head_.update(test_cfg=test_cfg)
         self.panoptic_fusion_head = MODELS.build(panoptic_fusion_head_)
 
