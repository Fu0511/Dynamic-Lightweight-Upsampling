from .atss import ATSS
from .autoassign import AutoAssign
from .base import BaseDetector
from .cascade_rcnn import CascadeRCNN
from .cornernet import CornerNet
from .deformable_detr import DeformableDETR
from .detr import DETR
from .fast_rcnn import FastRCNN
from .faster_rcnn import FasterRCNN
from .fcos import FCOS
from .fovea import FOVEA
from .fsaf import FSAF
from .gfl import GFL
from .grid_rcnn import GridRCNN
from .htc import HybridTaskCascade
from .kd_one_stage import KnowledgeDistillationSingleStageDetector
from .mask_rcnn import MaskRCNN
from .mask_scoring_rcnn import MaskScoringRCNN
from .nasfcos import NASFCOS
from .paa import PAA
from .point_rend import PointRend
from .reppoints_detector import RepPointsDetector
from .retinanet import RetinaNet
from .rpn import RPN
from .scnet import SCNet
from .single_stage import SingleStageDetector
from .sparse_rcnn import SparseRCNN
from .trident_faster_rcnn import TridentFasterRCNN
from .two_stage import TwoStageDetector
from .vfnet import VFNet
from .yolact import YOLACT
from .yolo import YOLOV3

__all__ = [
    'ATSS', 'BaseDetector', 'SingleStageDetector',
    'KnowledgeDistillationSingleStageDetector', 'TwoStageDetector', 'RPN',
    'FastRCNN', 'FasterRCNN', 'MaskRCNN', 'CascadeRCNN', 'HybridTaskCascade',
    'RetinaNet', 'FCOS', 'GridRCNN', 'MaskScoringRCNN', 'RepPointsDetector',
    'FOVEA', 'FSAF', 'NASFCOS', 'PointRend', 'GFL', 'CornerNet', 'PAA',
    'YOLOV3', 'YOLACT', 'VFNet', 'DETR', 'TridentFasterRCNN', 'SparseRCNN',
<<<<<<< HEAD
    'SCNet', 'DeformableDETR'
=======
    'SCNet', 'AutoAssign'
>>>>>>> 40baa4ee
]<|MERGE_RESOLUTION|>--- conflicted
+++ resolved
@@ -32,15 +32,11 @@
 from .yolo import YOLOV3
 
 __all__ = [
-    'ATSS', 'BaseDetector', 'SingleStageDetector',
-    'KnowledgeDistillationSingleStageDetector', 'TwoStageDetector', 'RPN',
-    'FastRCNN', 'FasterRCNN', 'MaskRCNN', 'CascadeRCNN', 'HybridTaskCascade',
-    'RetinaNet', 'FCOS', 'GridRCNN', 'MaskScoringRCNN', 'RepPointsDetector',
-    'FOVEA', 'FSAF', 'NASFCOS', 'PointRend', 'GFL', 'CornerNet', 'PAA',
-    'YOLOV3', 'YOLACT', 'VFNet', 'DETR', 'TridentFasterRCNN', 'SparseRCNN',
-<<<<<<< HEAD
-    'SCNet', 'DeformableDETR'
-=======
-    'SCNet', 'AutoAssign'
->>>>>>> 40baa4ee
+    'ATSS', 'BaseDetector', 'SingleStageDetector', 'TwoStageDetector', 'RPN',
+    'KnowledgeDistillationSingleStageDetector', 'FastRCNN', 'FasterRCNN',
+    'MaskRCNN', 'CascadeRCNN', 'HybridTaskCascade', 'RetinaNet', 'FCOS',
+    'GridRCNN', 'MaskScoringRCNN', 'RepPointsDetector', 'FOVEA', 'FSAF',
+    'NASFCOS', 'PointRend', 'GFL', 'CornerNet', 'PAA', 'YOLOV3', 'YOLACT',
+    'VFNet', 'DETR', 'TridentFasterRCNN', 'SparseRCNN', 'SCNet',
+    'DeformableDETR', 'AutoAssign'
 ]