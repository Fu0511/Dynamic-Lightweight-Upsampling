--- conflicted
+++ resolved
@@ -34,10 +34,6 @@
     'FastRCNN', 'FasterRCNN', 'MaskRCNN', 'CascadeRCNN', 'HybridTaskCascade',
     'RetinaNet', 'FCOS', 'GridRCNN', 'MaskScoringRCNN', 'RepPointsDetector',
     'FOVEA', 'FSAF', 'NASFCOS', 'PointRend', 'GFL', 'CornerNet', 'PAA',
-<<<<<<< HEAD
-    'YOLOV3', 'YOLACT', 'VFNet', 'DETR', 'TridentFasterRCNN', 'AutoAssign'
-=======
     'YOLOV3', 'YOLACT', 'VFNet', 'DETR', 'TridentFasterRCNN', 'SparseRCNN',
-    'SCNet'
->>>>>>> 5af50631
+    'SCNet', 'AutoAssign'
 ]