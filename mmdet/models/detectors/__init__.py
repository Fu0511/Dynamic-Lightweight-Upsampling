from .atss import ATSS
from .base import BaseDetector
from .cascade_rcnn import CascadeRCNN
from .cornernet import CornerNet
from .fast_rcnn import FastRCNN
from .faster_rcnn import FasterRCNN
from .fcos import FCOS
from .fovea import FOVEA
from .fsaf import FSAF
from .gfl import GFL
from .grid_rcnn import GridRCNN
from .htc import HybridTaskCascade
from .mask_rcnn import MaskRCNN
from .mask_scoring_rcnn import MaskScoringRCNN
from .nasfcos import NASFCOS
from .point_rend import PointRend
from .reppoints_detector import RepPointsDetector
from .retinanet import RetinaNet
from .rpn import RPN
from .single_stage import SingleStageDetector
from .two_stage import TwoStageDetector
from .yolo import YOLOV3

__all__ = [
    'ATSS', 'BaseDetector', 'SingleStageDetector', 'TwoStageDetector', 'RPN',
    'FastRCNN', 'FasterRCNN', 'MaskRCNN', 'CascadeRCNN', 'HybridTaskCascade',
    'RetinaNet', 'FCOS', 'GridRCNN', 'MaskScoringRCNN', 'RepPointsDetector',
<<<<<<< HEAD
    'FOVEA', 'FSAF', 'NASFCOS', 'PointRend', 'GFL', 'YOLOV3'
=======
    'FOVEA', 'FSAF', 'NASFCOS', 'PointRend', 'GFL', 'CornerNet'
>>>>>>> d06b3520
]<|MERGE_RESOLUTION|>--- conflicted
+++ resolved
@@ -25,9 +25,5 @@
     'ATSS', 'BaseDetector', 'SingleStageDetector', 'TwoStageDetector', 'RPN',
     'FastRCNN', 'FasterRCNN', 'MaskRCNN', 'CascadeRCNN', 'HybridTaskCascade',
     'RetinaNet', 'FCOS', 'GridRCNN', 'MaskScoringRCNN', 'RepPointsDetector',
-<<<<<<< HEAD
-    'FOVEA', 'FSAF', 'NASFCOS', 'PointRend', 'GFL', 'YOLOV3'
-=======
-    'FOVEA', 'FSAF', 'NASFCOS', 'PointRend', 'GFL', 'CornerNet'
->>>>>>> d06b3520
+    'FOVEA', 'FSAF', 'NASFCOS', 'PointRend', 'GFL', 'CornerNet', 'YOLOV3'
 ]