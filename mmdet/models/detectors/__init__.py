from .atss import ATSS
from .base import BaseDetector
from .cascade_rcnn import CascadeRCNN
from .cornernet import CornerNet
from .detr import DETR
from .fast_rcnn import FastRCNN
from .faster_rcnn import FasterRCNN
from .fcos import FCOS
from .fovea import FOVEA
from .fsaf import FSAF
from .gfl import GFL
from .grid_rcnn import GridRCNN
from .htc import HybridTaskCascade
from .mask_rcnn import MaskRCNN
from .mask_scoring_rcnn import MaskScoringRCNN
from .nasfcos import NASFCOS
from .paa import PAA
from .point_rend import PointRend
from .reppoints_detector import RepPointsDetector
from .retinanet import RetinaNet
from .rpn import RPN
from .single_stage import SingleStageDetector
<<<<<<< HEAD
from .sparse_rcnn import SparseRCNN
=======
from .trident_faster_rcnn import TridentFasterRCNN
>>>>>>> 482f60fe
from .two_stage import TwoStageDetector
from .vfnet import VFNet
from .yolact import YOLACT
from .yolo import YOLOV3

__all__ = [
    'ATSS', 'BaseDetector', 'SingleStageDetector', 'TwoStageDetector', 'RPN',
    'FastRCNN', 'FasterRCNN', 'MaskRCNN', 'CascadeRCNN', 'HybridTaskCascade',
    'RetinaNet', 'FCOS', 'GridRCNN', 'MaskScoringRCNN', 'RepPointsDetector',
    'FOVEA', 'FSAF', 'NASFCOS', 'PointRend', 'GFL', 'CornerNet', 'PAA',
<<<<<<< HEAD
    'YOLOV3', 'YOLACT', 'VFNet', 'DETR', 'SparseRCNN'
=======
    'YOLOV3', 'YOLACT', 'VFNet', 'DETR', 'TridentFasterRCNN'
>>>>>>> 482f60fe
]<|MERGE_RESOLUTION|>--- conflicted
+++ resolved
@@ -20,11 +20,8 @@
 from .retinanet import RetinaNet
 from .rpn import RPN
 from .single_stage import SingleStageDetector
-<<<<<<< HEAD
+from .trident_faster_rcnn import TridentFasterRCNN
 from .sparse_rcnn import SparseRCNN
-=======
-from .trident_faster_rcnn import TridentFasterRCNN
->>>>>>> 482f60fe
 from .two_stage import TwoStageDetector
 from .vfnet import VFNet
 from .yolact import YOLACT
@@ -35,9 +32,6 @@
     'FastRCNN', 'FasterRCNN', 'MaskRCNN', 'CascadeRCNN', 'HybridTaskCascade',
     'RetinaNet', 'FCOS', 'GridRCNN', 'MaskScoringRCNN', 'RepPointsDetector',
     'FOVEA', 'FSAF', 'NASFCOS', 'PointRend', 'GFL', 'CornerNet', 'PAA',
-<<<<<<< HEAD
-    'YOLOV3', 'YOLACT', 'VFNet', 'DETR', 'SparseRCNN'
-=======
-    'YOLOV3', 'YOLACT', 'VFNet', 'DETR', 'TridentFasterRCNN'
->>>>>>> 482f60fe
+    'YOLOV3', 'YOLACT', 'VFNet', 'DETR', 'TridentFasterRCNN',
+    'SparseRCNN'
 ]