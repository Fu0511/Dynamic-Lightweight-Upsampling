from .atss import ATSS
from .autoassign import AutoAssign
from .base import BaseDetector
from .cascade_rcnn import CascadeRCNN
from .centernet import CenterNet
from .cornernet import CornerNet
from .deformable_detr import DeformableDETR
from .detr import DETR
from .fast_rcnn import FastRCNN
from .faster_rcnn import FasterRCNN
from .fcos import FCOS
from .fovea import FOVEA
from .fsaf import FSAF
from .gfl import GFL
from .grid_rcnn import GridRCNN
from .htc import HybridTaskCascade
from .kd_one_stage import KnowledgeDistillationSingleStageDetector
from .mask_rcnn import MaskRCNN
from .mask_scoring_rcnn import MaskScoringRCNN
from .nasfcos import NASFCOS
from .paa import PAA
from .point_rend import PointRend
from .reppoints_detector import RepPointsDetector
from .retinanet import RetinaNet
from .rpn import RPN
from .scnet import SCNet
from .single_stage import SingleStageDetector
from .sparse_rcnn import SparseRCNN
from .trident_faster_rcnn import TridentFasterRCNN
from .two_stage import TwoStageDetector
from .vfnet import VFNet
from .yolact import YOLACT
from .yolo import YOLOV3
from .yolof import YOLOF
from .solo import SOLO

__all__ = [
    'ATSS', 'BaseDetector', 'SingleStageDetector', 'TwoStageDetector', 'RPN',
    'KnowledgeDistillationSingleStageDetector', 'FastRCNN', 'FasterRCNN',
    'MaskRCNN', 'CascadeRCNN', 'HybridTaskCascade', 'RetinaNet', 'FCOS',
    'GridRCNN', 'MaskScoringRCNN', 'RepPointsDetector', 'FOVEA', 'FSAF',
    'NASFCOS', 'PointRend', 'GFL', 'CornerNet', 'PAA', 'YOLOV3', 'YOLACT',
    'VFNet', 'DETR', 'TridentFasterRCNN', 'SparseRCNN', 'SCNet',
<<<<<<< HEAD
    'DeformableDETR', 'AutoAssign', 'YOLOF', 'SOLO'
=======
    'DeformableDETR', 'AutoAssign', 'YOLOF', 'CenterNet'
>>>>>>> 64b83ca6
]<|MERGE_RESOLUTION|>--- conflicted
+++ resolved
@@ -25,6 +25,7 @@
 from .rpn import RPN
 from .scnet import SCNet
 from .single_stage import SingleStageDetector
+from .solo import SOLO
 from .sparse_rcnn import SparseRCNN
 from .trident_faster_rcnn import TridentFasterRCNN
 from .two_stage import TwoStageDetector
@@ -32,7 +33,6 @@
 from .yolact import YOLACT
 from .yolo import YOLOV3
 from .yolof import YOLOF
-from .solo import SOLO
 
 __all__ = [
     'ATSS', 'BaseDetector', 'SingleStageDetector', 'TwoStageDetector', 'RPN',
@@ -41,9 +41,5 @@
     'GridRCNN', 'MaskScoringRCNN', 'RepPointsDetector', 'FOVEA', 'FSAF',
     'NASFCOS', 'PointRend', 'GFL', 'CornerNet', 'PAA', 'YOLOV3', 'YOLACT',
     'VFNet', 'DETR', 'TridentFasterRCNN', 'SparseRCNN', 'SCNet',
-<<<<<<< HEAD
-    'DeformableDETR', 'AutoAssign', 'YOLOF', 'SOLO'
-=======
-    'DeformableDETR', 'AutoAssign', 'YOLOF', 'CenterNet'
->>>>>>> 64b83ca6
+    'DeformableDETR', 'AutoAssign', 'YOLOF', 'SOLO', 'CenterNet'
 ]