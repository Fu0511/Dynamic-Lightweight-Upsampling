--- conflicted
+++ resolved
@@ -26,9 +26,5 @@
     'ATSS', 'BaseDetector', 'SingleStageDetector', 'TwoStageDetector', 'RPN',
     'FastRCNN', 'FasterRCNN', 'MaskRCNN', 'CascadeRCNN', 'HybridTaskCascade',
     'RetinaNet', 'FCOS', 'GridRCNN', 'MaskScoringRCNN', 'RepPointsDetector',
-<<<<<<< HEAD
-    'FOVEA', 'FSAF', 'NASFCOS', 'PointRend', 'GFL', 'SingleStageSegDetector', 'SOLO'
-=======
-    'FOVEA', 'FSAF', 'NASFCOS', 'PointRend', 'GFL', 'CornerNet'
->>>>>>> c3427818
+    'FOVEA', 'FSAF', 'NASFCOS', 'PointRend', 'GFL', 'CornerNet', 'SingleStageSegDetector', 'SOLO'
 ]