from .base_roi_head import BaseRoIHead
from .bbox_heads import (BBoxHead, ConvFCBBoxHead, DoubleConvFCBBoxHead,
                         SCNetBBoxHead, Shared2FCBBoxHead,
                         Shared4Conv1FCBBoxHead)
from .cascade_roi_head import CascadeRoIHead
from .double_roi_head import DoubleHeadRoIHead
from .dynamic_roi_head import DynamicRoIHead
from .grid_roi_head import GridRoIHead
from .htc_roi_head import HybridTaskCascadeRoIHead
from .mask_heads import (CoarseMaskHead, FCNMaskHead, FeatureRelayHead,
                         FusedSemanticHead, GlobalContextHead, GridHead,
                         HTCMaskHead, MaskIoUHead, MaskPointHead,
                         SCNetMaskHead, SCNetSemanticHead)
from .mask_scoring_roi_head import MaskScoringRoIHead
from .pisa_roi_head import PISARoIHead
from .point_rend_roi_head import PointRendRoIHead
from .roi_extractors import SingleRoIExtractor
from .scnet_roi_head import SCNetRoIHead
from .shared_heads import ResLayer
from .sparse_roi_head import SparseRoIHead
from .standard_roi_head import StandardRoIHead
from .trident_roi_head import TridentRoIHead

__all__ = [
    'BaseRoIHead', 'CascadeRoIHead', 'DoubleHeadRoIHead', 'MaskScoringRoIHead',
    'HybridTaskCascadeRoIHead', 'GridRoIHead', 'ResLayer', 'BBoxHead',
    'ConvFCBBoxHead', 'Shared2FCBBoxHead', 'StandardRoIHead',
    'Shared4Conv1FCBBoxHead', 'DoubleConvFCBBoxHead', 'FCNMaskHead',
    'HTCMaskHead', 'FusedSemanticHead', 'GridHead', 'MaskIoUHead',
    'SingleRoIExtractor', 'PISARoIHead', 'PointRendRoIHead', 'MaskPointHead',
<<<<<<< HEAD
    'CoarseMaskHead', 'DynamicRoIHead', 'TridentRoIHead', 'SCNetRoIHead',
    'SCNetMaskHead', 'SCNetSemanticHead', 'SCNetBBoxHead', 'FeatureRelayHead',
    'GlobalContextHead'
=======
    'CoarseMaskHead', 'DynamicRoIHead', 'SparseRoIHead', 'TridentRoIHead'
>>>>>>> 10fc1726
]<|MERGE_RESOLUTION|>--- conflicted
+++ resolved
@@ -28,11 +28,7 @@
     'Shared4Conv1FCBBoxHead', 'DoubleConvFCBBoxHead', 'FCNMaskHead',
     'HTCMaskHead', 'FusedSemanticHead', 'GridHead', 'MaskIoUHead',
     'SingleRoIExtractor', 'PISARoIHead', 'PointRendRoIHead', 'MaskPointHead',
-<<<<<<< HEAD
-    'CoarseMaskHead', 'DynamicRoIHead', 'TridentRoIHead', 'SCNetRoIHead',
-    'SCNetMaskHead', 'SCNetSemanticHead', 'SCNetBBoxHead', 'FeatureRelayHead',
-    'GlobalContextHead'
-=======
-    'CoarseMaskHead', 'DynamicRoIHead', 'SparseRoIHead', 'TridentRoIHead'
->>>>>>> 10fc1726
+    'CoarseMaskHead', 'DynamicRoIHead', 'SparseRoIHead', 'TridentRoIHead',
+    'SCNetRoIHead', 'SCNetMaskHead', 'SCNetSemanticHead', 'SCNetBBoxHead',
+    'FeatureRelayHead', 'GlobalContextHead'
 ]