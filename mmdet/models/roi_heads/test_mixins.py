import logging
import sys

import torch

from mmdet.core import (bbox2roi, bbox_mapping, merge_aug_bboxes,
                        merge_aug_masks, multiclass_nms)

logger = logging.getLogger(__name__)

if sys.version_info >= (3, 7):
    from mmdet.utils.contextmanagers import completed


class BBoxTestMixin(object):

    if sys.version_info >= (3, 7):

        async def async_test_bboxes(self,
                                    x,
                                    img_metas,
                                    proposals,
                                    rcnn_test_cfg,
                                    rescale=False,
                                    bbox_semaphore=None,
                                    global_lock=None):
            """Asynchronized test for box head without augmentation."""
            rois = bbox2roi(proposals)
            roi_feats = self.bbox_roi_extractor(
                x[:len(self.bbox_roi_extractor.featmap_strides)], rois)
            if self.with_shared_head:
                roi_feats = self.shared_head(roi_feats)
            sleep_interval = rcnn_test_cfg.get('async_sleep_interval', 0.017)

            async with completed(
                    __name__, 'bbox_head_forward',
                    sleep_interval=sleep_interval):
                cls_score, bbox_pred = self.bbox_head(roi_feats)

            img_shape = img_metas[0]['img_shape']
            scale_factor = img_metas[0]['scale_factor']
            det_bboxes, det_labels = self.bbox_head.get_bboxes(
                rois,
                cls_score,
                bbox_pred,
                img_shape,
                scale_factor,
                rescale=rescale,
                cfg=rcnn_test_cfg)
            return det_bboxes, det_labels

    def simple_test_bboxes(self,
                           x,
                           img_metas,
                           proposals,
                           rcnn_test_cfg,
                           rescale=False):
        """Test only det bboxes without augmentation.

        Args:
            x (tuple[Tensor]): Feature maps of all scale level.
            img_metas (list[dict]): Image meta info.
            proposals (Tensor or List[Tensor]): Region proposals.
            rcnn_test_cfg (obj:`ConfigDict`): `test_cfg` of R-CNN.
            rescale (bool): If True, return boxes in original image space.
                Default: False.

        Returns:
            tuple[list[Tensor], list[Tensor]]: The first list contains
                the boxes of the corresponding image in a batch, each
                tensor has the shape (num_boxes, 5) and last dimension
                5 represent (tl_x, tl_y, br_x, br_y, score). Each Tensor
                in the second list is the labels with shape (num_boxes, ).
                The length of both lists should be equal to batch_size.
        """
        # get origin input shape to support onnx dynamic input shape
        if torch.onnx.is_in_onnx_export():
            assert len(
                img_metas
            ) == 1, 'Only support one input image while in exporting to ONNX'
            img_shapes = img_metas[0]['img_shape_for_onnx']
        else:
            img_shapes = tuple(meta['img_shape'] for meta in img_metas)
        scale_factors = tuple(meta['scale_factor'] for meta in img_metas)

        # The length of proposals of different batches may be different.
        # In order to form a batch, a padding operation is required.
        if isinstance(proposals, list):
            # padding to form a batch
            max_size = max([proposal.size(0) for proposal in proposals])
            for i, proposal in enumerate(proposals):
                supplement = proposal.new_full(
                    (max_size - proposal.size(0), proposal.size(1)), 0)
                proposals[i] = torch.cat((supplement, proposal), dim=0)
            rois = torch.stack(proposals, dim=0)
        else:
            rois = proposals

        batch_index = torch.arange(
            rois.size(0), device=rois.device).float().view(-1, 1, 1).expand(
                rois.size(0), rois.size(1), 1)
        rois = torch.cat([batch_index, rois[..., :4]], dim=-1)
        batch_size = rois.shape[0]
        num_proposals_per_img = rois.shape[1]

        # Eliminate the batch dimension
        rois = rois.view(-1, 5)
        bbox_results = self._bbox_forward(x, rois)
        cls_score = bbox_results['cls_score']
        bbox_pred = bbox_results['bbox_pred']

        # Recover the batch dimension
        rois = rois.reshape(batch_size, num_proposals_per_img, -1)
        cls_score = cls_score.reshape(batch_size, num_proposals_per_img, -1)

        if not torch.onnx.is_in_onnx_export():
            # remove padding
            supplement_mask = rois[..., -1] == 0
            cls_score[supplement_mask, :] = 0

        # bbox_pred would be None in some detector when with_reg is False,
        # e.g. Grid R-CNN.
        if bbox_pred is not None:
            # the bbox prediction of some detectors like SABL is not Tensor
            if isinstance(bbox_pred, torch.Tensor):
                bbox_pred = bbox_pred.reshape(batch_size,
                                              num_proposals_per_img, -1)
                if not torch.onnx.is_in_onnx_export():
                    bbox_pred[supplement_mask, :] = 0
            else:
                # TODO: Looking forward to a better way
                # For SABL
                bbox_preds = self.bbox_head.bbox_pred_split(
                    bbox_pred, num_proposals_per_img)
                # apply bbox post-processing to each image individually
                det_bboxes = []
                det_labels = []
                for i in range(len(proposals)):
                    # remove padding
                    supplement_mask = proposals[i][..., -1] == 0
                    for bbox in bbox_preds[i]:
                        bbox[supplement_mask] = 0
                    det_bbox, det_label = self.bbox_head.get_bboxes(
                        rois[i],
                        cls_score[i],
                        bbox_preds[i],
                        img_shapes[i],
                        scale_factors[i],
                        rescale=rescale,
                        cfg=rcnn_test_cfg)
                    det_bboxes.append(det_bbox)
                    det_labels.append(det_label)
                return det_bboxes, det_labels
        else:
            bbox_pred = None

        return self.bbox_head.get_bboxes(
            rois,
            cls_score,
            bbox_pred,
            img_shapes,
            scale_factors,
            rescale=rescale,
            cfg=rcnn_test_cfg)

    def aug_test_bboxes(self, feats, img_metas, proposal_list, rcnn_test_cfg):
        """Test det bboxes with test time augmentation."""
        aug_bboxes = []
        aug_scores = []
        for x, img_meta in zip(feats, img_metas):
            # only one image in the batch
            img_shape = img_meta[0]['img_shape']
            scale_factor = img_meta[0]['scale_factor']
            flip = img_meta[0]['flip']
            flip_direction = img_meta[0]['flip_direction']
            # TODO more flexible
            proposals = bbox_mapping(proposal_list[0][:, :4], img_shape,
                                     scale_factor, flip, flip_direction)
            rois = bbox2roi([proposals])
            bbox_results = self._bbox_forward(x, rois)
            bboxes, scores = self.bbox_head.get_bboxes(
                rois,
                bbox_results['cls_score'],
                bbox_results['bbox_pred'],
                img_shape,
                scale_factor,
                rescale=False,
                cfg=None)
            aug_bboxes.append(bboxes)
            aug_scores.append(scores)
        # after merging, bboxes will be rescaled to the original image size
        merged_bboxes, merged_scores = merge_aug_bboxes(
            aug_bboxes, aug_scores, img_metas, rcnn_test_cfg)
        det_bboxes, det_labels = multiclass_nms(merged_bboxes, merged_scores,
                                                rcnn_test_cfg.score_thr,
                                                rcnn_test_cfg.nms,
                                                rcnn_test_cfg.max_per_img)
        return det_bboxes, det_labels


class MaskTestMixin(object):

    if sys.version_info >= (3, 7):

        async def async_test_mask(self,
                                  x,
                                  img_metas,
                                  det_bboxes,
                                  det_labels,
                                  rescale=False,
                                  mask_test_cfg=None):
            """Asynchronized test for mask head without augmentation."""
            # image shape of the first image in the batch (only one)
            ori_shape = img_metas[0]['ori_shape']
            scale_factor = img_metas[0]['scale_factor']
            if det_bboxes.shape[0] == 0:
                segm_result = [[] for _ in range(self.mask_head.num_classes)]
            else:
                if rescale and not isinstance(scale_factor,
                                              (float, torch.Tensor)):
                    scale_factor = det_bboxes.new_tensor(scale_factor)
                _bboxes = (
                    det_bboxes[:, :4] *
                    scale_factor if rescale else det_bboxes)
                mask_rois = bbox2roi([_bboxes])
                mask_feats = self.mask_roi_extractor(
                    x[:len(self.mask_roi_extractor.featmap_strides)],
                    mask_rois)

                if self.with_shared_head:
                    mask_feats = self.shared_head(mask_feats)
                if mask_test_cfg and mask_test_cfg.get('async_sleep_interval'):
                    sleep_interval = mask_test_cfg['async_sleep_interval']
                else:
                    sleep_interval = 0.035
                async with completed(
                        __name__,
                        'mask_head_forward',
                        sleep_interval=sleep_interval):
                    mask_pred = self.mask_head(mask_feats)
                segm_result = self.mask_head.get_seg_masks(
                    mask_pred, _bboxes, det_labels, self.test_cfg, ori_shape,
                    scale_factor, rescale)
            return segm_result

    def simple_test_mask(self,
                         x,
                         img_metas,
                         det_bboxes,
                         det_labels,
                         rescale=False):
        """Simple test for mask head without augmentation."""
        # image shapes of images in the batch
        ori_shapes = tuple(meta['ori_shape'] for meta in img_metas)
        scale_factors = tuple(meta['scale_factor'] for meta in img_metas)

        # The length of proposals of different batches may be different.
        # In order to form a batch, a padding operation is required.
        if isinstance(det_bboxes, list):
            # padding to form a batch
            max_size = max([bboxes.size(0) for bboxes in det_bboxes])
            for i, (bbox, label) in enumerate(zip(det_bboxes, det_labels)):
<<<<<<< HEAD
                supplement_bbox = bbox.new_full((max_size - bbox.size(0), 5),
                                                0)
=======
                supplement_bbox = bbox.new_full(
                    (max_size - bbox.size(0), bbox.size(1)), 0)
>>>>>>> 1c69925b
                supplement_label = label.new_full((max_size - label.size(0), ),
                                                  0)
                det_bboxes[i] = torch.cat((supplement_bbox, bbox), dim=0)
                det_labels[i] = torch.cat((supplement_label, label), dim=0)
            det_bboxes = torch.stack(det_bboxes, dim=0)
            det_labels = torch.stack(det_labels, dim=0)

        batch_size = det_bboxes.size(0)
        num_proposals_per_img = det_bboxes.shape[1]

        # if det_bboxes is rescaled to the original image size, we need to
        # rescale it back to the testing scale to obtain RoIs.
        if rescale and not isinstance(scale_factors[0], float):
            scale_factors = det_bboxes.new_tensor(scale_factors)

<<<<<<< HEAD
        if rescale:
            det_bboxes = det_bboxes[..., :4]
=======
        det_bboxes = det_bboxes[..., :4]
        if rescale:
>>>>>>> 1c69925b
            det_bboxes *= scale_factors.unsqueeze(1)

        batch_index = torch.arange(
            det_bboxes.size(0), device=det_bboxes.device).float().view(
                -1, 1, 1).expand(det_bboxes.size(0), det_bboxes.size(1), 1)
<<<<<<< HEAD
        mask_rois = torch.cat([batch_index, det_bboxes[..., :4]], dim=-1)
=======
        mask_rois = torch.cat([batch_index, det_bboxes], dim=-1)
>>>>>>> 1c69925b
        mask_rois = mask_rois.view(-1, 5)
        mask_results = self._mask_forward(x, mask_rois)
        mask_pred = mask_results['mask_pred']

<<<<<<< HEAD
        # Support get_seg_masks exporting to ONNX
        if torch.onnx.is_in_onnx_export():
            max_shape = img_metas[0]['img_shape_for_onnx']
            num_det = det_bboxes.shape[1]
            det_bboxes = det_bboxes.reshape(-1, 5)
            det_labels = det_labels.reshape(-1)
            segm_results = self.mask_head.get_seg_masks(
                mask_pred, det_bboxes, det_labels, self.test_cfg, max_shape,
                scale_factors[0], rescale)
            segm_results = segm_results.reshape(batch_size, num_det,
                                                max_shape[0], max_shape[1])
            return segm_results
        # Recover batch
=======
        # Recover the batch dimension
>>>>>>> 1c69925b
        mask_preds = mask_pred.reshape(batch_size, num_proposals_per_img,
                                       *mask_pred.shape[1:])

        # apply mask post-processing to each image individually
        segm_results = []
        for i in range(batch_size):
            mask_pred = mask_preds[i]
            det_bbox = det_bboxes[i]
            det_label = det_labels[i]
<<<<<<< HEAD
            # filter out padded boxes
=======

            # remove padding
>>>>>>> 1c69925b
            supplement_mask = det_bbox[..., -1] != 0
            mask_pred = mask_pred[supplement_mask]
            det_bbox = det_bbox[supplement_mask]
            det_label = det_label[supplement_mask]

            if det_label.shape[0] == 0:
                segm_results.append([[]
                                     for _ in range(self.mask_head.num_classes)
                                     ])
            else:
                segm_result = self.mask_head.get_seg_masks(
                    mask_pred, det_bbox, det_label, self.test_cfg,
                    ori_shapes[i], scale_factors[i], rescale)
                segm_results.append(segm_result)
        return segm_results

    def aug_test_mask(self, feats, img_metas, det_bboxes, det_labels):
        """Test for mask head with test time augmentation."""
        if det_bboxes.shape[0] == 0:
            segm_result = [[] for _ in range(self.mask_head.num_classes)]
        else:
            aug_masks = []
            for x, img_meta in zip(feats, img_metas):
                img_shape = img_meta[0]['img_shape']
                scale_factor = img_meta[0]['scale_factor']
                flip = img_meta[0]['flip']
                flip_direction = img_meta[0]['flip_direction']
                _bboxes = bbox_mapping(det_bboxes[:, :4], img_shape,
                                       scale_factor, flip, flip_direction)
                mask_rois = bbox2roi([_bboxes])
                mask_results = self._mask_forward(x, mask_rois)
                # convert to numpy array to save memory
                aug_masks.append(
                    mask_results['mask_pred'].sigmoid().cpu().numpy())
            merged_masks = merge_aug_masks(aug_masks, img_metas, self.test_cfg)

            ori_shape = img_metas[0][0]['ori_shape']
            segm_result = self.mask_head.get_seg_masks(
                merged_masks,
                det_bboxes,
                det_labels,
                self.test_cfg,
                ori_shape,
                scale_factor=1.0,
                rescale=False)
        return segm_result<|MERGE_RESOLUTION|>--- conflicted
+++ resolved
@@ -260,13 +260,8 @@
             # padding to form a batch
             max_size = max([bboxes.size(0) for bboxes in det_bboxes])
             for i, (bbox, label) in enumerate(zip(det_bboxes, det_labels)):
-<<<<<<< HEAD
-                supplement_bbox = bbox.new_full((max_size - bbox.size(0), 5),
-                                                0)
-=======
                 supplement_bbox = bbox.new_full(
                     (max_size - bbox.size(0), bbox.size(1)), 0)
->>>>>>> 1c69925b
                 supplement_label = label.new_full((max_size - label.size(0), ),
                                                   0)
                 det_bboxes[i] = torch.cat((supplement_bbox, bbox), dim=0)
@@ -282,33 +277,23 @@
         if rescale and not isinstance(scale_factors[0], float):
             scale_factors = det_bboxes.new_tensor(scale_factors)
 
-<<<<<<< HEAD
-        if rescale:
-            det_bboxes = det_bboxes[..., :4]
-=======
         det_bboxes = det_bboxes[..., :4]
         if rescale:
->>>>>>> 1c69925b
             det_bboxes *= scale_factors.unsqueeze(1)
 
         batch_index = torch.arange(
             det_bboxes.size(0), device=det_bboxes.device).float().view(
                 -1, 1, 1).expand(det_bboxes.size(0), det_bboxes.size(1), 1)
-<<<<<<< HEAD
-        mask_rois = torch.cat([batch_index, det_bboxes[..., :4]], dim=-1)
-=======
         mask_rois = torch.cat([batch_index, det_bboxes], dim=-1)
->>>>>>> 1c69925b
         mask_rois = mask_rois.view(-1, 5)
         mask_results = self._mask_forward(x, mask_rois)
         mask_pred = mask_results['mask_pred']
 
-<<<<<<< HEAD
         # Support get_seg_masks exporting to ONNX
         if torch.onnx.is_in_onnx_export():
             max_shape = img_metas[0]['img_shape_for_onnx']
             num_det = det_bboxes.shape[1]
-            det_bboxes = det_bboxes.reshape(-1, 5)
+            det_bboxes = det_bboxes.reshape(-1, 4)
             det_labels = det_labels.reshape(-1)
             segm_results = self.mask_head.get_seg_masks(
                 mask_pred, det_bboxes, det_labels, self.test_cfg, max_shape,
@@ -316,10 +301,7 @@
             segm_results = segm_results.reshape(batch_size, num_det,
                                                 max_shape[0], max_shape[1])
             return segm_results
-        # Recover batch
-=======
         # Recover the batch dimension
->>>>>>> 1c69925b
         mask_preds = mask_pred.reshape(batch_size, num_proposals_per_img,
                                        *mask_pred.shape[1:])
 
@@ -329,12 +311,8 @@
             mask_pred = mask_preds[i]
             det_bbox = det_bboxes[i]
             det_label = det_labels[i]
-<<<<<<< HEAD
-            # filter out padded boxes
-=======
 
             # remove padding
->>>>>>> 1c69925b
             supplement_mask = det_bbox[..., -1] != 0
             mask_pred = mask_pred[supplement_mask]
             det_bbox = det_bbox[supplement_mask]
