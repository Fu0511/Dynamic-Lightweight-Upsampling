--- conflicted
+++ resolved
@@ -282,50 +282,36 @@
     def simple_test(self, x, proposal_list, img_metas, rescale=False):
         """Test without augmentation."""
         assert self.with_bbox, 'Bbox head must be implemented.'
+        num_imgs = len(proposal_list)
+        img_shapes = tuple(meta['img_shape'] for meta in img_metas)
         ori_shapes = tuple(meta['ori_shape'] for meta in img_metas)
         scale_factors = tuple(meta['scale_factor'] for meta in img_metas)
-        # get origin input shape to support onnx dynamic input shape
-        if torch.onnx.is_in_onnx_export():
-            assert len(
-                img_metas
-            ) == 1, 'Only support one input image while in exporting to ONNX'
-            img_shapes = [img_metas[0]['img_shape_for_onnx']]
-        else:
-            img_shapes = tuple(meta['img_shape'] for meta in img_metas)
-        # The length of proposals of different batches may be different.
-        # In order to form a batch, a padding operation is required.
-        if isinstance(proposal_list, list):
-            # padding to form a batch
-            max_size = max([proposal.size(0) for proposal in proposal_list])
-            for i, proposal in enumerate(proposal_list):
-                supplement = proposal.new_full(
-                    (max_size - proposal.size(0), proposal.size(1)), 0)
-                proposal_list[i] = torch.cat((supplement, proposal), dim=0)
-            rois = torch.stack(proposal_list, dim=0)
-        else:
-            rois = proposal_list
+
         # "ms" in variable names means multi-stage
         ms_bbox_result = {}
         ms_segm_result = {}
         ms_scores = []
         rcnn_test_cfg = self.test_cfg
-        batch_index = torch.arange(
-            rois.size(0), device=rois.device).float().view(-1, 1, 1).expand(
-                rois.size(0), rois.size(1), 1)
-        rois = torch.cat([batch_index, rois[..., :4]], dim=-1)
-        num_imgs = rois.shape[0]
-        num_proposals_per_img = rois.shape[1]
-
-        # Eliminate the batch dimension
-        rois = rois.view(-1, 5)
-
+
+        rois = bbox2roi(proposal_list)
         for i in range(self.num_stages):
             bbox_results = self._bbox_forward(i, x, rois)
+
             # split batch bbox prediction back to each image
             cls_score = bbox_results['cls_score']
             bbox_pred = bbox_results['bbox_pred']
+            num_proposals_per_img = tuple(
+                len(proposals) for proposals in proposal_list)
+            rois = rois.split(num_proposals_per_img, 0)
+            cls_score = cls_score.split(num_proposals_per_img, 0)
+            if isinstance(bbox_pred, torch.Tensor):
+                bbox_pred = bbox_pred.split(num_proposals_per_img, 0)
+            else:
+                bbox_pred = self.bbox_head[i].bbox_pred_split(
+                    bbox_pred, num_proposals_per_img)
+            ms_scores.append(cls_score)
+
             if i < self.num_stages - 1:
-<<<<<<< HEAD
                 if self.bbox_head[i].custom_activation:
                     cls_score = [
                         self.bbox_head[i].loss_cls.get_activation(s)
@@ -338,93 +324,34 @@
                                                        img_metas[j])
                     for j in range(num_imgs)
                 ])
-=======
-                bbox_label = cls_score[..., :-1].argmax(dim=1)
-                rois = self.bbox_head[i].regress_by_class(
-                    rois, bbox_label, bbox_pred, img_metas[0])
-            # Recover the batch dimension
-            cls_score = cls_score.reshape(num_imgs, num_proposals_per_img,
-                                          cls_score.size(-1))
-            ms_scores.append(cls_score)
->>>>>>> 4c19fccf
 
         # average scores of each image by stages
-        cls_score = sum(ms_scores) / len(ms_scores)
-
-        # Recover the batch dimension
-        rois = rois.reshape(num_imgs, -1, rois.size(-1))
-        bbox_pred = bbox_pred.reshape(num_imgs, -1, bbox_pred.size(-1))
-        if torch.onnx.is_in_onnx_export():
-            det_bboxes, det_labels = self.bbox_head[-1].get_bboxes(
-                rois,
-                cls_score,
-                bbox_pred,
-                img_shapes[0],
-                scale_factors[0],
+        cls_score = [
+            sum([score[i] for score in ms_scores]) / float(len(ms_scores))
+            for i in range(num_imgs)
+        ]
+
+        # apply bbox post-processing to each image individually
+        det_bboxes = []
+        det_labels = []
+        for i in range(num_imgs):
+            det_bbox, det_label = self.bbox_head[-1].get_bboxes(
+                rois[i],
+                cls_score[i],
+                bbox_pred[i],
+                img_shapes[i],
+                scale_factors[i],
                 rescale=rescale,
                 cfg=rcnn_test_cfg)
-            if self.with_mask:
-                batch_index = torch.arange(
-                    det_bboxes.size(0),
-                    device=det_bboxes.device).float().view(-1, 1, 1).expand(
-                        det_bboxes.size(0), det_bboxes.size(1), 1)
-                rois = det_bboxes[..., :4]
-                mask_rois = torch.cat([batch_index, rois], dim=-1)
-                mask_rois = mask_rois.view(-1, 5)
-                aug_masks = []
-                for i in range(self.num_stages):
-                    mask_results = self._mask_forward(i, x, mask_rois)
-                    mask_pred = mask_results['mask_pred']
-                    aug_masks.append(mask_pred)
-                max_shape = img_metas[0]['img_shape_for_onnx']
-                # merge_aug_masks with mean
-                mask_pred = sum(aug_masks) / len(aug_masks)
-                segm_results = self.mask_head[-1].get_seg_masks(
-                    mask_pred, rois.reshape(-1, 4), det_labels.reshape(-1),
-                    self.test_cfg, max_shape, scale_factors[0], rescale)
-                segm_results = segm_results.reshape(num_imgs,
-                                                    det_bboxes.shape[1],
-                                                    max_shape[0], max_shape[1])
-                return det_bboxes, det_labels, segm_results
-
-<<<<<<< HEAD
+            det_bboxes.append(det_bbox)
+            det_labels.append(det_label)
+
         bbox_results = [
             bbox2result(det_bboxes[i], det_labels[i],
                         self.bbox_head[-1].num_classes)
             for i in range(num_imgs)
         ]
         ms_bbox_result['ensemble'] = bbox_results
-=======
-            return det_bboxes, det_labels
-        else:
-            # apply bbox post-processing to each image individually
-            det_bboxes = []
-            det_labels = []
-            for i in range(num_imgs):
-                rois_i = rois[i]
-                # remove padding
-                supplement_mask = rois_i[:, :4].abs().sum(dim=-1) != 0
-                rois_i = rois_i[supplement_mask]
-                cls_score_i = cls_score[i][supplement_mask]
-                bbox_pred_i = bbox_pred[i][supplement_mask]
-                det_bbox, det_label = self.bbox_head[-1].get_bboxes(
-                    rois_i,
-                    cls_score_i,
-                    bbox_pred_i,
-                    img_shapes[i],
-                    scale_factors[i],
-                    rescale=rescale,
-                    cfg=rcnn_test_cfg)
-                det_bboxes.append(det_bbox)
-                det_labels.append(det_label)
-
-            bbox_results = [
-                bbox2result(det_bboxes[i], det_labels[i],
-                            self.bbox_head[-1].num_classes)
-                for i in range(num_imgs)
-            ]
-            ms_bbox_result['ensemble'] = bbox_results
->>>>>>> 4c19fccf
 
         if self.with_mask:
             if all(det_bbox.shape[0] == 0 for det_bbox in det_bboxes):
