--- conflicted
+++ resolved
@@ -310,7 +310,6 @@
                                       bboxes.size(-1) // 4)
                 bboxes /= scale_factor
 
-<<<<<<< HEAD
         # Replace multiclass_nms with ONNX::NonMaxSuppression in deployment
         if torch.onnx.is_in_onnx_export():
             from mmdet.core.export.onnx_helper import add_dummy_nms_for_onnx
@@ -341,11 +340,10 @@
             labels = labels[batch_inds, box_inds]
             dets = torch.cat([bboxes, scores], dim=1)
             return dets, batch_inds, labels
-=======
+
         if not is_batch:
             bboxes = [bboxes]
             scores = [scores]
->>>>>>> cb5a851b
 
         if cfg is None:
             det_bboxes = [bbox for bbox in bboxes]
