--- conflicted
+++ resolved
@@ -90,12 +90,8 @@
         self.target_means = target_means
         self.target_stds = target_stds
         self.use_sigmoid_cls = False
-<<<<<<< HEAD
-        self.use_focal_loss = False
+        self.cls_focal_loss = False
         self.fp16_enabled = False
-=======
-        self.cls_focal_loss = False
->>>>>>> 8d38fd8c
 
     def init_weights(self):
         for m in self.modules():
