"""Watershed-FCOS Head

A head that uses principles from both the Deep Watershed Detector paper as well
as the FCOS paper.

Author:
    Yvan Satyawan <y_satyawan@hotmail.com>
    Lukas Tuggener <tugg@zhaw.ch>

Created on:
    January 06, 2020
"""
import torch
import torch.nn as nn
from mmcv.cnn import normal_init

from mmdet.core import distance2bbox, force_fp32, multi_apply, multiclass_nms
from ..builder import build_loss
from ..registry import HEADS
from ..utils import ConvModule, Scale, bias_init_with_prob

# Visualization imports
import numpy as np
import debugging.visualization_tools as vt
from mmcv.visualization import imshow_det_bboxes
from mmdet.core import tensor2imgs

INF = 1e8


@HEADS.register_module
class WFCOSHead(nn.Module):
    def __init__(self,
                 num_classes,
                 in_channels,
                 max_energy,
                 feat_channels=256,
                 stacked_convs=4,
                 strides=(4, 8, 16, 32, 64),
                 regress_ranges=((-1, 64), (64, 128), (128, 256), (256, 512),
                                 (512, INF)),
                 loss_cls=None,
                 loss_bbox=None,
                 loss_energy=None,
                 conv_cfg=None,
                 norm_cfg=None,
                 split_convs=False,
                 r=500.):
        """
        Creates a head based on FCOS that instead uses an energy_preds map.

        Args:
            num_classes (int): Number of classes to output.
            in_channels (int): Number of input channels.
            max_energy (int): Quantization of energy_preds. How much to split
                the energy_preds values by.
            feat_channels (int): Number of feature channels in each of the
                stacked convolutions.
            stacked_convs (int): Number of stacked convolutions to have.
            strides (tuple): Stride value for each of the heads.
            regress_ranges (tuple): The regression range for each of the heads.
            loss_cls (dict): A description of the loss to use for the
                classfication output.
            loss_bbox (dict): A description of the loss to use for the bbox
                output.
            loss_energy (dict): A description of the loss to use for the
                energy_preds map output.
            conv_cfg: A description of the configuration of the convolutions in
            the stacked convolution.
            norm_cfg: A description of the normalization configuration of the
            layers of the stacked convolution.
            split_convs (bool): Whether or not to split the classification and
                energy_preds map convolution stacks. False means that the
                classification energy_preds map shares the same convolution
                stack. Defaults to False.
            r (float): r variable in the energy map target equation.
        """
        super(WFCOSHead, self).__init__()

        # To avoid mutable default values
        if loss_cls is None:
            loss_cls = dict(
                type='FocalLoss',
                use_sigmoid=True,
                gamma=2.0,
                alpha=0.25,
                loss_weight=1.0)

        if loss_bbox is None:
            loss_bbox = dict(type='IoULoss', loss_weight=1.0)

        if loss_energy is None:
            loss_energy = dict(
                type='CrossEntropyLoss',
                use_sigmoid=True,
                loss_weight=1.0)

        if norm_cfg is None:
            norm_cfg = dict(type='GN', num_groups=32, requires_grad=True)

        # Save the different arguments to self
        self.num_classes = num_classes  # We assign class 0 as the null class
        self.cls_out_channels = num_classes - 1
        self.in_channels = in_channels
        self.feat_channels = feat_channels
        self.stacked_convs = stacked_convs
        self.strides = strides
        self.regress_ranges = regress_ranges
        self.loss_cls = build_loss(loss_cls)
        self.loss_bbox = build_loss(loss_bbox)
        self.loss_energy = build_loss(loss_energy)
        self.conv_cfg = conv_cfg
        self.norm_cfg = norm_cfg
        self.fp16_enabled = False

        # WFCOS variables
        self.max_energy = max_energy
        self.split_convs = split_convs
        self.r = r

        # Now create the layers
        self._init_layers()

        self.last_vals = None

    def _init_layers(self):
        """Initialize each of the layers needed."""
        self.cls_convs = nn.ModuleList()
        self.energy_convs = None if not self.split_convs else nn.ModuleList()
        self.reg_convs = nn.ModuleList()

        # Create the stacked convolutions
        for i in range(self.stacked_convs):
            chn = self.in_channels if i == 0 else self.feat_channels

            # Make the different convolution stacks
            self.cls_convs.append(
                ConvModule(
                    chn,
                    self.feat_channels,
                    3,
                    stride=1,
                    padding=1,
                    conv_cfg=self.conv_cfg,
                    norm_cfg=self.norm_cfg,
                    bias=self.norm_cfg is None))
            if self.split_convs:
                self.energy_convs.append(
                    ConvModule(
                        chn,
                        self.feat_channels,
                        3,
                        stride=1,
                        padding=1,
                        conv_cfg=self.conv_cfg,
                        norm_cfg=self.norm_cfg,
                        bias=self.norm_cfg is None
                    )
                )
            self.reg_convs.append(
                ConvModule(
                    chn,
                    self.feat_channels,
                    3,
                    stride=1,
                    padding=1,
                    conv_cfg=self.conv_cfg,
                    norm_cfg=self.norm_cfg,
                    bias=self.norm_cfg is None))

        # Classifier convolution
        self.wfcos_cls = nn.Conv2d(
            self.feat_channels, self.cls_out_channels, 3, padding=1)
        # Bounding box regression convolution
        self.wfcos_reg = nn.Conv2d(self.feat_channels, 4, 3, padding=1)
        # Energy map convolution
        self.wfcos_energy = nn.Conv2d(self.feat_channels, self.max_energy,
                                      1, padding=0)

        # Scaling factor for the different heads
        self.scales = nn.ModuleList([Scale(1.0) for _ in self.strides])

    def init_weights(self):
        """Initialize the weights for all the layers with a normal dist."""
        for m in self.cls_convs:
            normal_init(m.conv, std=0.01)
        for m in self.reg_convs:
            normal_init(m.conv, std=0.01)
        if self.split_convs:
            for m in self.energy_convs:
                normal_init(m.conv, std=0.01)
        bias_cls = bias_init_with_prob(0.01)
        normal_init(self.wfcos_cls, std=0.01, bias=bias_cls)
        normal_init(self.wfcos_reg, std=0.01)
        normal_init(self.wfcos_energy, std=0.01)

    def forward(self, feats):
        """Run forwards on the network.

        Args:
            feats (tuple): tuple of torch tensors handed off from the neck.
                Expects the use of FPN as the neck, giving multiple feature
                tensors.

        Returns:
            (tuple): A tuple of 3-tuples of tensors, each 3-tuple representing
                cls_score, bbox_pred, energy_preds of the different feature layers.
        """
        # Use a multi_apply function to run forwards on each feats tensor
        return multi_apply(self.forward_single, feats, self.scales)

    def forward_single(self, x, scale):
        """Runs forwards on a single feature level."""
        cls_feat = x
        reg_feat = x

        for cls_layer in self.cls_convs:
            cls_feat = cls_layer(cls_feat)
        cls_score = self.wfcos_cls(cls_feat)

        if self.split_convs:
            energy_feat = x
            for energy_layer in self.energy_convs:
                energy_feat = energy_layer(energy_feat)
            energy = self.wfcos_energy(energy_feat)
        else:
            energy = self.wfcos_energy(cls_feat)

        for reg_layer in self.reg_convs:
            reg_feat = reg_layer(reg_feat)
        # scale the bbox_pred of different level
        # float to avoid overflow when enabling FP16
        bbox_pred = scale(self.wfcos_reg(reg_feat)).float().exp()

        return cls_score, bbox_pred, energy

    @force_fp32(apply_to=('label_preds', 'bbox_preds', 'energy_preds'))
    def loss(self,
             label_preds,
             bbox_preds,
             energy_preds,
             gt_bboxes,
             gt_labels,
             img_metas,
             cfg,
             gt_bboxes_ignore=None):
        """Calculates loss for each of the head outputs.

        Calculates a loss for each of the head ouputs based on what was
        selected at initialization.

        Returns:
            dict: A dictionary with keys loss_cls, loss_bbox, and loss_energy.
        """
        assert len(label_preds) == len(bbox_preds) == len(energy_preds)

        feat_dims = [level.shape[-2:] for level in label_preds]
        all_level_points = self.get_points(feat_dims, bbox_preds[0].dtype,
                                           bbox_preds[0].device)

        # First create targets
        bbox_targets, label_targets, energy_targets, mask = self.get_targets(
            gt_bboxes, gt_labels, feat_dims, img_metas)

        # Now reorder the targets so that they're usable and in the same
        # shape as the network outputs.
        bbox_targets, label_targets, energy_targets, mask = \
            self.reorder_targets(
                bbox_targets, label_targets, energy_targets, mask
            )

        # Flatten energy
        flat_energy_preds = [
            energy.permute(0, 2, 3, 1).reshape(-1, self.max_energy)
            for energy in energy_preds
        ]
        flat_energy_targets = [energy.reshape(-1) for energy in energy_targets]

        # Then calculate energy losses.
        loss_energy = self.loss_energy(
            torch.cat(flat_energy_preds),
            torch.cat(flat_energy_targets).to(dtype=torch.long)
        )

        # Only consider loss for bboxes and labels_list at positions where the
        # energy is non-zero.
        pos_points, pos_bbox_preds, pos_bbox_targets = [], [], []
        pos_label_preds, pos_label_targets, = [], []
        for i in range(len(feat_dims)):
            pos_points.append(all_level_points[i]
                              .reshape(feat_dims[i][0], feat_dims[i][1], 2)
                              .unsqueeze(0)
                              .repeat(mask[i].shape[0], 1, 1, 1)
                              [mask[i]])
            pos_bbox_preds.append(bbox_preds[i]
                                  .permute(0, 2, 3, 1)
                                  [mask[i]])
            pos_bbox_targets.append(bbox_targets[i][mask[i]])
            pos_label_preds.append(label_preds[i]
                                   .permute(0, 2, 3, 1)
                                   [mask[i]])
            pos_label_targets.append(label_targets[i][mask[i]])

        pos_points = torch.cat(pos_points)
        pos_bbox_preds = torch.cat(pos_bbox_preds)
        pos_bbox_targets = torch.cat(pos_bbox_targets)
        pos_label_preds = torch.cat(pos_label_preds)
        pos_label_targets = torch.cat(pos_label_targets)

        if pos_bbox_preds.nelement() > 0:
            loss_bbox = self.loss_bbox(
                distance2bbox(pos_points, pos_bbox_preds),
                pos_bbox_targets
            )
            loss_cls = self.loss_cls(
                pos_label_preds,
                pos_label_targets.to(dtype=torch.long))
        else:
            loss_bbox = pos_bbox_preds.sum()
<<<<<<< HEAD
            loss_energy = pos_energies.sum()
            energy_non_zero = torch.tensor(0, dtype=torch.float)
            energies_targets = None

=======
            loss_cls = pos_label_preds.sum()
>>>>>>> 76a689ff

        # Get an image for visualization
        self.last_vals = dict(
            cls_scores=label_preds,
            bbox_preds=bbox_preds,
            centernesses=energy_preds,
            gt_bboxes=gt_bboxes,
            gt_labels=gt_labels,
            img_metas=img_metas,
            cfg=cfg,
            all_level_points=all_level_points,
<<<<<<< HEAD
            labels=labels,
            bbox_targets=bbox_targets,
            energies_targets=energies_targets
=======
            bbox_targets=bbox_targets
>>>>>>> 76a689ff
        )

        return dict(
            loss_cls=loss_cls,
            loss_bbox=loss_bbox,
            loss_energy=loss_energy,
        )

    def get_points(self, featmap_sizes, dtype, device):
        """Get points according to feature map sizes.

        Same implementation as in FCOS head.

        Args:
            featmap_sizes (list[tuple]): Multi-level feature map sizes.
            dtype (torch.dtype): Type of points.
            device (torch.device): Device of points.

        Returns:
            tuple: points of each image.
        """
        mlvl_points = []
        for i in range(len(featmap_sizes)):
            mlvl_points.append(
                self.get_points_single(featmap_sizes[i], self.strides[i],
                                       dtype, device))
        return mlvl_points

    @staticmethod
    def get_points_single(featmap_size, stride, dtype, device):
        h, w = featmap_size
        x_range = torch.arange(
            0, w * stride, stride, dtype=dtype, device=device)
        y_range = torch.arange(
            0, h * stride, stride, dtype=dtype, device=device)
        y, x = torch.meshgrid([y_range, x_range])
        points = torch.stack(
            (x.reshape(-1), y.reshape(-1)), dim=-1) + stride // 2
        return points

    def get_targets(self, gt_bboxes_list, gt_labels_list,
                    feat_dims, img_metas):
        """Gets targets for each output type.

        This method is also responsible for splitting the targets up into the
        the separate feature levels, i.e. figures out in which feature level to
        detect each object.

        The output returns labels_list, bboxes, and energy_preds. The bboxes
        will first be split based on max edge size. Then the energy_preds for
        each feature level will be calculated. Finally, the labels_list assigned
        to non-zero energy areas within each bounding box. All other areas will
        contain no label.

        Args:
            gt_bboxes_list (list): A list of tensors containing the ground
                truth bounding boxes.
            gt_labels_list (list): A list of tensors containing the ground
                truth labels_list of each bounding box.
            feat_dims (list): A list of 2-tuples where each element is the
                (h, w)
            img_metas (list): The img_metas as returned from the data loader.

        Returns:
            tuple: A tuple of bboxes, labels_list, energy_preds, and masks.
                This will be split first by image then by feature level,
                i.e. labels_list will be a list n lists, where n is the number
                of images, and each of those lists will have s elements, where s
                is the number of feature levels/heads. Each of those lists will
                then hold n tensors, n being the number of feature levels, and
                each tensor being the labels_list that are assigned to that
                feature level.

                bboxes will have shape (h, w, 4)
                labels will have shape (h, w)
                energy will have shape (h, w)
                masks will have shape (h, w) and is a boolean tensor

        """
        assert len(gt_bboxes_list) == len(gt_labels_list)

        # Sort gt_bboxes_list by object max edge
        split_bboxes = self.split_bboxes(gt_bboxes_list, gt_labels_list)

        # Calculate energy_preds for image for each feature level
        gt_bboxes = []
        gt_energy = []
        gt_labels = []
        gt_masks = []
        for i, bboxes in enumerate(split_bboxes):
            image_energy = []
            image_classes = []
            image_bboxes = []
            image_masks = []
            for j, feat_level_bboxes in enumerate(bboxes):
                img_size = img_metas[i]['pad_shape']

                feature_energy = self.get_energy_single(feat_dims[j],
                                                        img_size,
                                                        feat_level_bboxes)
                image_energy.append(feature_energy.values)
                # Using the image_energy, create a mask of background areas.
                # This is first made with an int tensor before being
                # converted to a bool since where_cuda does not implement bool.
                feature_mask = torch.where(
                    feature_energy.values > 0,
                    torch.tensor(1, dtype=torch.int8,
                                 device=feature_energy.values.device),
                    torch.tensor(0, dtype=torch.int8,
                                 device=feature_energy.values.device)
                ).bool()

                image_masks.append(feature_mask)

                # Then, using feature_energy.indices, get the class for each
                # grid cell that isn't background Entire area of non-zero
                # energy within a single bounding box should have the same
                # label.
                feature_classes = torch.zeros_like(feature_mask,
                                                   dtype=torch.float)
                feature_classes[feature_mask] = (
                    feat_level_bboxes[feature_energy.indices[feature_mask]]
                    [:, -1]
                )
                image_classes.append(feature_classes)

                # Finally, also assign bounding box values
                feature_bboxes = torch.zeros([feat_dims[j][0],
                                              feat_dims[j][1],
                                              4],
                                             dtype=torch.float,
                                             device=feat_level_bboxes.device)
                feature_bboxes[feature_mask] = (
                    feat_level_bboxes[feature_energy.indices[feature_mask]]
                    [:, 0:4]
                )
                image_bboxes.append(feature_bboxes)

            gt_energy.append(image_energy)
            gt_labels.append(image_classes)
            gt_bboxes.append(image_bboxes)
            gt_masks.append(image_masks)

        return gt_bboxes, gt_labels, gt_energy, gt_masks

    def split_bboxes(self, bbox_list, labels_list):
        """Splits bboxes based on max edge length.

        Args:
            bbox_list (list): The list of bounding boxes to be sorted. The
                list contains b tensors, where b is the batch size. Each
                tensor must be in the shape (n, 4) where n is the number of
                bounding boxes.
            labels_list (list): The list of ground truth labels associated with
                the bounding boxes. The list contains b tensors, where b is
                the batch size. Each tensor must be in the shape (n) where n
                is the equivalent to the number of bounding boxes.

        Returns:
            list: A list of length b, each element being a list of length s,
                where s is the number of heads used in the network. Each of
                these lists contains an (n, 5) tensor, which represents the
                bounding boxes with dim 5 being the class.
        """
        # max_indices is a 2 dim tensor, where dim 0 is the sorted indices
        # and dim 1 is the max_edge value
        max_indices = self.sort_bboxes(bbox_list)

        # Future TODO: Try sorting by area and see if that works better
        # TODO: Figure out what to do with background class.
        # Then move them to the appropriate level based on strides. The edge
        # size for each level should be [prev_regress_range, regress_range).
        # e.g. If we have ranges((-1, 4), (4, 8), (8, INF)), then we have edge
        # sizes [-1, 4), [4, 8), [8, INF)
        #
        # First split the max_indices tensor based on the values
        level_max_edge_lengths = [regress_range[0] for regress_range in
                                  self.regress_ranges]

        split_inds = []
        for max_index in max_indices:
            indices = []
            for length in level_max_edge_lengths:
                val = (max_index[1] > length).nonzero()
                if val.nelement() != 0:
                    val = val[0].item()
                else:
                    val = indices[-1] if len(indices) > 0 else 0
                indices.append(val)

            indices.append(len(max_index[1]))

            # indices is now the indices of the elements as split by max_edge,
            # split properly into each feature level.
            #
            # We now split the actual bboxes into the values
            split_inds.append([max_index[0][indices[i]:indices[i + 1]]
                               for i in range(len(indices) - 1)])

            # split_bbox_ind is appended an s length list, where each element
            # contains all the indices that belong to that feature level.

        out_list = []
        for i in range(len(bbox_list)):             # Iterate through each image
            temp_list = []
            for inds in split_inds[i]:                 # Iterate through head
                # Grab bboxes with the given indices, then the labels
                bbox = bbox_list[i][inds.to(dtype=torch.long)]
                labels = labels_list[i][inds.to(dtype=torch.long)].to(
                    dtype=torch.float)
                # Labels must be unsqueezed to allow concatenation
                temp_list.append(
                    torch.cat((bbox, labels.unsqueeze(1)), dim=1)
                )
            out_list.append(temp_list)

        return out_list

    @staticmethod
    def sort_bboxes(bbox_list):
        """Sorts bboxes based on max_edge length.

        Args:
            bbox_list (list): The list of bounding boxes to be sorted. The
                bounding boxes must be tensors in the shape (n, 4).

        Returns:
            list: A list of (2, n) tensors, where n is the number of bboxes
                and 2 being the indice and max edge length of the
                corresponding tensor.
        """
        out_list = []
        for bboxes in bbox_list:
            edges = torch.cat((bboxes[:, 2] - bboxes[:, 0],
                               bboxes[:, 3] - bboxes[:, 1]))

            # Split to a 2-dim array, dim 0 being the x length and dim 1
            # being the y length
            edges = edges.reshape(2, bboxes.shape[0])

            # Then transpose it to associate both x and y with the same
            # value. This is done simply because it is conceptually easier to
            # understand.
            edges = edges.transpose(0, 1)

            # Get the max, then get the sorted indices.
            max_edges = edges.max(1).values
            sorted_inds = max_edges.argsort()

            # Concatenate them and add them to the out_list
            out_list.append(torch.cat((sorted_inds.to(dtype=torch.float),
                                       max_edges[sorted_inds]))
                            .reshape(2, bboxes.shape[0]))

        return out_list

    def get_energy_single(self, feat_dim, img_size, bboxes):
        """Gets energy for a single feature level based on deep watershed.

        Args:
            feat_dim (tuple): A 2-tuple containing the height and width of the
                current feature level. (h, w)
            img_size (tuple): A 2-tuple containg the size of the image. Used
                for scaling the bboxes to the feature level dimensions. (h, w)
            bboxes (torch.Tensor): A tensor of the bboxes that belong the this
                feature level with shape (n, 4).

        Notes:
            The energy targets are calculated as:
            E_max * argmax_{c \in C}[1 - \sqrt{dist to bbox center} / r]
            for every position in the grid.

            - r is a hyperparameter we would like to minimize.
            - E_max is self.max_energy

        Returns:
            torch.return_types.max: The max energy values and the bounding
                box they belong to.
        """
        type_dict = {'dtype': bboxes.dtype, 'device': bboxes.device}

        if not bboxes.shape[0] == 0:
            # First create an n dimensional tensor, where n is the number of
            # bboxes
            energy_layers = [
                torch.zeros([feat_dim[0], feat_dim[1]], **type_dict)
                for _ in range(bboxes.shape[0])]
            zero_tensor = torch.tensor(0., **type_dict)

            # Now cast each bbox to each cell in the energy layer that it covers
            # First bounds of grid squares that have a bbox in them
            x_scale_factor = feat_dim[1] / img_size[1]
            y_scale_factor = feat_dim[0] / img_size[0]
            scale_factor = torch.tensor((x_scale_factor, y_scale_factor,
                                         x_scale_factor, y_scale_factor,
                                         1.), **type_dict)
            scale_factor = scale_factor.repeat(bboxes.shape[0], 1)
            adder = torch.tensor((0, 0, 1, 1, 0), device=type_dict['device'])
            adder = adder.repeat(bboxes.shape[0], 1)

            grid_bounds = torch.floor(bboxes * scale_factor).long() + adder

            x_index = torch.arange(0, feat_dim[1], **type_dict).repeat(
                feat_dim[0], 1)
            y_index = torch.arange(0, feat_dim[0], **type_dict).repeat(
                feat_dim[1], 1).transpose(0, 1)

            # Fill each energy layer. This is done this way to allow for
            # vectorized calculations.
            for i, (gb, bbox) in enumerate(zip(grid_bounds, bboxes)):
                # Go through each bbox. First create the mask of grid areas
                # where the bounding box exists.
                mask = torch.zeros_like(energy_layers[i]).to(dtype=torch.bool)
                mask[gb[1]:gb[3], gb[0]:gb[2]] = True

                bbox_dist = torch.tensor((bbox[0] + bbox[2],
                                          bbox[1] + bbox[3]),
                                         **type_dict)

                x_dist = torch.abs((bbox_dist[0] - (2. * x_index[mask]
                                                    / x_scale_factor)) / 2)

                y_dist = torch.abs((bbox_dist[1] - (2. * y_index[mask]
                                                    / y_scale_factor)) / 2)

                # Multiplied by self is faster than tensor.pow(2) by about 30%
                tot_dist = torch.sqrt((x_dist * x_dist) + (y_dist * y_dist))
                val = 1 - (tot_dist / self.r)
                val = torch.floor(val * self.max_energy)

                # torch.max to eliminate negative numbers. torch.max is
                # approximately 20 times faster than using indexing
                val = torch.max(val, zero_tensor)

                energy_layers[i][mask] = val
            energy_layers = torch.cat([torch.unsqueeze(layer, 0)
                                       for layer in energy_layers])
        else:
            energy_layers = torch.zeros((1, feat_dim[0], feat_dim[1]),
                                         **type_dict)

        return energy_layers.max(dim=0)

    @staticmethod
    def reorder_targets(bbox_targets, label_targets, energy_targets,
                        masks_targets):
        """Reorders targets such that they are the same shape as predictions.

        Notes:
            b stands for batch size and s stands for number of feature
            levels/heads.

        Shapes:
            bbox_targets: b-list of s-lists of (h, w, 4) tensors.
            label_targets: b-list of s-lists of (h, w) tensors.
            energy_target: b-list of s-lists of (h, w) tensors.
            masks: b-list of s-lists of (h, w) tensors.
        Args:
             bbox_targets (list): List of bbox targets from get_targets()
             label_targets (list): List of label targets from get_targets()
             energy_targets (list): List of energy targets from get_targets()
             masks_targets (list): List of masks of non-zero energy from
                get_targets(). This is a boolean tensor.

         Returns:
             list: s-list of (b, h, w, 4) tensors representing bboxes.
             list: s-list of (b, h, w) tensors representing labels.
             list: s-list of (b, h, w) tensors representing energy_preds.
             list: s-list of (b, h, w) boolean tensors representing the non-zero
                masks.
        """
        bboxes = [[] for _ in range(len(bbox_targets[0]))]
        labels = [[] for _ in range(len(bbox_targets[0]))]
        energy = [[] for _ in range(len(bbox_targets[0]))]
        masks = [[] for _ in range(len(bbox_targets[0]))]

        for image_num in range(len(bbox_targets)):
            for i, (b_target, l_target, e_target, m_target) in enumerate(
                zip(bbox_targets[image_num],
                    label_targets[image_num],
                    energy_targets[image_num],
                    masks_targets[image_num])):
                bboxes[i].append(torch.unsqueeze(b_target, 0))
                labels[i].append(torch.unsqueeze(l_target, 0))
                energy[i].append(torch.unsqueeze(e_target, 0))
                masks[i].append(torch.unsqueeze(m_target, 0))

        for i in range(len(bbox_targets[0])):
            bboxes[i] = torch.cat(bboxes[i])
            labels[i] = torch.cat(labels[i])
            energy[i] = torch.cat(energy[i])
            masks[i] = torch.cat(masks[i])

        return bboxes, labels, energy, masks

    @force_fp32(apply_to=('label_preds', 'bbox_preds', 'energy_preds'))
    def get_bboxes(self, label_preds, bbox_preds, energy_preds,
                   img_metas, cfg, rescale=None):
        """Gets bboxes for validation.

        This differs from the implementation in FCOS by focussing on the
        energy instead of the class label. Instead of using a background
        class to see which areas to ignore, we ignore areas which have an
        energy of 0.

        Returns:
            list: A list of the detected bounding boxes. Each element is a
                2-tuple ((n, 4) bbox tensor, (n) label tensor) representing all
                bounding boxes in a single image.
        """
        assert len(label_preds) == len(bbox_preds) == len(energy_preds)

        num_levels = len(energy_preds)

        featmap_dims = [feat_level.shape[-2:] for feat_level in energy_preds]

        feat_level_points = self.get_points(featmap_dims, bbox_preds[0].dtype,
                                            bbox_preds[0].device)

        result_list = []
        for img_id in range(len(img_metas)):
            # iterate through each image
            img_label_preds = []
            img_bbox_preds = []
            img_energy_preds = []
            for i in range(num_levels):
                img_label_preds.append(label_preds[i][img_id].detach())
                img_bbox_preds.append(bbox_preds[i][img_id].detach())
                img_energy_preds.append(energy_preds[i][img_id].detach())

            img_shape = img_metas[img_id]['img_shape']
            scale_factor = img_metas[img_id]['scale_factor']
            det_bboxes = self.get_bboxes_image(img_label_preds, img_bbox_preds,
                                               img_energy_preds,
                                               img_shape, feat_level_points,
                                               scale_factor, cfg, rescale)
            result_list.append(det_bboxes)

        return result_list

    def get_bboxes_image(self, img_label_preds, img_bbox_preds,
                         img_energy_preds,
                         img_shape, feat_level_points, scale_factor, cfg,
                         rescale):
        """Processes bboxes for a single image.

        Shapes:
            img_label_preds: list of (C, f_h, f_w) tensors.
            img_bbox_preds: list of (4, f_h, f_w) tensors.
            img_energy_preds: list of (E, f_h, f_w) tensors.
            feat_level_points: list of (f_h * f_w, 2) tensors.

        Notes:
            f_h is the feature height.
            f_w is the feature width.
            C is the number of classes.
            E is the number of energy levels.

        Args:
            img_label_preds (list): List of feature-level label tensors.
            img_bbox_preds (list): List of feature-level bbox tensors.
            img_energy_preds (list): List of feature-level energy tensors.
            img_shape (tuple): (h, w) Tuple representing image size.
            feat_level_points (list): List of feature level points for each
                grid position.
            scale_factor (float): The scaling factor of the image.
            cfg (dict): The configuration used.
            rescale (None or bool): Whether or not the image has been rescaled.

        Returns:

        """
        feat_bboxes = []
        feat_labels = []
        feat_energies = []

        for label_preds, bbox_preds, energy_preds, points in zip(
            img_label_preds, img_bbox_preds, img_energy_preds, feat_level_points
        ):
            # Process each feature level in a for-loop
            assert label_preds.shape[-2:] == bbox_preds.shape[-2:]

            # Reshape quantized energy into a flat tensor and values
            # between [0, 1].
            energy_preds = energy_preds.permute(1, 2, 0).argmax(2).reshape(-1)
            energy_preds = energy_preds.to(dtype=torch.float)
            energy_preds /= float(self.max_energy)

            # Reshape labels into a flat tensor and get the label softmax
            # values. Interesting note, reshape completes in O(1).
            label_preds = label_preds.permute(1, 2, 0).softmax(2).reshape(
                -1, self.cls_out_channels)

            # Similarly reshape the bboxes.
            bbox_preds = bbox_preds.permute(1, 2, 0).reshape(-1, 4)

            nms_pre = cfg.get('nms_pre', -1)
            if 0 < nms_pre < energy_preds.shape[0]:
                _, topk_inds = energy_preds.topk(nms_pre)
                points = points[topk_inds, :]
                bbox_preds = bbox_preds[topk_inds, :]
                energy_preds = energy_preds[topk_inds]
                label_preds = label_preds[topk_inds, :]

            # Decode distance bbox to regular bbox
            bboxes = distance2bbox(points, bbox_preds, max_shape=img_shape)
            feat_bboxes.append(bboxes)
            feat_labels.append(label_preds)
            feat_energies.append(energy_preds)

        feat_bboxes = torch.cat(feat_bboxes)

        if rescale:
            feat_bboxes /= feat_bboxes.new_tensor(scale_factor)

        # Since multiclass_nms requires a 0th class representing background
        # which is then subsequently ignored, we add that here.
        feat_labels = torch.cat(feat_labels)
        padding = feat_labels.new_zeros((feat_labels.shape[0], 1))
        feat_labels = torch.cat((padding, feat_labels), dim=1)

        # multiclass_nms also requires a score_factors tensor, which is the
        # feature energies (feat_energies) tensor.
        feat_energies = torch.cat(feat_energies)

        det_bboxes, det_labels = multiclass_nms(
            feat_bboxes,
            feat_labels,
            cfg.score_thr,
            cfg.nms,
            cfg.max_per_img,
            feat_energies
        )
        return det_bboxes, det_labels

    def get_visualization(self, input_img,classes,test_cfg):
        return {'full_image': np.array([[[0, 0, 0]]])}

        vis = dict()
        batch_size = input_img.shape[0]

        # get input image
        img = tensor2imgs(input_img,
                          **self.last_vals['img_metas'][0]['img_norm_cfg'])[0]

        img_gt = imshow_det_bboxes(
            img.copy(),
            self.last_vals['gt_bboxes'][0].detach().cpu().numpy(),
            self.last_vals['gt_labels'][0].cpu().numpy() - 1,
            class_names=classes,
            show=False,
            ret=True
        )
        #Image.fromarray(img_gt).show()
        vis["img_bbox_gt"] = img_gt

        # predict bboxes
        pred_bboxes, pred_labels = self.get_bboxes(
            cls_scores=self.last_vals['cls_scores'],
            bbox_preds=self.last_vals['bbox_preds'],
            centernesses=self.last_vals['centernesses'],
            img_metas=self.last_vals['img_metas'],
            cfg=test_cfg)[0]
        img_preds = imshow_det_bboxes(img.copy(), pred_bboxes.cpu().numpy(),
                                      pred_labels.cpu().numpy(),
                                      class_names=classes, show=False, ret=True,
                                      score_thr=0.05)
        vis["img_bbox_pred"] = img_preds
        # Image.fromarray(img_preds).show()

        scores_vis = []
        classes_vis = []
<<<<<<< HEAD
        for energies, cl_score in zip(self.last_vals['energies'], self.last_vals['cls_scores']):
            cls_scores = cl_score[0].permute(1, 2, 0).argmax(2)
            energy_score = energies[0].permute(1, 2, 0).argmax(2)

            energy_score = energy_score.detach().cpu().numpy()
            scores_vis.append(energy_score)

            final_classes = cls_scores.detach().cpu().numpy()
=======
        for center_score, cl_score in zip(self.last_vals['centernesses'],
                                          self.last_vals['cls_scores']):
            # TODO Clean this up to use current solutions
            cls_scores = cl_score[0].permute(1, 2, 0).sigmoid()
            centerness_scores = center_score[0].permute(1, 2, 0).sigmoid()

            final_score = (cls_scores * centerness_scores)\
                .detach().cpu().numpy()

            max_final_score = np.max(final_score, axis=-1)

            scores_vis.append(max_final_score)

            final_classes = ((max_final_score > test_cfg['score_thr'])
                             * np.argmax(cls_scores.detach().cpu().numpy(),
                                         axis=-1)
                             + (max_final_score < test_cfg['score_thr']) * -1)
>>>>>>> 76a689ff
            classes_vis.append(final_classes)

        img_scores = vt.image_pyramid(
            [vis / test_cfg['score_thr'] * 125
             for vis in scores_vis],
            img.shape[:-1]
        )

<<<<<<< HEAD
        #img_scores = vt.image_pyramid(vt.normalize_centerness(scores_vis),  img.shape[:-1])
        # threshold should be about 0.5 lightness
        #[vis / test_cfg['score_thr'] * 125 for vis in scores_vis]
        # take care of overflow
        img_scores = vt.image_pyramid([vis/10*125 for vis in scores_vis], img.shape[:-1])
=======
>>>>>>> 76a689ff
        vis["energy_pred"] = np.expand_dims(img_scores, -1)
        img_classes = vt.image_pyramid(
            vt.colorize_class_preds(classes_vis, len(classes) + 1),
            img.shape[:-1]
        )

        img_classes = vt.add_class_legend(img_classes,
                                          classes,
                                          vt.get_present_classes(classes_vis))
        vis["classes_pred"] = img_classes

        # show targets
        # centerness targets

        reshaped_centers = []
<<<<<<< HEAD
        for tar, vis_class in zip(self.last_vals["bbox_targets"],  ):
=======

        for tar, vis_class in zip(self.last_vals["bbox_targets"], classes_vis):
>>>>>>> 76a689ff
            tar[tar < 0] = 0
            tar = self.energy_target(tar).cpu().numpy()
            tar = self.cut_batch_reshape(tar, vis_class.shape, batch_size)
            tar = np.nan_to_num(tar)
            reshaped_centers.append((tar*255).astype(np.uint8))
        gt_targets = vt.image_pyramid(reshaped_centers,  img.shape[:-1])

        # Image.fromarray(gt_targets).show()
        vis["energy_gt"] = np.expand_dims(gt_targets, -1)

        # class targets
        # align with VOC names
        self.last_vals['labels_list'] = [
            labels-1 for labels in self.last_vals['labels_list']
        ]

        reshaped_labels = [
            self.cut_batch_reshape(labels, vis_class.shape, batch_size)
            for labels, vis_class in zip(self.last_vals['labels_list'],
                                         classes_vis)
        ]

        gt_classes = vt.image_pyramid(vt.colorize_class_preds(reshaped_labels,
                                                              len(classes)+1),
                                      img.shape[:-1])
        gt_classes = vt.add_class_legend(
            gt_classes, classes, vt.get_present_classes(reshaped_labels)
        )
        vis["classes_gt"] = gt_classes
        # Image.fromarray(gt_classes).show()
        stitched = vt.stitch_big_image([[vis["img_bbox_gt"],
                                         vis["energy_gt"],
                                         vis["classes_gt"]],
                                        [vis["img_bbox_pred"],
                                         vis["energy_pred"],
                                         vis["classes_pred"]]])

        return {"full_image": stitched}<|MERGE_RESOLUTION|>--- conflicted
+++ resolved
@@ -317,14 +317,9 @@
                 pos_label_targets.to(dtype=torch.long))
         else:
             loss_bbox = pos_bbox_preds.sum()
-<<<<<<< HEAD
-            loss_energy = pos_energies.sum()
-            energy_non_zero = torch.tensor(0, dtype=torch.float)
-            energies_targets = None
-
-=======
+
             loss_cls = pos_label_preds.sum()
->>>>>>> 76a689ff
+
 
         # Get an image for visualization
         self.last_vals = dict(
@@ -336,13 +331,9 @@
             img_metas=img_metas,
             cfg=cfg,
             all_level_points=all_level_points,
-<<<<<<< HEAD
-            labels=labels,
-            bbox_targets=bbox_targets,
-            energies_targets=energies_targets
-=======
+
             bbox_targets=bbox_targets
->>>>>>> 76a689ff
+
         )
 
         return dict(
@@ -915,16 +906,7 @@
 
         scores_vis = []
         classes_vis = []
-<<<<<<< HEAD
-        for energies, cl_score in zip(self.last_vals['energies'], self.last_vals['cls_scores']):
-            cls_scores = cl_score[0].permute(1, 2, 0).argmax(2)
-            energy_score = energies[0].permute(1, 2, 0).argmax(2)
-
-            energy_score = energy_score.detach().cpu().numpy()
-            scores_vis.append(energy_score)
-
-            final_classes = cls_scores.detach().cpu().numpy()
-=======
+
         for center_score, cl_score in zip(self.last_vals['centernesses'],
                                           self.last_vals['cls_scores']):
             # TODO Clean this up to use current solutions
@@ -942,7 +924,7 @@
                              * np.argmax(cls_scores.detach().cpu().numpy(),
                                          axis=-1)
                              + (max_final_score < test_cfg['score_thr']) * -1)
->>>>>>> 76a689ff
+
             classes_vis.append(final_classes)
 
         img_scores = vt.image_pyramid(
@@ -951,14 +933,7 @@
             img.shape[:-1]
         )
 
-<<<<<<< HEAD
-        #img_scores = vt.image_pyramid(vt.normalize_centerness(scores_vis),  img.shape[:-1])
-        # threshold should be about 0.5 lightness
-        #[vis / test_cfg['score_thr'] * 125 for vis in scores_vis]
-        # take care of overflow
-        img_scores = vt.image_pyramid([vis/10*125 for vis in scores_vis], img.shape[:-1])
-=======
->>>>>>> 76a689ff
+
         vis["energy_pred"] = np.expand_dims(img_scores, -1)
         img_classes = vt.image_pyramid(
             vt.colorize_class_preds(classes_vis, len(classes) + 1),
@@ -974,12 +949,11 @@
         # centerness targets
 
         reshaped_centers = []
-<<<<<<< HEAD
-        for tar, vis_class in zip(self.last_vals["bbox_targets"],  ):
-=======
+
+
 
         for tar, vis_class in zip(self.last_vals["bbox_targets"], classes_vis):
->>>>>>> 76a689ff
+
             tar[tar < 0] = 0
             tar = self.energy_target(tar).cpu().numpy()
             tar = self.cut_batch_reshape(tar, vis_class.shape, batch_size)
