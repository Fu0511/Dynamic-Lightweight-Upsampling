--- conflicted
+++ resolved
@@ -14,12 +14,8 @@
 
 __all__ = [
     'AnchorHead', 'GuidedAnchorHead', 'FeatureAdaption', 'RPNHead',
-<<<<<<< HEAD
+
    'GARPNHead', 'RetinaHead', 'RetinaSepBNHead', 'GARetinaHead', 'SSDHead',
-    'FCOSHead', 'RepPointsHead', 'FoveaHead', 'FreeAnchorRetinaHead'
-=======
-    'GARPNHead', 'RetinaHead', 'GARetinaHead', 'SSDHead', 'FCOSHead',
-    'RepPointsHead', 'WFCOSHead', 'FoveaHead','FreeAnchorRetinaHead'
+    'FCOSHead', 'RepPointsHead', 'FoveaHead', 'FreeAnchorRetinaHead', 'WFCOSHead'
 
->>>>>>> 533e7e98
 ]