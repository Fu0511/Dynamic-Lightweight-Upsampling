--- conflicted
+++ resolved
@@ -15,13 +15,7 @@
 
 __all__ = [
     'AnchorHead', 'GuidedAnchorHead', 'FeatureAdaption', 'RPNHead',
-<<<<<<< HEAD
-    'GARPNHead', 'RetinaHead', 'GARetinaHead', 'SSDHead', 'FCOSHead',
-    'RepPointsHead', 'FoveaHead', 'FreeAnchorRetinaHead',
-    'YoloHead',
-=======
     'GARPNHead', 'RetinaHead', 'RetinaSepBNHead', 'GARetinaHead', 'SSDHead',
     'FCOSHead', 'RepPointsHead', 'FoveaHead', 'FreeAnchorRetinaHead',
-    'ATSSHead'
->>>>>>> 336b1015
+    'ATSSHead', 'YoloHead',
 ]