--- conflicted
+++ resolved
@@ -13,11 +13,6 @@
 
 __all__ = [
     'AnchorHead', 'GuidedAnchorHead', 'FeatureAdaption', 'RPNHead',
-<<<<<<< HEAD
     'GARPNHead', 'RetinaHead', 'RetinaSepBNHead', 'GARetinaHead', 'SSDHead',
-    'FCOSHead', 'RepPointsHead', 'FoveaHead'
-=======
-    'GARPNHead', 'RetinaHead', 'GARetinaHead', 'SSDHead', 'FCOSHead',
-    'RepPointsHead', 'FoveaHead', 'FreeAnchorRetinaHead'
->>>>>>> c68890db
+    'FCOSHead', 'RepPointsHead', 'FoveaHead', 'FreeAnchorRetinaHead'
 ]