--- conflicted
+++ resolved
@@ -14,12 +14,6 @@
 
 __all__ = [
     'AnchorHead', 'GuidedAnchorHead', 'FeatureAdaption', 'RPNHead',
-<<<<<<< HEAD
-    'GARPNHead', 'RetinaHead', 'GARetinaHead', 'SSDHead', 'FCOSHead',
-    'RepPointsHead', 'WFCOSHead', 'FoveaHead'
-
-=======
-    'GARPNHead', 'RetinaHead', 'RetinaSepBNHead', 'GARetinaHead', 'SSDHead',
+   'GARPNHead', 'RetinaHead', 'RetinaSepBNHead', 'GARetinaHead', 'SSDHead',
     'FCOSHead', 'RepPointsHead', 'FoveaHead', 'FreeAnchorRetinaHead'
->>>>>>> e907139c
 ]