from .context_block import ContextBlock
from .conv_ws import ConvWS2d, conv_ws_2d
from .dcn import (DeformConv, DeformConvPack, DeformRoIPooling,
                  DeformRoIPoolingPack, ModulatedDeformConv,
                  ModulatedDeformConvPack, ModulatedDeformRoIPoolingPack,
                  deform_conv, deform_roi_pooling, modulated_deform_conv)
from .generalized_attention import GeneralizedAttention
from .masked_conv import MaskedConv2d
from .nms import batched_nms, nms, nms_match, soft_nms
from .non_local import NonLocal2D
from .plugin import build_plugin_layer
from .roi_align import RoIAlign, roi_align
from .roi_pool import RoIPool, roi_pool
from .sigmoid_focal_loss import SigmoidFocalLoss, sigmoid_focal_loss
from .utils import get_compiler_version, get_compiling_cuda_version
from .wrappers import Conv2d, ConvTranspose2d, Linear, MaxPool2d

__all__ = [
    'nms', 'soft_nms', 'RoIAlign', 'roi_align', 'RoIPool', 'roi_pool',
    'DeformConv', 'DeformConvPack', 'DeformRoIPooling', 'DeformRoIPoolingPack',
    'ModulatedDeformRoIPoolingPack', 'ModulatedDeformConv',
    'ModulatedDeformConvPack', 'deform_conv', 'modulated_deform_conv',
    'deform_roi_pooling', 'SigmoidFocalLoss', 'sigmoid_focal_loss',
    'MaskedConv2d', 'ContextBlock', 'GeneralizedAttention', 'NonLocal2D',
<<<<<<< HEAD
    'get_compiler_version', 'get_compiling_cuda_version', 'build_conv_layer',
    'ConvModule', 'ConvWS2d', 'conv_ws_2d', 'build_norm_layer', 'Scale',
    'build_upsample_layer', 'build_plugin_layer', 'batched_nms', 'Conv2d',
    'ConvTranspose2d', 'MaxPool2d', 'Linear', 'nms_match'
=======
    'get_compiler_version', 'get_compiling_cuda_version', 'ConvWS2d',
    'conv_ws_2d', 'build_plugin_layer', 'batched_nms', 'Conv2d',
    'ConvTranspose2d', 'MaxPool2d', 'Linear'
>>>>>>> 3b53fe15
]<|MERGE_RESOLUTION|>--- conflicted
+++ resolved
@@ -22,14 +22,7 @@
     'ModulatedDeformConvPack', 'deform_conv', 'modulated_deform_conv',
     'deform_roi_pooling', 'SigmoidFocalLoss', 'sigmoid_focal_loss',
     'MaskedConv2d', 'ContextBlock', 'GeneralizedAttention', 'NonLocal2D',
-<<<<<<< HEAD
-    'get_compiler_version', 'get_compiling_cuda_version', 'build_conv_layer',
-    'ConvModule', 'ConvWS2d', 'conv_ws_2d', 'build_norm_layer', 'Scale',
-    'build_upsample_layer', 'build_plugin_layer', 'batched_nms', 'Conv2d',
-    'ConvTranspose2d', 'MaxPool2d', 'Linear', 'nms_match'
-=======
     'get_compiler_version', 'get_compiling_cuda_version', 'ConvWS2d',
     'conv_ws_2d', 'build_plugin_layer', 'batched_nms', 'Conv2d',
-    'ConvTranspose2d', 'MaxPool2d', 'Linear'
->>>>>>> 3b53fe15
+    'ConvTranspose2d', 'MaxPool2d', 'Linear', 'nms_match'
 ]