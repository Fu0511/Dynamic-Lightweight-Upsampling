--- conflicted
+++ resolved
@@ -29,9 +29,6 @@
     'MaskedConv2d', 'ContextBlock', 'GeneralizedAttention', 'NonLocal2D',
     'get_compiler_version', 'get_compiling_cuda_version', 'build_conv_layer',
     'ConvModule', 'ConvWS2d', 'conv_ws_2d', 'build_norm_layer', 'Scale',
-<<<<<<< HEAD
-    'build_upsample_layer', 'Conv2d', 'ConvTranspose2d', 'MaxPool2d', 'Linear'
-=======
-    'build_upsample_layer', 'build_plugin_layer'
->>>>>>> 2082430b
+    'build_upsample_layer', 'build_plugin_layer', 'Conv2d', 'ConvTranspose2d',
+    'MaxPool2d', 'Linear'
 ]