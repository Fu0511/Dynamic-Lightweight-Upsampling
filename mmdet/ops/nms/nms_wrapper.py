import sys
<<<<<<< HEAD
import warnings
=======
>>>>>>> 87cba441

import numpy as np
import torch
from torch.autograd import Function
from torch.onnx.symbolic_opset9 import select, squeeze, unsqueeze

from . import nms_ext


class NMSop(Function):

    @staticmethod
    def forward(ctx, bboxes, scores, iou_threshold):
        # execute cpu or cuda nms
        if bboxes.shape[0] == 0:
            inds = bboxes.new_zeros(0, dtype=torch.long)
        else:
            inds = nms_ext.nms(
                torch.cat([bboxes, scores[:, None]], -1), iou_threshold)
        return inds

    @staticmethod
    def symbolic(g, bboxes, scores, iou_threshold):
        boxes = unsqueeze(g, bboxes, 0)
        scores = unsqueeze(g, unsqueeze(g, scores, 0), 0)
        max_output_per_class = g.op(
            'Constant', value_t=torch.tensor([sys.maxsize], dtype=torch.long))
        iou_threshold = g.op(
            'Constant',
            value_t=torch.tensor([iou_threshold], dtype=torch.float))
        nms_out = g.op('NonMaxSuppression', boxes, scores,
                       max_output_per_class, iou_threshold)
        return squeeze(
            g,
            select(
                g, nms_out, 1,
                g.op('Constant', value_t=torch.tensor([2], dtype=torch.long))),
            1)


def nms(bboxes, scores, iou_thr, device_id=None):
    """Dispatch to either CPU or GPU NMS implementations.

    The input can be either a torch tensor or numpy array. GPU NMS will be used
    if the input is a gpu tensor or device_id is specified, otherwise CPU NMS
    will be used. The returned type will always be the same as inputs.

    Arguments:
        bboxes (torch.Tensor): bboxes in shape (N, 4).
        scores (torch.Tensor): scores in shape (N, ).
        iou_thr (float): IoU threshold for NMS.
        device_id (int, optional): when `dets` is a numpy array, if `device_id`
            is None, then cpu nms is used, otherwise gpu_nms will be used.

    Returns:
        tuple: kept bboxes and indice, which is always the same data type as
            the input.

    Example:
        >>> bboxes = np.array([[49.1, 32.4, 51.0, 35.9],
        >>>                   [49.3, 32.9, 51.0, 35.3],
        >>>                   [49.2, 31.8, 51.0, 35.4],
        >>>                   [35.1, 11.5, 39.1, 15.7],
        >>>                   [35.6, 11.8, 39.3, 14.2],
        >>>                   [35.3, 11.5, 39.9, 14.5],
        >>>                   [35.2, 11.7, 39.7, 15.7]], dtype=np.float32)
        >>> scores = np.array([0.9, 0.9, 0.5, 0.5, 0.5, 0.4, 0.3],
        >>>                    dtype=np.float32)
        >>> iou_thr = 0.6
        >>> suppressed, inds = nms(bboxes, scores, iou_thr)
        >>> assert len(inds) == len(suppressed) == 3
    """
    # onnx export
    tracing_state = torch._C._get_tracing_state()
    if tracing_state:
        warnings.warn('[ONNX warning] NMS has not been supported yet')

    # convert dets (tensor or numpy array) to tensor
    if isinstance(bboxes, torch.Tensor):
        is_numpy = False
        bboxes_th = bboxes
        scores_th = scores
    elif isinstance(bboxes, np.ndarray):
        is_numpy = True
        device = 'cpu' if device_id is None else f'cuda:{device_id}'
        bboxes_th = torch.from_numpy(bboxes).to(device)
        scores_th = torch.from_numpy(scores).to(device)
    else:
        raise TypeError('bboxes must be either a Tensor or numpy array, '
                        f'but got {type(bboxes)}')

    inds = NMSop.apply(bboxes_th, scores_th, iou_thr)
<<<<<<< HEAD
=======

>>>>>>> 87cba441
    dets = torch.cat([bboxes_th, scores_th[:, None]], -1)

    if is_numpy:
        inds = inds.cpu().numpy()
        dets = dets.cpu().numpy()
    return dets[inds, :], inds


def soft_nms(dets, iou_thr, method='linear', sigma=0.5, min_score=1e-3):
    """Dispatch to only CPU Soft NMS implementations.

    The input can be either a torch tensor or numpy array.
    The returned type will always be the same as inputs.

    Arguments:
        dets (torch.Tensor or np.ndarray): bboxes with scores.
        iou_thr (float): IoU threshold for Soft NMS.
        method (str): either 'linear' or 'gaussian'
        sigma (float): hyperparameter for gaussian method
        min_score (float): score filter threshold

    Returns:
        tuple: new det bboxes and indice, which is always the same
        data type as the input.

    Example:
        >>> dets = np.array([[4., 3., 5., 3., 0.9],
        >>>                  [4., 3., 5., 4., 0.9],
        >>>                  [3., 1., 3., 1., 0.5],
        >>>                  [3., 1., 3., 1., 0.5],
        >>>                  [3., 1., 3., 1., 0.4],
        >>>                  [3., 1., 3., 1., 0.0]], dtype=np.float32)
        >>> iou_thr = 0.6
        >>> new_dets, inds = soft_nms(dets, iou_thr, sigma=0.5)
        >>> assert len(inds) == len(new_dets) == 5
    """
    # convert dets (tensor or numpy array) to tensor
    if isinstance(dets, torch.Tensor):
        is_tensor = True
        dets_t = dets.detach().cpu()
    elif isinstance(dets, np.ndarray):
        is_tensor = False
        dets_t = torch.from_numpy(dets)
    else:
        raise TypeError('dets must be either a Tensor or numpy array, '
                        f'but got {type(dets)}')

    method_codes = {'linear': 1, 'gaussian': 2}
    if method not in method_codes:
        raise ValueError(f'Invalid method for SoftNMS: {method}')
    results = nms_ext.soft_nms(dets_t, iou_thr, method_codes[method], sigma,
                               min_score)

    new_dets = results[:, :5]
    inds = results[:, 5]

    if is_tensor:
        return new_dets.to(
            device=dets.device, dtype=dets.dtype), inds.to(
                device=dets.device, dtype=torch.long)
    else:
        return new_dets.numpy().astype(dets.dtype), inds.numpy().astype(
            np.int64)


def batched_nms(bboxes, scores, inds, nms_cfg, class_agnostic=False):
    """Performs non-maximum suppression in a batched fashion.

    Modified from https://github.com/pytorch/vision/blob
    /505cd6957711af790211896d32b40291bea1bc21/torchvision/ops/boxes.py#L39.
    In order to perform NMS independently per class, we add an offset to all
    the boxes. The offset is dependent only on the class idx, and is large
    enough so that boxes from different classes do not overlap.

    Arguments:
        bboxes (torch.Tensor): bboxes in shape (N, 4).
        scores (torch.Tensor): scores in shape (N, ).
        inds (torch.Tensor): each index value correspond to a bbox cluster,
            and NMS will not be applied between elements of different inds,
            shape (N, ).
        nms_cfg (dict): specify nms type and class_agnostic as well as other
            parameters like iou_thr.
        class_agnostic (bool): if true, nms is class agnostic,
            i.e. IoU thresholding happens over all bboxes,
            regardless of the predicted class

    Returns:
        tuple: kept bboxes and indice.
    """
    nms_cfg_ = nms_cfg.copy()
    class_agnostic = nms_cfg_.pop('class_agnostic', class_agnostic)
    if class_agnostic:
        bboxes_for_nms = bboxes
    else:
        max_coordinate = bboxes.max()
        offsets = inds.to(bboxes) * (max_coordinate + 1)
        bboxes_for_nms = bboxes + offsets[:, None]
    nms_type = nms_cfg_.pop('type', 'nms')
    nms_op = eval(nms_type)
    dets, keep = nms_op(bboxes_for_nms, scores, **nms_cfg_)
<<<<<<< HEAD
=======
    # dets, keep = nms_op(
    #    torch.cat([bboxes_for_nms, scores[:, None]], -1), **nms_cfg_)
>>>>>>> 87cba441
    bboxes = bboxes[keep]
    scores = dets[:, -1]
    return torch.cat([bboxes, scores[:, None]], -1), keep


def nms_match(dets, thresh):
    """Matched dets into different groups by NMS.

    NMS match is Similar to NMS but when a bbox is suppressed, nms match will
    record the indice of supporessed bbox and form a group with the indice of
    kept bbox. In each group, indice is sorted as score order.

    Arguments:
        dets (torch.Tensor | np.ndarray): Det bboxes with scores, shape (N, 5).
        iou_thr (float): IoU thresh for NMS.

    Returns:
        List[Tensor | ndarray]: The outer list corresponds different matched
            group, the inner Tensor corresponds the indices for a group in
            score order.
    """
    if dets.shape[0] == 0:
        matched = []
    else:
        assert dets.shape[-1] == 5, 'inputs dets.shape should be (N, 5), ' \
                                    f'but get {dets.shape}'
        if isinstance(dets, torch.Tensor):
            dets_t = dets.detach().cpu()
        else:
            dets_t = torch.from_numpy(dets)
        matched = nms_ext.nms_match(dets_t, thresh)

    if isinstance(dets, torch.Tensor):
        return [dets.new_tensor(m, dtype=torch.long) for m in matched]
    else:
        return [np.array(m, dtype=np.int) for m in matched]<|MERGE_RESOLUTION|>--- conflicted
+++ resolved
@@ -1,8 +1,4 @@
 import sys
-<<<<<<< HEAD
-import warnings
-=======
->>>>>>> 87cba441
 
 import numpy as np
 import torch
@@ -75,11 +71,6 @@
         >>> suppressed, inds = nms(bboxes, scores, iou_thr)
         >>> assert len(inds) == len(suppressed) == 3
     """
-    # onnx export
-    tracing_state = torch._C._get_tracing_state()
-    if tracing_state:
-        warnings.warn('[ONNX warning] NMS has not been supported yet')
-
     # convert dets (tensor or numpy array) to tensor
     if isinstance(bboxes, torch.Tensor):
         is_numpy = False
@@ -95,10 +86,6 @@
                         f'but got {type(bboxes)}')
 
     inds = NMSop.apply(bboxes_th, scores_th, iou_thr)
-<<<<<<< HEAD
-=======
-
->>>>>>> 87cba441
     dets = torch.cat([bboxes_th, scores_th[:, None]], -1)
 
     if is_numpy:
@@ -199,11 +186,6 @@
     nms_type = nms_cfg_.pop('type', 'nms')
     nms_op = eval(nms_type)
     dets, keep = nms_op(bboxes_for_nms, scores, **nms_cfg_)
-<<<<<<< HEAD
-=======
-    # dets, keep = nms_op(
-    #    torch.cat([bboxes_for_nms, scores[:, None]], -1), **nms_cfg_)
->>>>>>> 87cba441
     bboxes = bboxes[keep]
     scores = dets[:, -1]
     return torch.cat([bboxes, scores[:, None]], -1), keep
