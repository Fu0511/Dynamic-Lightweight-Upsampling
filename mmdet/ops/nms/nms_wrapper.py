import sys
<<<<<<< HEAD
=======
import warnings
>>>>>>> dd275b02

import numpy as np
import torch
from torch.autograd import Function
from torch.onnx.symbolic_opset9 import select, squeeze, unsqueeze

from . import nms_ext


class NMSop(Function):

    @staticmethod
    def forward(ctx, bboxes, scores, iou_threshold):
        # execute cpu or cuda nms
        if bboxes.shape[0] == 0:
            inds = bboxes.new_zeros(0, dtype=torch.long)
        else:
            inds = nms_ext.nms(
                torch.cat([bboxes, scores[:, None]], -1), iou_threshold)
        return inds

    @staticmethod
    def symbolic(g, bboxes, scores, iou_threshold):
        boxes = unsqueeze(g, bboxes, 0)
        scores = unsqueeze(g, unsqueeze(g, scores, 0), 0)
        max_output_per_class = g.op(
            'Constant', value_t=torch.tensor([sys.maxsize], dtype=torch.long))
        iou_threshold = g.op(
            'Constant',
            value_t=torch.tensor([iou_threshold], dtype=torch.float))
        nms_out = g.op('NonMaxSuppression', boxes, scores,
                       max_output_per_class, iou_threshold)
        return squeeze(
            g,
            select(
                g, nms_out, 1,
                g.op('Constant', value_t=torch.tensor([2], dtype=torch.long))),
            1)


def nms(bboxes, scores, iou_thr, device_id=None):
    """Dispatch to either CPU or GPU NMS implementations.

    The input can be either a torch tensor or numpy array. GPU NMS will be used
    if the input is a gpu tensor or device_id is specified, otherwise CPU NMS
    will be used. The returned type will always be the same as inputs.

    Arguments:
        bboxes (torch.Tensor): bboxes in shape (N, 4).
        scores (torch.Tensor): scores in shape (N, ).
        iou_thr (float): IoU threshold for NMS.
        device_id (int, optional): when `dets` is a numpy array, if `device_id`
            is None, then cpu nms is used, otherwise gpu_nms will be used.

    Returns:
        tuple: kept bboxes and indice, which is always the same data type as
            the input.

    Example:
        >>> bboxes = np.array([[49.1, 32.4, 51.0, 35.9],
        >>>                   [49.3, 32.9, 51.0, 35.3],
        >>>                   [49.2, 31.8, 51.0, 35.4],
        >>>                   [35.1, 11.5, 39.1, 15.7],
        >>>                   [35.6, 11.8, 39.3, 14.2],
        >>>                   [35.3, 11.5, 39.9, 14.5],
        >>>                   [35.2, 11.7, 39.7, 15.7]], dtype=np.float32)
        >>> scores = np.array([0.9, 0.9, 0.5, 0.5, 0.5, 0.4, 0.3],
        >>>                    dtype=np.float32)
        >>> iou_thr = 0.6
        >>> suppressed, inds = nms(bboxes, scores, iou_thr)
        >>> assert len(inds) == len(suppressed) == 3
    """
    # onnx export
    tracing_state = torch._C._get_tracing_state()
    if tracing_state:
        warnings.warn('[ONNX warning] NMS has not been supported yet')

    # convert dets (tensor or numpy array) to tensor
    if isinstance(bboxes, torch.Tensor):
        is_numpy = False
        bboxes_th = bboxes
        scores_th = scores
    elif isinstance(bboxes, np.ndarray):
        is_numpy = True
        device = 'cpu' if device_id is None else f'cuda:{device_id}'
        bboxes_th = torch.from_numpy(bboxes).to(device)
        scores_th = torch.from_numpy(scores).to(device)
    else:
        raise TypeError('bboxes must be either a Tensor or numpy array, '
                        f'but got {type(bboxes)}')

    inds = NMSop.apply(bboxes_th, scores_th, iou_thr)
<<<<<<< HEAD
=======

>>>>>>> dd275b02
    dets = torch.cat([bboxes_th, scores_th[:, None]], -1)

    if is_numpy:
        inds = inds.cpu().numpy()
        dets = dets.cpu().numpy()
    return dets[inds, :], inds


def soft_nms(dets, iou_thr, method='linear', sigma=0.5, min_score=1e-3):
    """Dispatch to only CPU Soft NMS implementations.

    The input can be either a torch tensor or numpy array.
    The returned type will always be the same as inputs.

    Arguments:
        dets (torch.Tensor or np.ndarray): bboxes with scores.
        iou_thr (float): IoU threshold for Soft NMS.
        method (str): either 'linear' or 'gaussian'
        sigma (float): hyperparameter for gaussian method
        min_score (float): score filter threshold

    Returns:
        tuple: new det bboxes and indice, which is always the same
        data type as the input.

    Example:
        >>> dets = np.array([[4., 3., 5., 3., 0.9],
        >>>                  [4., 3., 5., 4., 0.9],
        >>>                  [3., 1., 3., 1., 0.5],
        >>>                  [3., 1., 3., 1., 0.5],
        >>>                  [3., 1., 3., 1., 0.4],
        >>>                  [3., 1., 3., 1., 0.0]], dtype=np.float32)
        >>> iou_thr = 0.6
        >>> new_dets, inds = soft_nms(dets, iou_thr, sigma=0.5)
        >>> assert len(inds) == len(new_dets) == 5
    """
    # convert dets (tensor or numpy array) to tensor
    if isinstance(dets, torch.Tensor):
        is_tensor = True
        dets_t = dets.detach().cpu()
    elif isinstance(dets, np.ndarray):
        is_tensor = False
        dets_t = torch.from_numpy(dets)
    else:
        raise TypeError('dets must be either a Tensor or numpy array, '
                        f'but got {type(dets)}')

    method_codes = {'linear': 1, 'gaussian': 2}
    if method not in method_codes:
        raise ValueError(f'Invalid method for SoftNMS: {method}')
    results = nms_ext.soft_nms(dets_t, iou_thr, method_codes[method], sigma,
                               min_score)

    new_dets = results[:, :5]
    inds = results[:, 5]

    if is_tensor:
        return new_dets.to(
            device=dets.device, dtype=dets.dtype), inds.to(
                device=dets.device, dtype=torch.long)
    else:
        return new_dets.numpy().astype(dets.dtype), inds.numpy().astype(
            np.int64)


def batched_nms(bboxes, scores, inds, nms_cfg, class_agnostic=False):
    """Performs non-maximum suppression in a batched fashion.

    Modified from https://github.com/pytorch/vision/blob
    /505cd6957711af790211896d32b40291bea1bc21/torchvision/ops/boxes.py#L39.
    In order to perform NMS independently per class, we add an offset to all
    the boxes. The offset is dependent only on the class idx, and is large
    enough so that boxes from different classes do not overlap.

    Arguments:
        bboxes (torch.Tensor): bboxes in shape (N, 4).
        scores (torch.Tensor): scores in shape (N, ).
        inds (torch.Tensor): each index value correspond to a bbox cluster,
            and NMS will not be applied between elements of different inds,
            shape (N, ).
        nms_cfg (dict): specify nms type and class_agnostic as well as other
            parameters like iou_thr.
        class_agnostic (bool): if true, nms is class agnostic,
            i.e. IoU thresholding happens over all bboxes,
            regardless of the predicted class

    Returns:
        tuple: kept bboxes and indice.
    """
    nms_cfg_ = nms_cfg.copy()
    class_agnostic = nms_cfg_.pop('class_agnostic', class_agnostic)
    if class_agnostic:
        bboxes_for_nms = bboxes
    else:
        max_coordinate = bboxes.max()
        offsets = inds.to(bboxes) * (max_coordinate + 1)
        bboxes_for_nms = bboxes + offsets[:, None]
    nms_type = nms_cfg_.pop('type', 'nms')
    nms_op = eval(nms_type)
    dets, keep = nms_op(bboxes_for_nms, scores, **nms_cfg_)
<<<<<<< HEAD
    # dets, keep = nms_op(
    #    torch.cat([bboxes_for_nms, scores[:, None]], -1), **nms_cfg_)
=======
>>>>>>> dd275b02
    bboxes = bboxes[keep]
    scores = dets[:, -1]
    return torch.cat([bboxes, scores[:, None]], -1), keep


def nms_match(dets, thresh):
    """Matched dets into different groups by NMS.

    NMS match is Similar to NMS but when a bbox is suppressed, nms match will
    record the indice of supporessed bbox and form a group with the indice of
    kept bbox. In each group, indice is sorted as score order.

    Arguments:
        dets (torch.Tensor | np.ndarray): Det bboxes with scores, shape (N, 5).
        iou_thr (float): IoU thresh for NMS.

    Returns:
        List[Tensor | ndarray]: The outer list corresponds different matched
            group, the inner Tensor corresponds the indices for a group in
            score order.
    """
    if dets.shape[0] == 0:
        matched = []
    else:
        assert dets.shape[-1] == 5, 'inputs dets.shape should be (N, 5), ' \
                                    f'but get {dets.shape}'
        if isinstance(dets, torch.Tensor):
            dets_t = dets.detach().cpu()
        else:
            dets_t = torch.from_numpy(dets)
        matched = nms_ext.nms_match(dets_t, thresh)

    if isinstance(dets, torch.Tensor):
        return [dets.new_tensor(m, dtype=torch.long) for m in matched]
    else:
        return [np.array(m, dtype=np.int) for m in matched]<|MERGE_RESOLUTION|>--- conflicted
+++ resolved
@@ -1,8 +1,5 @@
 import sys
-<<<<<<< HEAD
-=======
 import warnings
->>>>>>> dd275b02
 
 import numpy as np
 import torch
@@ -95,10 +92,6 @@
                         f'but got {type(bboxes)}')
 
     inds = NMSop.apply(bboxes_th, scores_th, iou_thr)
-<<<<<<< HEAD
-=======
-
->>>>>>> dd275b02
     dets = torch.cat([bboxes_th, scores_th[:, None]], -1)
 
     if is_numpy:
@@ -199,11 +192,6 @@
     nms_type = nms_cfg_.pop('type', 'nms')
     nms_op = eval(nms_type)
     dets, keep = nms_op(bboxes_for_nms, scores, **nms_cfg_)
-<<<<<<< HEAD
-    # dets, keep = nms_op(
-    #    torch.cat([bboxes_for_nms, scores[:, None]], -1), **nms_cfg_)
-=======
->>>>>>> dd275b02
     bboxes = bboxes[keep]
     scores = dets[:, -1]
     return torch.cat([bboxes, scores[:, None]], -1), keep
