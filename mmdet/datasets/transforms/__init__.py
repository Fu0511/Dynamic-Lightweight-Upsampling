# Copyright (c) OpenMMLab. All rights reserved.
from .augment_wrappers import AutoAugment, RandAugment
from .colorspace import (AutoContrast, Brightness, Color, ColorTransform,
                         Contrast, Equalize, Invert, Posterize, Sharpness,
                         Solarize, SolarizeAdd)
from .formatting import (ImageToTensor, PackDetInputs, ToDataContainer,
                         ToTensor, Transpose)
from .geometric import (GeomTransform, Rotate, ShearX, ShearY, TranslateX,
                        TranslateY)
from .instaboost import InstaBoost
from .loading import (FilterAnnotations, LoadAnnotations, LoadEmptyAnnotations,
                      LoadImageFromNDArray, LoadMultiChannelImageFromFiles,
                      LoadPanopticAnnotations, LoadProposals)
from .transforms import (Albu, CopyPaste, CutOut, Expand, MinIoURandomCrop,
                         MixUp, Mosaic, Normalize, Pad, PhotoMetricDistortion,
                         RandomAffine, RandomCenterCropPad, RandomCrop,
<<<<<<< HEAD
                         RandomFlip, RandomShift, Resize, SegRescale,
                         YOLOXHSVRandomAug)
from .wrappers import MultiBranch, RandomOrder
=======
                         RandomErasing, RandomFlip, RandomShift, Resize,
                         SegRescale, YOLOXHSVRandomAug)
from .wrappers import MultiBranch
>>>>>>> b8b8aa83

__all__ = [
    'PackDetInputs', 'ToTensor', 'ImageToTensor', 'ToDataContainer',
    'Transpose', 'LoadImageFromNDArray', 'LoadAnnotations',
    'LoadPanopticAnnotations', 'LoadMultiChannelImageFromFiles',
    'LoadProposals', 'Resize', 'RandomFlip', 'RandomCrop', 'Normalize',
    'SegRescale', 'MinIoURandomCrop', 'Expand', 'PhotoMetricDistortion',
    'Albu', 'InstaBoost', 'RandomCenterCropPad', 'AutoAugment', 'CutOut',
    'ShearX', 'ShearY', 'Rotate', 'Color', 'Equalize', 'Brightness',
    'Contrast', 'TranslateX', 'TranslateY', 'RandomShift', 'Mosaic', 'MixUp',
    'RandomAffine', 'YOLOXHSVRandomAug', 'CopyPaste', 'FilterAnnotations',
    'Pad', 'GeomTransform', 'ColorTransform', 'RandAugment', 'Sharpness',
    'Solarize', 'SolarizeAdd', 'Posterize', 'AutoContrast', 'Invert',
<<<<<<< HEAD
    'MultiBranch', 'RandomOrder'
=======
    'MultiBranch', 'RandomErasing', 'LoadEmptyAnnotations'
>>>>>>> b8b8aa83
]<|MERGE_RESOLUTION|>--- conflicted
+++ resolved
@@ -14,15 +14,9 @@
 from .transforms import (Albu, CopyPaste, CutOut, Expand, MinIoURandomCrop,
                          MixUp, Mosaic, Normalize, Pad, PhotoMetricDistortion,
                          RandomAffine, RandomCenterCropPad, RandomCrop,
-<<<<<<< HEAD
-                         RandomFlip, RandomShift, Resize, SegRescale,
-                         YOLOXHSVRandomAug)
-from .wrappers import MultiBranch, RandomOrder
-=======
                          RandomErasing, RandomFlip, RandomShift, Resize,
                          SegRescale, YOLOXHSVRandomAug)
-from .wrappers import MultiBranch
->>>>>>> b8b8aa83
+from .wrappers import MultiBranch, RandomOrder
 
 __all__ = [
     'PackDetInputs', 'ToTensor', 'ImageToTensor', 'ToDataContainer',
@@ -36,9 +30,5 @@
     'RandomAffine', 'YOLOXHSVRandomAug', 'CopyPaste', 'FilterAnnotations',
     'Pad', 'GeomTransform', 'ColorTransform', 'RandAugment', 'Sharpness',
     'Solarize', 'SolarizeAdd', 'Posterize', 'AutoContrast', 'Invert',
-<<<<<<< HEAD
-    'MultiBranch', 'RandomOrder'
-=======
-    'MultiBranch', 'RandomErasing', 'LoadEmptyAnnotations'
->>>>>>> b8b8aa83
+    'MultiBranch', 'RandomErasing', 'LoadEmptyAnnotations', 'RandomOrder'
 ]