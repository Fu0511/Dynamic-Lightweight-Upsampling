# Copyright (c) OpenMMLab. All rights reserved.
from .base_det_dataset import BaseDetDataset
from .cityscapes import CityscapesDataset
from .coco import CocoDataset
from .coco_occluded import OccludedSeparatedCocoDataset
from .coco_panoptic import CocoPanopticDataset
from .crowdhuman import CrowdHumanDataset
from .dataset_wrappers import MultiImageMixDataset
from .deepfashion import DeepFashionDataset
from .lvis import LVISDataset, LVISV1Dataset, LVISV05Dataset
from .objects365 import Objects365V1Dataset, Objects365V2Dataset
from .openimages import OpenImagesChallengeDataset, OpenImagesDataset
from .samplers import (AspectRatioBatchSampler, ClassAwareSampler,
                       GroupMultiSourceSampler, MultiSourceSampler)
from .utils import get_loading_pipeline
from .voc import VOCDataset
from .wider_face import WIDERFaceDataset
from .xml_style import XMLDataset

__all__ = [
<<<<<<< HEAD
    'CustomDataset', 'XMLDataset', 'CocoDataset', 'DeepFashionDataset',
    'VOCDataset', 'CityscapesDataset', 'LVISDataset', 'LVISV05Dataset',
    'LVISV1Dataset', 'GroupSampler', 'DistributedGroupSampler',
    'DistributedSampler', 'build_dataloader', 'ConcatDataset', 'RepeatDataset',
    'ClassBalancedDataset', 'WIDERFaceDataset', 'DATASETS', 'PIPELINES',
    'build_dataset', 'replace_ImageToTensor', 'get_loading_pipeline',
    'NumClassCheckHook', 'CocoPanopticDataset', 'MultiImageMixDataset',
    'OpenImagesDataset', 'OpenImagesChallengeDataset', 'Objects365V1Dataset',
    'Objects365V2Dataset', 'OccludedSeparatedCocoDataset'
=======
    'XMLDataset', 'CocoDataset', 'DeepFashionDataset', 'VOCDataset',
    'CityscapesDataset', 'LVISDataset', 'LVISV05Dataset', 'LVISV1Dataset',
    'WIDERFaceDataset', 'get_loading_pipeline', 'CocoPanopticDataset',
    'MultiImageMixDataset', 'OpenImagesDataset', 'OpenImagesChallengeDataset',
    'AspectRatioBatchSampler', 'ClassAwareSampler', 'MultiSourceSampler',
    'GroupMultiSourceSampler', 'BaseDetDataset', 'CrowdHumanDataset',
    'Objects365V1Dataset', 'Objects365V2Dataset'
>>>>>>> ecac3a77
]<|MERGE_RESOLUTION|>--- conflicted
+++ resolved
@@ -2,7 +2,6 @@
 from .base_det_dataset import BaseDetDataset
 from .cityscapes import CityscapesDataset
 from .coco import CocoDataset
-from .coco_occluded import OccludedSeparatedCocoDataset
 from .coco_panoptic import CocoPanopticDataset
 from .crowdhuman import CrowdHumanDataset
 from .dataset_wrappers import MultiImageMixDataset
@@ -18,17 +17,6 @@
 from .xml_style import XMLDataset
 
 __all__ = [
-<<<<<<< HEAD
-    'CustomDataset', 'XMLDataset', 'CocoDataset', 'DeepFashionDataset',
-    'VOCDataset', 'CityscapesDataset', 'LVISDataset', 'LVISV05Dataset',
-    'LVISV1Dataset', 'GroupSampler', 'DistributedGroupSampler',
-    'DistributedSampler', 'build_dataloader', 'ConcatDataset', 'RepeatDataset',
-    'ClassBalancedDataset', 'WIDERFaceDataset', 'DATASETS', 'PIPELINES',
-    'build_dataset', 'replace_ImageToTensor', 'get_loading_pipeline',
-    'NumClassCheckHook', 'CocoPanopticDataset', 'MultiImageMixDataset',
-    'OpenImagesDataset', 'OpenImagesChallengeDataset', 'Objects365V1Dataset',
-    'Objects365V2Dataset', 'OccludedSeparatedCocoDataset'
-=======
     'XMLDataset', 'CocoDataset', 'DeepFashionDataset', 'VOCDataset',
     'CityscapesDataset', 'LVISDataset', 'LVISV05Dataset', 'LVISV1Dataset',
     'WIDERFaceDataset', 'get_loading_pipeline', 'CocoPanopticDataset',
@@ -36,5 +24,4 @@
     'AspectRatioBatchSampler', 'ClassAwareSampler', 'MultiSourceSampler',
     'GroupMultiSourceSampler', 'BaseDetDataset', 'CrowdHumanDataset',
     'Objects365V1Dataset', 'Objects365V2Dataset'
->>>>>>> ecac3a77
 ]