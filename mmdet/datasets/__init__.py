from .custom import CustomDataset
from .xml_style import XMLDataset
from .coco import CocoDataset
from .cityscapes import CityscapesDataset
from .voc import VOCDataset
from .wider_face import WIDERFaceDataset
from .loader import GroupSampler, DistributedGroupSampler, build_dataloader
from .utils import to_tensor, random_scale, show_ann
from .dataset_wrappers import ConcatDataset, RepeatDataset
from .extra_aug import ExtraAugmentation
from .registry import DATASETS
from .builder import build_dataset

__all__ = [
<<<<<<< HEAD
    'CustomDataset', 'XMLDataset', 'CocoDataset', 'VOCDataset', 'CityscapesDataset',
    'GroupSampler', 'DistributedGroupSampler', 'build_dataloader', 'to_tensor', 
    'random_scale', 'show_ann', 'get_dataset', 'ConcatDataset', 'RepeatDataset',
    'ExtraAugmentation', 
=======
    'CustomDataset', 'XMLDataset', 'CocoDataset', 'VOCDataset', 'GroupSampler',
    'DistributedGroupSampler', 'build_dataloader', 'to_tensor', 'random_scale',
    'show_ann', 'ConcatDataset', 'RepeatDataset', 'ExtraAugmentation',
    'WIDERFaceDataset', 'DATASETS', 'build_dataset'
>>>>>>> ca7b5216
]<|MERGE_RESOLUTION|>--- conflicted
+++ resolved
@@ -12,15 +12,8 @@
 from .builder import build_dataset
 
 __all__ = [
-<<<<<<< HEAD
     'CustomDataset', 'XMLDataset', 'CocoDataset', 'VOCDataset', 'CityscapesDataset',
     'GroupSampler', 'DistributedGroupSampler', 'build_dataloader', 'to_tensor', 
-    'random_scale', 'show_ann', 'get_dataset', 'ConcatDataset', 'RepeatDataset',
-    'ExtraAugmentation', 
-=======
-    'CustomDataset', 'XMLDataset', 'CocoDataset', 'VOCDataset', 'GroupSampler',
-    'DistributedGroupSampler', 'build_dataloader', 'to_tensor', 'random_scale',
-    'show_ann', 'ConcatDataset', 'RepeatDataset', 'ExtraAugmentation',
+    'random_scale', 'show_ann', 'ConcatDataset', 'RepeatDataset', 'ExtraAugmentation', 
     'WIDERFaceDataset', 'DATASETS', 'build_dataset'
->>>>>>> ca7b5216
 ]