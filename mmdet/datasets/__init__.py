from .custom import CustomDataset
from .coco import CocoDataset
from .loader import GroupSampler, DistributedGroupSampler, build_dataloader
from .utils import to_tensor, random_scale, show_ann, get_dataset
from .concat_dataset import ConcatDataset
from .repeat_dataset import RepeatDataset
from .extra_aug import ExtraAugmentation

__all__ = [
<<<<<<< HEAD
    'CustomDataset',
    'CocoDataset',
    'GroupSampler',
    'DistributedGroupSampler',
    'build_dataloader',
    'to_tensor',
    'random_scale',
    'show_ann',
    'get_dataset',
    'ExtraAugmentation',
    'ConcatDataset',
    'RepeatDataset',
=======
    'CustomDataset', 'CocoDataset', 'GroupSampler', 'DistributedGroupSampler',
    'build_dataloader', 'to_tensor', 'random_scale', 'show_ann',
    'get_dataset', 'ConcatDataset', 'RepeatDataset',
>>>>>>> 2b17166a
]<|MERGE_RESOLUTION|>--- conflicted
+++ resolved
@@ -7,22 +7,7 @@
 from .extra_aug import ExtraAugmentation
 
 __all__ = [
-<<<<<<< HEAD
-    'CustomDataset',
-    'CocoDataset',
-    'GroupSampler',
-    'DistributedGroupSampler',
-    'build_dataloader',
-    'to_tensor',
-    'random_scale',
-    'show_ann',
-    'get_dataset',
-    'ExtraAugmentation',
-    'ConcatDataset',
-    'RepeatDataset',
-=======
     'CustomDataset', 'CocoDataset', 'GroupSampler', 'DistributedGroupSampler',
-    'build_dataloader', 'to_tensor', 'random_scale', 'show_ann',
-    'get_dataset', 'ConcatDataset', 'RepeatDataset',
->>>>>>> 2b17166a
+    'build_dataloader', 'to_tensor', 'random_scale', 'show_ann', 'get_dataset',
+    'ConcatDataset', 'RepeatDataset', 'ExtraAugmentation'
 ]