--- conflicted
+++ resolved
@@ -26,11 +26,6 @@
     'ClassBalancedDataset', 'WIDERFaceDataset', 'DATASETS', 'PIPELINES',
     'build_dataset', 'replace_ImageToTensor', 'get_loading_pipeline',
     'NumClassCheckHook', 'CocoPanopticDataset', 'MultiImageMixDataset',
-<<<<<<< HEAD
-    'OpenImagesDataset', 'OpenImagesChallengeDataset',
-    'OccludedSeparatedCocoDataset'
-=======
     'OpenImagesDataset', 'OpenImagesChallengeDataset', 'Objects365V1Dataset',
-    'Objects365V2Dataset'
->>>>>>> 91a4539e
+    'Objects365V2Dataset', 'OccludedSeparatedCocoDataset'
 ]