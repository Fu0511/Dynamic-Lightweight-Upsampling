--- conflicted
+++ resolved
@@ -1184,19 +1184,11 @@
 
     The relation between output image (padding image) and original image:
 
-<<<<<<< HEAD
     .. code:: text
 
                         output image
                +----------------------------+
                |          padded area       |
-=======
-    .. code-block: text
-
-                        output image
-            +----------------------------+
-            |          padded area       |
->>>>>>> 7f0c4d06
         +------|----------------------------|----------+
         |      |         cropped area       |          |
         |      |         +---------------+  |          |
@@ -1204,13 +1196,8 @@
         |      |         |        range  |  |          |
         |      |         +---------------+  |          |
         +------|----------------------------|----------+
-<<<<<<< HEAD
                |          padded area       |
                +----------------------------+
-=======
-            |          padded area       |
-            +----------------------------+
->>>>>>> 7f0c4d06
 
     There are 5 main areas in the figure:
 
