# Copyright (c) OpenMMLab. All rights reserved.
import copy
import inspect
import math
import warnings

import cv2
import mmcv
import numpy as np
from numpy import random

from mmdet.core import BitmapMasks, PolygonMasks, find_inside_bboxes
from mmdet.core.evaluation.bbox_overlaps import bbox_overlaps
from mmdet.utils import log_img_scale
from ..builder import PIPELINES

try:
    from imagecorruptions import corrupt
except ImportError:
    corrupt = None

try:
    import albumentations
    from albumentations import Compose
except ImportError:
    albumentations = None
    Compose = None


@PIPELINES.register_module()
class Resize:
    """Resize images & bbox & mask.

    This transform resizes the input image to some scale. Bboxes and masks are
    then resized with the same scale factor. If the input dict contains the key
    "scale", then the scale in the input dict is used, otherwise the specified
    scale in the init method is used. If the input dict contains the key
    "scale_factor" (if MultiScaleFlipAug does not give img_scale but
    scale_factor), the actual scale will be computed by image shape and
    scale_factor.

    `img_scale` can either be a tuple (single-scale) or a list of tuple
    (multi-scale). There are 3 multiscale modes:

    - ``ratio_range is not None``: randomly sample a ratio from the ratio \
      range and multiply it with the image scale.
    - ``ratio_range is None`` and ``multiscale_mode == "range"``: randomly \
      sample a scale from the multiscale range.
    - ``ratio_range is None`` and ``multiscale_mode == "value"``: randomly \
      sample a scale from multiple scales.

    Args:
        img_scale (tuple or list[tuple]): Images scales for resizing.
        multiscale_mode (str): Either "range" or "value".
        ratio_range (tuple[float]): (min_ratio, max_ratio)
        keep_ratio (bool): Whether to keep the aspect ratio when resizing the
            image.
        bbox_clip_border (bool, optional): Whether to clip the objects outside
            the border of the image. In some dataset like MOT17, the gt bboxes
            are allowed to cross the border of images. Therefore, we don't
            need to clip the gt bboxes in these cases. Defaults to True.
        backend (str): Image resize backend, choices are 'cv2' and 'pillow'.
            These two backends generates slightly different results. Defaults
            to 'cv2'.
        interpolation (str): Interpolation method, accepted values are
            "nearest", "bilinear", "bicubic", "area", "lanczos" for 'cv2'
            backend, "nearest", "bilinear" for 'pillow' backend.
        override (bool, optional): Whether to override `scale` and
            `scale_factor` so as to call resize twice. Default False. If True,
            after the first resizing, the existed `scale` and `scale_factor`
            will be ignored so the second resizing can be allowed.
            This option is a work-around for multiple times of resize in DETR.
            Defaults to False.
    """

    def __init__(self,
                 img_scale=None,
                 multiscale_mode='range',
                 ratio_range=None,
                 keep_ratio=True,
                 bbox_clip_border=True,
                 backend='cv2',
                 interpolation='bilinear',
                 override=False):
        if img_scale is None:
            self.img_scale = None
        else:
            if isinstance(img_scale, list):
                self.img_scale = img_scale
            else:
                self.img_scale = [img_scale]
            assert mmcv.is_list_of(self.img_scale, tuple)

        if ratio_range is not None:
            # mode 1: given a scale and a range of image ratio
            assert len(self.img_scale) == 1
        else:
            # mode 2: given multiple scales or a range of scales
            assert multiscale_mode in ['value', 'range']

        self.backend = backend
        self.multiscale_mode = multiscale_mode
        self.ratio_range = ratio_range
        self.keep_ratio = keep_ratio
        # TODO: refactor the override option in Resize
        self.interpolation = interpolation
        self.override = override
        self.bbox_clip_border = bbox_clip_border

    @staticmethod
    def random_select(img_scales):
        """Randomly select an img_scale from given candidates.

        Args:
            img_scales (list[tuple]): Images scales for selection.

        Returns:
            (tuple, int): Returns a tuple ``(img_scale, scale_dix)``, \
                where ``img_scale`` is the selected image scale and \
                ``scale_idx`` is the selected index in the given candidates.
        """

        assert mmcv.is_list_of(img_scales, tuple)
        scale_idx = np.random.randint(len(img_scales))
        img_scale = img_scales[scale_idx]
        return img_scale, scale_idx

    @staticmethod
    def random_sample(img_scales):
        """Randomly sample an img_scale when ``multiscale_mode=='range'``.

        Args:
            img_scales (list[tuple]): Images scale range for sampling.
                There must be two tuples in img_scales, which specify the lower
                and upper bound of image scales.

        Returns:
            (tuple, None): Returns a tuple ``(img_scale, None)``, where \
                ``img_scale`` is sampled scale and None is just a placeholder \
                to be consistent with :func:`random_select`.
        """

        assert mmcv.is_list_of(img_scales, tuple) and len(img_scales) == 2
        img_scale_long = [max(s) for s in img_scales]
        img_scale_short = [min(s) for s in img_scales]
        long_edge = np.random.randint(
            min(img_scale_long),
            max(img_scale_long) + 1)
        short_edge = np.random.randint(
            min(img_scale_short),
            max(img_scale_short) + 1)
        img_scale = (long_edge, short_edge)
        return img_scale, None

    @staticmethod
    def random_sample_ratio(img_scale, ratio_range):
        """Randomly sample an img_scale when ``ratio_range`` is specified.

        A ratio will be randomly sampled from the range specified by
        ``ratio_range``. Then it would be multiplied with ``img_scale`` to
        generate sampled scale.

        Args:
            img_scale (tuple): Images scale base to multiply with ratio.
            ratio_range (tuple[float]): The minimum and maximum ratio to scale
                the ``img_scale``.

        Returns:
            (tuple, None): Returns a tuple ``(scale, None)``, where \
                ``scale`` is sampled ratio multiplied with ``img_scale`` and \
                None is just a placeholder to be consistent with \
                :func:`random_select`.
        """

        assert isinstance(img_scale, tuple) and len(img_scale) == 2
        min_ratio, max_ratio = ratio_range
        assert min_ratio <= max_ratio
        ratio = np.random.random_sample() * (max_ratio - min_ratio) + min_ratio
        scale = int(img_scale[0] * ratio), int(img_scale[1] * ratio)
        return scale, None

    def _random_scale(self, results):
        """Randomly sample an img_scale according to ``ratio_range`` and
        ``multiscale_mode``.

        If ``ratio_range`` is specified, a ratio will be sampled and be
        multiplied with ``img_scale``.
        If multiple scales are specified by ``img_scale``, a scale will be
        sampled according to ``multiscale_mode``.
        Otherwise, single scale will be used.

        Args:
            results (dict): Result dict from :obj:`dataset`.

        Returns:
            dict: Two new keys 'scale` and 'scale_idx` are added into \
                ``results``, which would be used by subsequent pipelines.
        """

        if self.ratio_range is not None:
            scale, scale_idx = self.random_sample_ratio(
                self.img_scale[0], self.ratio_range)
        elif len(self.img_scale) == 1:
            scale, scale_idx = self.img_scale[0], 0
        elif self.multiscale_mode == 'range':
            scale, scale_idx = self.random_sample(self.img_scale)
        elif self.multiscale_mode == 'value':
            scale, scale_idx = self.random_select(self.img_scale)
        else:
            raise NotImplementedError

        results['scale'] = scale
        results['scale_idx'] = scale_idx

    def _resize_img(self, results):
        """Resize images with ``results['scale']``."""
        for key in results.get('img_fields', ['img']):
            if self.keep_ratio:
                img, scale_factor = mmcv.imrescale(
                    results[key],
                    results['scale'],
                    return_scale=True,
                    interpolation=self.interpolation,
                    backend=self.backend)
                # the w_scale and h_scale has minor difference
                # a real fix should be done in the mmcv.imrescale in the future
                new_h, new_w = img.shape[:2]
                h, w = results[key].shape[:2]
                w_scale = new_w / w
                h_scale = new_h / h
            else:
                img, w_scale, h_scale = mmcv.imresize(
                    results[key],
                    results['scale'],
                    return_scale=True,
                    interpolation=self.interpolation,
                    backend=self.backend)
            results[key] = img

            scale_factor = np.array([w_scale, h_scale, w_scale, h_scale],
                                    dtype=np.float32)
            results['img_shape'] = img.shape
            # in case that there is no padding
            results['pad_shape'] = img.shape
            results['scale_factor'] = scale_factor
            results['keep_ratio'] = self.keep_ratio

    def _resize_bboxes(self, results):
        """Resize bounding boxes with ``results['scale_factor']``."""
        for key in results.get('bbox_fields', []):
            bboxes = results[key] * results['scale_factor']
            if self.bbox_clip_border:
                img_shape = results['img_shape']
                bboxes[:, 0::2] = np.clip(bboxes[:, 0::2], 0, img_shape[1])
                bboxes[:, 1::2] = np.clip(bboxes[:, 1::2], 0, img_shape[0])
            results[key] = bboxes

    def _resize_masks(self, results):
        """Resize masks with ``results['scale']``"""
        for key in results.get('mask_fields', []):
            if results[key] is None:
                continue
            if self.keep_ratio:
                results[key] = results[key].rescale(results['scale'])
            else:
                results[key] = results[key].resize(results['img_shape'][:2])

    def _resize_seg(self, results):
        """Resize semantic segmentation map with ``results['scale']``."""
        for key in results.get('seg_fields', []):
            if self.keep_ratio:
                gt_seg = mmcv.imrescale(
                    results[key],
                    results['scale'],
                    interpolation='nearest',
                    backend=self.backend)
            else:
                gt_seg = mmcv.imresize(
                    results[key],
                    results['scale'],
                    interpolation='nearest',
                    backend=self.backend)
            results[key] = gt_seg

    def __call__(self, results):
        """Call function to resize images, bounding boxes, masks, semantic
        segmentation map.

        Args:
            results (dict): Result dict from loading pipeline.

        Returns:
            dict: Resized results, 'img_shape', 'pad_shape', 'scale_factor', \
                'keep_ratio' keys are added into result dict.
        """

        if 'scale' not in results:
            if 'scale_factor' in results:
                img_shape = results['img'].shape[:2]
                scale_factor = results['scale_factor']
                assert isinstance(scale_factor, float)
                results['scale'] = tuple(
                    [int(x * scale_factor) for x in img_shape][::-1])
            else:
                self._random_scale(results)
        else:
            if not self.override:
                assert 'scale_factor' not in results, (
                    'scale and scale_factor cannot be both set.')
            else:
                results.pop('scale')
                if 'scale_factor' in results:
                    results.pop('scale_factor')
                self._random_scale(results)

        self._resize_img(results)
        self._resize_bboxes(results)
        self._resize_masks(results)
        self._resize_seg(results)
        return results

    def __repr__(self):
        repr_str = self.__class__.__name__
        repr_str += f'(img_scale={self.img_scale}, '
        repr_str += f'multiscale_mode={self.multiscale_mode}, '
        repr_str += f'ratio_range={self.ratio_range}, '
        repr_str += f'keep_ratio={self.keep_ratio}, '
        repr_str += f'bbox_clip_border={self.bbox_clip_border})'
        return repr_str


@PIPELINES.register_module()
class RandomFlip:
    """Flip the image & bbox & mask.

    If the input dict contains the key "flip", then the flag will be used,
    otherwise it will be randomly decided by a ratio specified in the init
    method.

    When random flip is enabled, ``flip_ratio``/``direction`` can either be a
    float/string or tuple of float/string. There are 3 flip modes:

    - ``flip_ratio`` is float, ``direction`` is string: the image will be
        ``direction``ly flipped with probability of ``flip_ratio`` .
        E.g., ``flip_ratio=0.5``, ``direction='horizontal'``,
        then image will be horizontally flipped with probability of 0.5.
    - ``flip_ratio`` is float, ``direction`` is list of string: the image will
        be ``direction[i]``ly flipped with probability of
        ``flip_ratio/len(direction)``.
        E.g., ``flip_ratio=0.5``, ``direction=['horizontal', 'vertical']``,
        then image will be horizontally flipped with probability of 0.25,
        vertically with probability of 0.25.
    - ``flip_ratio`` is list of float, ``direction`` is list of string:
        given ``len(flip_ratio) == len(direction)``, the image will
        be ``direction[i]``ly flipped with probability of ``flip_ratio[i]``.
        E.g., ``flip_ratio=[0.3, 0.5]``, ``direction=['horizontal',
        'vertical']``, then image will be horizontally flipped with probability
        of 0.3, vertically with probability of 0.5.

    Args:
        flip_ratio (float | list[float], optional): The flipping probability.
            Default: None.
        direction(str | list[str], optional): The flipping direction. Options
            are 'horizontal', 'vertical', 'diagonal'. Default: 'horizontal'.
            If input is a list, the length must equal ``flip_ratio``. Each
            element in ``flip_ratio`` indicates the flip probability of
            corresponding direction.
    """

    def __init__(self, flip_ratio=None, direction='horizontal'):
        if isinstance(flip_ratio, list):
            assert mmcv.is_list_of(flip_ratio, float)
            assert 0 <= sum(flip_ratio) <= 1
        elif isinstance(flip_ratio, float):
            assert 0 <= flip_ratio <= 1
        elif flip_ratio is None:
            pass
        else:
            raise ValueError('flip_ratios must be None, float, '
                             'or list of float')
        self.flip_ratio = flip_ratio

        valid_directions = ['horizontal', 'vertical', 'diagonal']
        if isinstance(direction, str):
            assert direction in valid_directions
        elif isinstance(direction, list):
            assert mmcv.is_list_of(direction, str)
            assert set(direction).issubset(set(valid_directions))
        else:
            raise ValueError('direction must be either str or list of str')
        self.direction = direction

        if isinstance(flip_ratio, list):
            assert len(self.flip_ratio) == len(self.direction)

    def bbox_flip(self, bboxes, img_shape, direction):
        """Flip bboxes horizontally.

        Args:
            bboxes (numpy.ndarray): Bounding boxes, shape (..., 4*k)
            img_shape (tuple[int]): Image shape (height, width)
            direction (str): Flip direction. Options are 'horizontal',
                'vertical'.

        Returns:
            numpy.ndarray: Flipped bounding boxes.
        """

        assert bboxes.shape[-1] % 4 == 0
        flipped = bboxes.copy()
        if direction == 'horizontal':
            w = img_shape[1]
            flipped[..., 0::4] = w - bboxes[..., 2::4]
            flipped[..., 2::4] = w - bboxes[..., 0::4]
        elif direction == 'vertical':
            h = img_shape[0]
            flipped[..., 1::4] = h - bboxes[..., 3::4]
            flipped[..., 3::4] = h - bboxes[..., 1::4]
        elif direction == 'diagonal':
            w = img_shape[1]
            h = img_shape[0]
            flipped[..., 0::4] = w - bboxes[..., 2::4]
            flipped[..., 1::4] = h - bboxes[..., 3::4]
            flipped[..., 2::4] = w - bboxes[..., 0::4]
            flipped[..., 3::4] = h - bboxes[..., 1::4]
        else:
            raise ValueError(f"Invalid flipping direction '{direction}'")
        return flipped

    def __call__(self, results):
        """Call function to flip bounding boxes, masks, semantic segmentation
        maps.

        Args:
            results (dict): Result dict from loading pipeline.

        Returns:
            dict: Flipped results, 'flip', 'flip_direction' keys are added \
                into result dict.
        """

        if 'flip' not in results:
            if isinstance(self.direction, list):
                # None means non-flip
                direction_list = self.direction + [None]
            else:
                # None means non-flip
                direction_list = [self.direction, None]

            if isinstance(self.flip_ratio, list):
                non_flip_ratio = 1 - sum(self.flip_ratio)
                flip_ratio_list = self.flip_ratio + [non_flip_ratio]
            else:
                non_flip_ratio = 1 - self.flip_ratio
                # exclude non-flip
                single_ratio = self.flip_ratio / (len(direction_list) - 1)
                flip_ratio_list = [single_ratio] * (len(direction_list) -
                                                    1) + [non_flip_ratio]

            cur_dir = np.random.choice(direction_list, p=flip_ratio_list)

            results['flip'] = cur_dir is not None
        if 'flip_direction' not in results:
            results['flip_direction'] = cur_dir
        if results['flip']:
            # flip image
            for key in results.get('img_fields', ['img']):
                results[key] = mmcv.imflip(
                    results[key], direction=results['flip_direction'])
            # flip bboxes
            for key in results.get('bbox_fields', []):
                results[key] = self.bbox_flip(results[key],
                                              results['img_shape'],
                                              results['flip_direction'])
            # flip masks
            for key in results.get('mask_fields', []):
                results[key] = results[key].flip(results['flip_direction'])

            # flip segs
            for key in results.get('seg_fields', []):
                results[key] = mmcv.imflip(
                    results[key], direction=results['flip_direction'])
        return results

    def __repr__(self):
        return self.__class__.__name__ + f'(flip_ratio={self.flip_ratio})'


@PIPELINES.register_module()
class RandomShift:
    """Shift the image and box given shift pixels and probability.

    Args:
        shift_ratio (float): Probability of shifts. Default 0.5.
        max_shift_px (int): The max pixels for shifting. Default 32.
        filter_thr_px (int): The width and height threshold for filtering.
            The bbox and the rest of the targets below the width and
            height threshold will be filtered. Default 1.
    """

    def __init__(self, shift_ratio=0.5, max_shift_px=32, filter_thr_px=1):
        assert 0 <= shift_ratio <= 1
        assert max_shift_px >= 0
        self.shift_ratio = shift_ratio
        self.max_shift_px = max_shift_px
        self.filter_thr_px = int(filter_thr_px)
        # The key correspondence from bboxes to labels.
        self.bbox2label = {
            'gt_bboxes': 'gt_labels',
            'gt_bboxes_ignore': 'gt_labels_ignore'
        }

    def __call__(self, results):
        """Call function to random shift images, bounding boxes.

        Args:
            results (dict): Result dict from loading pipeline.

        Returns:
            dict: Shift results.
        """
        if random.random() < self.shift_ratio:
            img_shape = results['img'].shape[:2]

            random_shift_x = random.randint(-self.max_shift_px,
                                            self.max_shift_px)
            random_shift_y = random.randint(-self.max_shift_px,
                                            self.max_shift_px)
            new_x = max(0, random_shift_x)
            ori_x = max(0, -random_shift_x)
            new_y = max(0, random_shift_y)
            ori_y = max(0, -random_shift_y)

            # TODO: support mask and semantic segmentation maps.
            for key in results.get('bbox_fields', []):
                bboxes = results[key].copy()
                bboxes[..., 0::2] += random_shift_x
                bboxes[..., 1::2] += random_shift_y

                # clip border
                bboxes[..., 0::2] = np.clip(bboxes[..., 0::2], 0, img_shape[1])
                bboxes[..., 1::2] = np.clip(bboxes[..., 1::2], 0, img_shape[0])

                # remove invalid bboxes
                bbox_w = bboxes[..., 2] - bboxes[..., 0]
                bbox_h = bboxes[..., 3] - bboxes[..., 1]
                valid_inds = (bbox_w > self.filter_thr_px) & (
                    bbox_h > self.filter_thr_px)
                # If the shift does not contain any gt-bbox area, skip this
                # image.
                if key == 'gt_bboxes' and not valid_inds.any():
                    return results
                bboxes = bboxes[valid_inds]
                results[key] = bboxes

                # label fields. e.g. gt_labels and gt_labels_ignore
                label_key = self.bbox2label.get(key)
                if label_key in results:
                    results[label_key] = results[label_key][valid_inds]

            for key in results.get('img_fields', ['img']):
                img = results[key]
                new_img = np.zeros_like(img)
                img_h, img_w = img.shape[:2]
                new_h = img_h - np.abs(random_shift_y)
                new_w = img_w - np.abs(random_shift_x)
                new_img[new_y:new_y + new_h, new_x:new_x + new_w] \
                    = img[ori_y:ori_y + new_h, ori_x:ori_x + new_w]
                results[key] = new_img

        return results

    def __repr__(self):
        repr_str = self.__class__.__name__
        repr_str += f'(max_shift_px={self.max_shift_px}, '
        return repr_str


@PIPELINES.register_module()
class Pad:
    """Pad the image & masks & segmentation map.

    There are two padding modes: (1) pad to a fixed size and (2) pad to the
    minimum size that is divisible by some number.
    Added keys are "pad_shape", "pad_fixed_size", "pad_size_divisor",

    Args:
        size (tuple, optional): Fixed padding size.
        size_divisor (int, optional): The divisor of padded size.
        pad_to_square (bool): Whether to pad the image into a square.
            Currently only used for YOLOX. Default: False.
        pad_val (dict, optional): A dict for padding value, the default
            value is `dict(img=0, masks=0, seg=255)`.
    """

    def __init__(self,
                 size=None,
                 size_divisor=None,
                 pad_to_square=False,
                 pad_val=dict(img=0, masks=0, seg=255)):
        self.size = size
        self.size_divisor = size_divisor
        if isinstance(pad_val, float) or isinstance(pad_val, int):
            warnings.warn(
                'pad_val of float type is deprecated now, '
                f'please use pad_val=dict(img={pad_val}, '
                f'masks={pad_val}, seg=255) instead.', DeprecationWarning)
            pad_val = dict(img=pad_val, masks=pad_val, seg=255)
        assert isinstance(pad_val, dict)
        self.pad_val = pad_val
        self.pad_to_square = pad_to_square

        if pad_to_square:
            assert size is None and size_divisor is None, \
                'The size and size_divisor must be None ' \
                'when pad2square is True'
        else:
            assert size is not None or size_divisor is not None, \
                'only one of size and size_divisor should be valid'
            assert size is None or size_divisor is None

    def _pad_img(self, results):
        """Pad images according to ``self.size``."""
        pad_val = self.pad_val.get('img', 0)
        for key in results.get('img_fields', ['img']):
            if self.pad_to_square:
                max_size = max(results[key].shape[:2])
                self.size = (max_size, max_size)
            if self.size is not None:
                padded_img = mmcv.impad(
                    results[key], shape=self.size, pad_val=pad_val)
            elif self.size_divisor is not None:
                padded_img = mmcv.impad_to_multiple(
                    results[key], self.size_divisor, pad_val=pad_val)
            results[key] = padded_img
        results['pad_shape'] = padded_img.shape
        results['pad_fixed_size'] = self.size
        results['pad_size_divisor'] = self.size_divisor

    def _pad_masks(self, results):
        """Pad masks according to ``results['pad_shape']``."""
        pad_shape = results['pad_shape'][:2]
        pad_val = self.pad_val.get('masks', 0)
        for key in results.get('mask_fields', []):
            results[key] = results[key].pad(pad_shape, pad_val=pad_val)

    def _pad_seg(self, results):
        """Pad semantic segmentation map according to
        ``results['pad_shape']``."""
        pad_val = self.pad_val.get('seg', 255)
        for key in results.get('seg_fields', []):
            results[key] = mmcv.impad(
                results[key], shape=results['pad_shape'][:2], pad_val=pad_val)

    def __call__(self, results):
        """Call function to pad images, masks, semantic segmentation maps.

        Args:
            results (dict): Result dict from loading pipeline.

        Returns:
            dict: Updated result dict.
        """
        self._pad_img(results)
        self._pad_masks(results)
        self._pad_seg(results)
        return results

    def __repr__(self):
        repr_str = self.__class__.__name__
        repr_str += f'(size={self.size}, '
        repr_str += f'size_divisor={self.size_divisor}, '
        repr_str += f'pad_to_square={self.pad_to_square}, '
        repr_str += f'pad_val={self.pad_val})'
        return repr_str


@PIPELINES.register_module()
class Normalize:
    """Normalize the image.

    Added key is "img_norm_cfg".

    Args:
        mean (sequence): Mean values of 3 channels.
        std (sequence): Std values of 3 channels.
        to_rgb (bool): Whether to convert the image from BGR to RGB,
            default is true.
    """

    def __init__(self, mean, std, to_rgb=True):
        self.mean = np.array(mean, dtype=np.float32)
        self.std = np.array(std, dtype=np.float32)
        self.to_rgb = to_rgb

    def __call__(self, results):
        """Call function to normalize images.

        Args:
            results (dict): Result dict from loading pipeline.

        Returns:
            dict: Normalized results, 'img_norm_cfg' key is added into
                result dict.
        """
        for key in results.get('img_fields', ['img']):
            results[key] = mmcv.imnormalize(results[key], self.mean, self.std,
                                            self.to_rgb)
        results['img_norm_cfg'] = dict(
            mean=self.mean, std=self.std, to_rgb=self.to_rgb)
        return results

    def __repr__(self):
        repr_str = self.__class__.__name__
        repr_str += f'(mean={self.mean}, std={self.std}, to_rgb={self.to_rgb})'
        return repr_str


@PIPELINES.register_module()
class RandomCrop:
    """Random crop the image & bboxes & masks.

    The absolute `crop_size` is sampled based on `crop_type` and `image_size`,
    then the cropped results are generated.

    Args:
        crop_size (tuple): The relative ratio or absolute pixels of
            height and width.
        crop_type (str, optional): one of "relative_range", "relative",
            "absolute", "absolute_range". "relative" randomly crops
            (h * crop_size[0], w * crop_size[1]) part from an input of size
            (h, w). "relative_range" uniformly samples relative crop size from
            range [crop_size[0], 1] and [crop_size[1], 1] for height and width
            respectively. "absolute" crops from an input with absolute size
            (crop_size[0], crop_size[1]). "absolute_range" uniformly samples
            crop_h in range [crop_size[0], min(h, crop_size[1])] and crop_w
            in range [crop_size[0], min(w, crop_size[1])]. Default "absolute".
        allow_negative_crop (bool, optional): Whether to allow a crop that does
            not contain any bbox area. Default False.
        recompute_bbox (bool, optional): Whether to re-compute the boxes based
            on cropped instance masks. Default False.
        bbox_clip_border (bool, optional): Whether clip the objects outside
            the border of the image. Defaults to True.

    Note:
        - If the image is smaller than the absolute crop size, return the
            original image.
        - The keys for bboxes, labels and masks must be aligned. That is,
          `gt_bboxes` corresponds to `gt_labels` and `gt_masks`, and
          `gt_bboxes_ignore` corresponds to `gt_labels_ignore` and
          `gt_masks_ignore`.
        - If the crop does not contain any gt-bbox region and
          `allow_negative_crop` is set to False, skip this image.
    """

    def __init__(self,
                 crop_size,
                 crop_type='absolute',
                 allow_negative_crop=False,
                 recompute_bbox=False,
                 bbox_clip_border=True):
        if crop_type not in [
                'relative_range', 'relative', 'absolute', 'absolute_range'
        ]:
            raise ValueError(f'Invalid crop_type {crop_type}.')
        if crop_type in ['absolute', 'absolute_range']:
            assert crop_size[0] > 0 and crop_size[1] > 0
            assert isinstance(crop_size[0], int) and isinstance(
                crop_size[1], int)
        else:
            assert 0 < crop_size[0] <= 1 and 0 < crop_size[1] <= 1
        self.crop_size = crop_size
        self.crop_type = crop_type
        self.allow_negative_crop = allow_negative_crop
        self.bbox_clip_border = bbox_clip_border
        self.recompute_bbox = recompute_bbox
        # The key correspondence from bboxes to labels and masks.
        self.bbox2label = {
            'gt_bboxes': 'gt_labels',
            'gt_bboxes_ignore': 'gt_labels_ignore'
        }
        self.bbox2mask = {
            'gt_bboxes': 'gt_masks',
            'gt_bboxes_ignore': 'gt_masks_ignore'
        }

    def _crop_data(self, results, crop_size, allow_negative_crop):
        """Function to randomly crop images, bounding boxes, masks, semantic
        segmentation maps.

        Args:
            results (dict): Result dict from loading pipeline.
            crop_size (tuple): Expected absolute size after cropping, (h, w).
            allow_negative_crop (bool): Whether to allow a crop that does not
                contain any bbox area. Default to False.

        Returns:
            dict: Randomly cropped results, 'img_shape' key in result dict is
                updated according to crop size.
        """
        assert crop_size[0] > 0 and crop_size[1] > 0
        for key in results.get('img_fields', ['img']):
            img = results[key]
            margin_h = max(img.shape[0] - crop_size[0], 0)
            margin_w = max(img.shape[1] - crop_size[1], 0)
            offset_h = np.random.randint(0, margin_h + 1)
            offset_w = np.random.randint(0, margin_w + 1)
            crop_y1, crop_y2 = offset_h, offset_h + crop_size[0]
            crop_x1, crop_x2 = offset_w, offset_w + crop_size[1]

            # crop the image
            img = img[crop_y1:crop_y2, crop_x1:crop_x2, ...]
            img_shape = img.shape
            results[key] = img
        results['img_shape'] = img_shape

        # crop bboxes accordingly and clip to the image boundary
        for key in results.get('bbox_fields', []):
            # e.g. gt_bboxes and gt_bboxes_ignore
            bbox_offset = np.array([offset_w, offset_h, offset_w, offset_h],
                                   dtype=np.float32)
            bboxes = results[key] - bbox_offset
            if self.bbox_clip_border:
                bboxes[:, 0::2] = np.clip(bboxes[:, 0::2], 0, img_shape[1])
                bboxes[:, 1::2] = np.clip(bboxes[:, 1::2], 0, img_shape[0])
            valid_inds = (bboxes[:, 2] > bboxes[:, 0]) & (
                bboxes[:, 3] > bboxes[:, 1])
            # If the crop does not contain any gt-bbox area and
            # allow_negative_crop is False, skip this image.
            if (key == 'gt_bboxes' and not valid_inds.any()
                    and not allow_negative_crop):
                return None
            results[key] = bboxes[valid_inds, :]
            # label fields. e.g. gt_labels and gt_labels_ignore
            label_key = self.bbox2label.get(key)
            if label_key in results:
                results[label_key] = results[label_key][valid_inds]

            # mask fields, e.g. gt_masks and gt_masks_ignore
            mask_key = self.bbox2mask.get(key)
            if mask_key in results:
                results[mask_key] = results[mask_key][
                    valid_inds.nonzero()[0]].crop(
                        np.asarray([crop_x1, crop_y1, crop_x2, crop_y2]))
                if self.recompute_bbox:
                    results[key] = results[mask_key].get_bboxes()

        # crop semantic seg
        for key in results.get('seg_fields', []):
            results[key] = results[key][crop_y1:crop_y2, crop_x1:crop_x2]

        return results

    def _get_crop_size(self, image_size):
        """Randomly generates the absolute crop size based on `crop_type` and
        `image_size`.

        Args:
            image_size (tuple): (h, w).

        Returns:
            crop_size (tuple): (crop_h, crop_w) in absolute pixels.
        """
        h, w = image_size
        if self.crop_type == 'absolute':
            return (min(self.crop_size[0], h), min(self.crop_size[1], w))
        elif self.crop_type == 'absolute_range':
            assert self.crop_size[0] <= self.crop_size[1]
            crop_h = np.random.randint(
                min(h, self.crop_size[0]),
                min(h, self.crop_size[1]) + 1)
            crop_w = np.random.randint(
                min(w, self.crop_size[0]),
                min(w, self.crop_size[1]) + 1)
            return crop_h, crop_w
        elif self.crop_type == 'relative':
            crop_h, crop_w = self.crop_size
            return int(h * crop_h + 0.5), int(w * crop_w + 0.5)
        elif self.crop_type == 'relative_range':
            crop_size = np.asarray(self.crop_size, dtype=np.float32)
            crop_h, crop_w = crop_size + np.random.rand(2) * (1 - crop_size)
            return int(h * crop_h + 0.5), int(w * crop_w + 0.5)

    def __call__(self, results):
        """Call function to randomly crop images, bounding boxes, masks,
        semantic segmentation maps.

        Args:
            results (dict): Result dict from loading pipeline.

        Returns:
            dict: Randomly cropped results, 'img_shape' key in result dict is
                updated according to crop size.
        """
        image_size = results['img'].shape[:2]
        crop_size = self._get_crop_size(image_size)
        results = self._crop_data(results, crop_size, self.allow_negative_crop)
        return results

    def __repr__(self):
        repr_str = self.__class__.__name__
        repr_str += f'(crop_size={self.crop_size}, '
        repr_str += f'crop_type={self.crop_type}, '
        repr_str += f'allow_negative_crop={self.allow_negative_crop}, '
        repr_str += f'bbox_clip_border={self.bbox_clip_border})'
        return repr_str


@PIPELINES.register_module()
class SegRescale:
    """Rescale semantic segmentation maps.

    Args:
        scale_factor (float): The scale factor of the final output.
        backend (str): Image rescale backend, choices are 'cv2' and 'pillow'.
            These two backends generates slightly different results. Defaults
            to 'cv2'.
    """

    def __init__(self, scale_factor=1, backend='cv2'):
        self.scale_factor = scale_factor
        self.backend = backend

    def __call__(self, results):
        """Call function to scale the semantic segmentation map.

        Args:
            results (dict): Result dict from loading pipeline.

        Returns:
            dict: Result dict with semantic segmentation map scaled.
        """

        for key in results.get('seg_fields', []):
            if self.scale_factor != 1:
                results[key] = mmcv.imrescale(
                    results[key],
                    self.scale_factor,
                    interpolation='nearest',
                    backend=self.backend)
        return results

    def __repr__(self):
        return self.__class__.__name__ + f'(scale_factor={self.scale_factor})'


@PIPELINES.register_module()
class PhotoMetricDistortion:
    """Apply photometric distortion to image sequentially, every transformation
    is applied with a probability of 0.5. The position of random contrast is in
    second or second to last.

    1. random brightness
    2. random contrast (mode 0)
    3. convert color from BGR to HSV
    4. random saturation
    5. random hue
    6. convert color from HSV to BGR
    7. random contrast (mode 1)
    8. randomly swap channels

    Args:
        brightness_delta (int): delta of brightness.
        contrast_range (tuple): range of contrast.
        saturation_range (tuple): range of saturation.
        hue_delta (int): delta of hue.
        saturate (bool): whether to keep img pixel value within 0 to 255
    """

    def __init__(self,
                 brightness_delta=32,
                 contrast_range=(0.5, 1.5),
                 saturation_range=(0.5, 1.5),
                 hue_delta=18,
                 saturate=False):
        self.brightness_delta = brightness_delta
        self.contrast_lower, self.contrast_upper = contrast_range
        self.saturation_lower, self.saturation_upper = saturation_range
        self.hue_delta = hue_delta
        self.saturate = saturate

    def _saturate(self, img):
        img[img < 0] = 0
        img[img > 255] = 255
        return img

    def __call__(self, results):
        """Call function to perform photometric distortion on images.

        Args:
            results (dict): Result dict from loading pipeline.

        Returns:
            dict: Result dict with images distorted.
        """

        if 'img_fields' in results:
            assert results['img_fields'] == ['img'], \
                'Only single img_fields is allowed'
        img = results['img']
        img = img.astype(np.float32)
        # random brightness
        if random.randint(2):
            delta = random.uniform(-self.brightness_delta,
                                   self.brightness_delta)
            img += delta
            if self.saturate:
                img = self._saturate(img)

        # mode == 0 --> do random contrast first
        # mode == 1 --> do random contrast last
        mode = random.randint(2)
        if mode == 1:
            if random.randint(2):
                alpha = random.uniform(self.contrast_lower,
                                       self.contrast_upper)
                img *= alpha
                if self.saturate:
                    img = self._saturate(img)

        # convert color from BGR to HSV
        img = mmcv.bgr2hsv(img)

        # random saturation
        if random.randint(2):
            img[..., 1] *= random.uniform(self.saturation_lower,
                                          self.saturation_upper)

        # random hue
        if random.randint(2):
            img[..., 0] += random.uniform(-self.hue_delta, self.hue_delta)
            img[..., 0][img[..., 0] > 360] -= 360
            img[..., 0][img[..., 0] < 0] += 360

        # convert color from HSV to BGR
        img = mmcv.hsv2bgr(img)
        if self.saturate:
            img = self._saturate(img)

        # random contrast
        if mode == 0:
            if random.randint(2):
                alpha = random.uniform(self.contrast_lower,
                                       self.contrast_upper)
                img *= alpha
                if self.saturate:
                    img = self._saturate(img)

        # randomly swap channels
        if random.randint(2):
            img = img[..., random.permutation(3)]

        results['img'] = img
        return results

    def __repr__(self):
        repr_str = self.__class__.__name__
        repr_str += f'(\nbrightness_delta={self.brightness_delta},\n'
        repr_str += 'contrast_range='
        repr_str += f'{(self.contrast_lower, self.contrast_upper)},\n'
        repr_str += 'saturation_range='
        repr_str += f'{(self.saturation_lower, self.saturation_upper)},\n'
        repr_str += f'hue_delta={self.hue_delta},\n'
        repr_str += f'saturate={self.saturate})'
        return repr_str


@PIPELINES.register_module()
class Expand:
    """Random expand the image & bboxes.

    Randomly place the original image on a canvas of 'ratio' x original image
    size filled with mean values. The ratio is in the range of ratio_range.

    Args:
        mean (tuple): mean value of dataset.
        to_rgb (bool): if need to convert the order of mean to align with RGB.
        ratio_range (tuple): range of expand ratio.
        prob (float): probability of applying this transformation
    """

    def __init__(self,
                 mean=(0, 0, 0),
                 to_rgb=True,
                 ratio_range=(1, 4),
                 seg_ignore_label=None,
                 prob=0.5):
        self.to_rgb = to_rgb
        self.ratio_range = ratio_range
        if to_rgb:
            self.mean = mean[::-1]
        else:
            self.mean = mean
        self.min_ratio, self.max_ratio = ratio_range
        self.seg_ignore_label = seg_ignore_label
        self.prob = prob

    def __call__(self, results):
        """Call function to expand images, bounding boxes.

        Args:
            results (dict): Result dict from loading pipeline.

        Returns:
            dict: Result dict with images, bounding boxes expanded
        """

        if random.uniform(0, 1) > self.prob:
            return results

        if 'img_fields' in results:
            assert results['img_fields'] == ['img'], \
                'Only single img_fields is allowed'
        img = results['img']

        h, w, c = img.shape
        ratio = random.uniform(self.min_ratio, self.max_ratio)
        # speedup expand when meets large image
        if np.all(self.mean == self.mean[0]):
            expand_img = np.empty((int(h * ratio), int(w * ratio), c),
                                  img.dtype)
            expand_img.fill(self.mean[0])
        else:
            expand_img = np.full((int(h * ratio), int(w * ratio), c),
                                 self.mean,
                                 dtype=img.dtype)
        left = int(random.uniform(0, w * ratio - w))
        top = int(random.uniform(0, h * ratio - h))
        expand_img[top:top + h, left:left + w] = img

        results['img'] = expand_img
        # expand bboxes
        for key in results.get('bbox_fields', []):
            results[key] = results[key] + np.tile(
                (left, top), 2).astype(results[key].dtype)

        # expand masks
        for key in results.get('mask_fields', []):
            results[key] = results[key].expand(
                int(h * ratio), int(w * ratio), top, left)

        # expand segs
        for key in results.get('seg_fields', []):
            gt_seg = results[key]
            expand_gt_seg = np.full((int(h * ratio), int(w * ratio)),
                                    self.seg_ignore_label,
                                    dtype=gt_seg.dtype)
            expand_gt_seg[top:top + h, left:left + w] = gt_seg
            results[key] = expand_gt_seg
        return results

    def __repr__(self):
        repr_str = self.__class__.__name__
        repr_str += f'(mean={self.mean}, to_rgb={self.to_rgb}, '
        repr_str += f'ratio_range={self.ratio_range}, '
        repr_str += f'seg_ignore_label={self.seg_ignore_label})'
        return repr_str


@PIPELINES.register_module()
class MinIoURandomCrop:
    """Random crop the image & bboxes, the cropped patches have minimum IoU
    requirement with original image & bboxes, the IoU threshold is randomly
    selected from min_ious.

    Args:
        min_ious (tuple): minimum IoU threshold for all intersections with
        bounding boxes
        min_crop_size (float): minimum crop's size (i.e. h,w := a*h, a*w,
        where a >= min_crop_size).
        bbox_clip_border (bool, optional): Whether clip the objects outside
            the border of the image. Defaults to True.

    Note:
        The keys for bboxes, labels and masks should be paired. That is, \
        `gt_bboxes` corresponds to `gt_labels` and `gt_masks`, and \
        `gt_bboxes_ignore` to `gt_labels_ignore` and `gt_masks_ignore`.
    """

    def __init__(self,
                 min_ious=(0.1, 0.3, 0.5, 0.7, 0.9),
                 min_crop_size=0.3,
                 bbox_clip_border=True):
        # 1: return ori img
        self.min_ious = min_ious
        self.sample_mode = (1, *min_ious, 0)
        self.min_crop_size = min_crop_size
        self.bbox_clip_border = bbox_clip_border
        self.bbox2label = {
            'gt_bboxes': 'gt_labels',
            'gt_bboxes_ignore': 'gt_labels_ignore'
        }
        self.bbox2mask = {
            'gt_bboxes': 'gt_masks',
            'gt_bboxes_ignore': 'gt_masks_ignore'
        }

    def __call__(self, results):
        """Call function to crop images and bounding boxes with minimum IoU
        constraint.

        Args:
            results (dict): Result dict from loading pipeline.

        Returns:
            dict: Result dict with images and bounding boxes cropped, \
                'img_shape' key is updated.
        """

        if 'img_fields' in results:
            assert results['img_fields'] == ['img'], \
                'Only single img_fields is allowed'
        img = results['img']
        assert 'bbox_fields' in results
        boxes = [results[key] for key in results['bbox_fields']]
        boxes = np.concatenate(boxes, 0)
        h, w, c = img.shape
        while True:
            mode = random.choice(self.sample_mode)
            self.mode = mode
            if mode == 1:
                return results

            min_iou = mode
            for i in range(50):
                new_w = random.uniform(self.min_crop_size * w, w)
                new_h = random.uniform(self.min_crop_size * h, h)

                # h / w in [0.5, 2]
                if new_h / new_w < 0.5 or new_h / new_w > 2:
                    continue

                left = random.uniform(w - new_w)
                top = random.uniform(h - new_h)

                patch = np.array(
                    (int(left), int(top), int(left + new_w), int(top + new_h)))
                # Line or point crop is not allowed
                if patch[2] == patch[0] or patch[3] == patch[1]:
                    continue
                overlaps = bbox_overlaps(
                    patch.reshape(-1, 4), boxes.reshape(-1, 4)).reshape(-1)
                if len(overlaps) > 0 and overlaps.min() < min_iou:
                    continue

                # center of boxes should inside the crop img
                # only adjust boxes and instance masks when the gt is not empty
                if len(overlaps) > 0:
                    # adjust boxes
                    def is_center_of_bboxes_in_patch(boxes, patch):
                        center = (boxes[:, :2] + boxes[:, 2:]) / 2
                        mask = ((center[:, 0] > patch[0]) *
                                (center[:, 1] > patch[1]) *
                                (center[:, 0] < patch[2]) *
                                (center[:, 1] < patch[3]))
                        return mask

                    mask = is_center_of_bboxes_in_patch(boxes, patch)
                    if not mask.any():
                        continue
                    for key in results.get('bbox_fields', []):
                        boxes = results[key].copy()
                        mask = is_center_of_bboxes_in_patch(boxes, patch)
                        boxes = boxes[mask]
                        if self.bbox_clip_border:
                            boxes[:, 2:] = boxes[:, 2:].clip(max=patch[2:])
                            boxes[:, :2] = boxes[:, :2].clip(min=patch[:2])
                        boxes -= np.tile(patch[:2], 2)

                        results[key] = boxes
                        # labels
                        label_key = self.bbox2label.get(key)
                        if label_key in results:
                            results[label_key] = results[label_key][mask]

                        # mask fields
                        mask_key = self.bbox2mask.get(key)
                        if mask_key in results:
                            results[mask_key] = results[mask_key][
                                mask.nonzero()[0]].crop(patch)
                # adjust the img no matter whether the gt is empty before crop
                img = img[patch[1]:patch[3], patch[0]:patch[2]]
                results['img'] = img
                results['img_shape'] = img.shape

                # seg fields
                for key in results.get('seg_fields', []):
                    results[key] = results[key][patch[1]:patch[3],
                                                patch[0]:patch[2]]
                return results

    def __repr__(self):
        repr_str = self.__class__.__name__
        repr_str += f'(min_ious={self.min_ious}, '
        repr_str += f'min_crop_size={self.min_crop_size}, '
        repr_str += f'bbox_clip_border={self.bbox_clip_border})'
        return repr_str


@PIPELINES.register_module()
class Corrupt:
    """Corruption augmentation.

    Corruption transforms implemented based on
    `imagecorruptions <https://github.com/bethgelab/imagecorruptions>`_.

    Args:
        corruption (str): Corruption name.
        severity (int, optional): The severity of corruption. Default: 1.
    """

    def __init__(self, corruption, severity=1):
        self.corruption = corruption
        self.severity = severity

    def __call__(self, results):
        """Call function to corrupt image.

        Args:
            results (dict): Result dict from loading pipeline.

        Returns:
            dict: Result dict with images corrupted.
        """

        if corrupt is None:
            raise RuntimeError('imagecorruptions is not installed')
        if 'img_fields' in results:
            assert results['img_fields'] == ['img'], \
                'Only single img_fields is allowed'
        results['img'] = corrupt(
            results['img'].astype(np.uint8),
            corruption_name=self.corruption,
            severity=self.severity)
        return results

    def __repr__(self):
        repr_str = self.__class__.__name__
        repr_str += f'(corruption={self.corruption}, '
        repr_str += f'severity={self.severity})'
        return repr_str


@PIPELINES.register_module()
class Albu:
    """Albumentation augmentation.

    Adds custom transformations from Albumentations library.
    Please, visit `https://albumentations.readthedocs.io`
    to get more information.

    An example of ``transforms`` is as followed:

    .. code-block::

        [
            dict(
                type='ShiftScaleRotate',
                shift_limit=0.0625,
                scale_limit=0.0,
                rotate_limit=0,
                interpolation=1,
                p=0.5),
            dict(
                type='RandomBrightnessContrast',
                brightness_limit=[0.1, 0.3],
                contrast_limit=[0.1, 0.3],
                p=0.2),
            dict(type='ChannelShuffle', p=0.1),
            dict(
                type='OneOf',
                transforms=[
                    dict(type='Blur', blur_limit=3, p=1.0),
                    dict(type='MedianBlur', blur_limit=3, p=1.0)
                ],
                p=0.1),
        ]

    Args:
        transforms (list[dict]): A list of albu transformations
        bbox_params (dict): Bbox_params for albumentation `Compose`
        keymap (dict): Contains {'input key':'albumentation-style key'}
        skip_img_without_anno (bool): Whether to skip the image if no ann left
            after aug
    """

    def __init__(self,
                 transforms,
                 bbox_params=None,
                 keymap=None,
                 update_pad_shape=False,
                 skip_img_without_anno=False):
        if Compose is None:
            raise RuntimeError('albumentations is not installed')

        # Args will be modified later, copying it will be safer
        transforms = copy.deepcopy(transforms)
        if bbox_params is not None:
            bbox_params = copy.deepcopy(bbox_params)
        if keymap is not None:
            keymap = copy.deepcopy(keymap)
        self.transforms = transforms
        self.filter_lost_elements = False
        self.update_pad_shape = update_pad_shape
        self.skip_img_without_anno = skip_img_without_anno

        # A simple workaround to remove masks without boxes
        if (isinstance(bbox_params, dict) and 'label_fields' in bbox_params
                and 'filter_lost_elements' in bbox_params):
            self.filter_lost_elements = True
            self.origin_label_fields = bbox_params['label_fields']
            bbox_params['label_fields'] = ['idx_mapper']
            del bbox_params['filter_lost_elements']

        self.bbox_params = (
            self.albu_builder(bbox_params) if bbox_params else None)
        self.aug = Compose([self.albu_builder(t) for t in self.transforms],
                           bbox_params=self.bbox_params)

        if not keymap:
            self.keymap_to_albu = {
                'img': 'image',
                'gt_masks': 'masks',
                'gt_bboxes': 'bboxes'
            }
        else:
            self.keymap_to_albu = keymap
        self.keymap_back = {v: k for k, v in self.keymap_to_albu.items()}

    def albu_builder(self, cfg):
        """Import a module from albumentations.

        It inherits some of :func:`build_from_cfg` logic.

        Args:
            cfg (dict): Config dict. It should at least contain the key "type".

        Returns:
            obj: The constructed object.
        """

        assert isinstance(cfg, dict) and 'type' in cfg
        args = cfg.copy()

        obj_type = args.pop('type')
        if mmcv.is_str(obj_type):
            if albumentations is None:
                raise RuntimeError('albumentations is not installed')
            obj_cls = getattr(albumentations, obj_type)
        elif inspect.isclass(obj_type):
            obj_cls = obj_type
        else:
            raise TypeError(
                f'type must be a str or valid type, but got {type(obj_type)}')

        if 'transforms' in args:
            args['transforms'] = [
                self.albu_builder(transform)
                for transform in args['transforms']
            ]

        return obj_cls(**args)

    @staticmethod
    def mapper(d, keymap):
        """Dictionary mapper. Renames keys according to keymap provided.

        Args:
            d (dict): old dict
            keymap (dict): {'old_key':'new_key'}
        Returns:
            dict: new dict.
        """

        updated_dict = {}
        for k, v in zip(d.keys(), d.values()):
            new_k = keymap.get(k, k)
            updated_dict[new_k] = d[k]
        return updated_dict

    def __call__(self, results):
        # dict to albumentations format
        results = self.mapper(results, self.keymap_to_albu)
        # TODO: add bbox_fields
        if 'bboxes' in results:
            # to list of boxes
            if isinstance(results['bboxes'], np.ndarray):
                results['bboxes'] = [x for x in results['bboxes']]
            # add pseudo-field for filtration
            if self.filter_lost_elements:
                results['idx_mapper'] = np.arange(len(results['bboxes']))

        # TODO: Support mask structure in albu
        if 'masks' in results:
            if isinstance(results['masks'], PolygonMasks):
                raise NotImplementedError(
                    'Albu only supports BitMap masks now')
            ori_masks = results['masks']
            if albumentations.__version__ < '0.5':
                results['masks'] = results['masks'].masks
            else:
                results['masks'] = [mask for mask in results['masks'].masks]

        results = self.aug(**results)

        if 'bboxes' in results:
            if isinstance(results['bboxes'], list):
                results['bboxes'] = np.array(
                    results['bboxes'], dtype=np.float32)
            results['bboxes'] = results['bboxes'].reshape(-1, 4)

            # filter label_fields
            if self.filter_lost_elements:

                for label in self.origin_label_fields:
                    results[label] = np.array(
                        [results[label][i] for i in results['idx_mapper']])
                if 'masks' in results:
                    results['masks'] = np.array(
                        [results['masks'][i] for i in results['idx_mapper']])
                    results['masks'] = ori_masks.__class__(
                        results['masks'], results['image'].shape[0],
                        results['image'].shape[1])

                if (not len(results['idx_mapper'])
                        and self.skip_img_without_anno):
                    return None

        if 'gt_labels' in results:
            if isinstance(results['gt_labels'], list):
                results['gt_labels'] = np.array(results['gt_labels'])
            results['gt_labels'] = results['gt_labels'].astype(np.int64)

        # back to the original format
        results = self.mapper(results, self.keymap_back)

        # update final shape
        if self.update_pad_shape:
            results['pad_shape'] = results['img'].shape

        return results

    def __repr__(self):
        repr_str = self.__class__.__name__ + f'(transforms={self.transforms})'
        return repr_str


@PIPELINES.register_module()
class RandomCenterCropPad:
    """Random center crop and random around padding for CornerNet.

    This operation generates randomly cropped image from the original image and
    pads it simultaneously. Different from :class:`RandomCrop`, the output
    shape may not equal to ``crop_size`` strictly. We choose a random value
    from ``ratios`` and the output shape could be larger or smaller than
    ``crop_size``. The padding operation is also different from :class:`Pad`,
    here we use around padding instead of right-bottom padding.

    The relation between output image (padding image) and original image:

    .. code:: text

                        output image

               +----------------------------+
               |          padded area       |
        +------|----------------------------|----------+
        |      |         cropped area       |          |
        |      |         +---------------+  |          |
        |      |         |    .   center |  |          | original image
        |      |         |        range  |  |          |
        |      |         +---------------+  |          |
        +------|----------------------------|----------+
               |          padded area       |
               +----------------------------+

    There are 5 main areas in the figure:

    - output image: output image of this operation, also called padding
      image in following instruction.
    - original image: input image of this operation.
    - padded area: non-intersect area of output image and original image.
    - cropped area: the overlap of output image and original image.
    - center range: a smaller area where random center chosen from.
      center range is computed by ``border`` and original image's shape
      to avoid our random center is too close to original image's border.

    Also this operation act differently in train and test mode, the summary
    pipeline is listed below.

    Train pipeline:

    1. Choose a ``random_ratio`` from ``ratios``, the shape of padding image
       will be ``random_ratio * crop_size``.
    2. Choose a ``random_center`` in center range.
    3. Generate padding image with center matches the ``random_center``.
    4. Initialize the padding image with pixel value equals to ``mean``.
    5. Copy the cropped area to padding image.
    6. Refine annotations.

    Test pipeline:

    1. Compute output shape according to ``test_pad_mode``.
    2. Generate padding image with center matches the original image
       center.
    3. Initialize the padding image with pixel value equals to ``mean``.
    4. Copy the ``cropped area`` to padding image.

    Args:
        crop_size (tuple | None): expected size after crop, final size will
            computed according to ratio. Requires (h, w) in train mode, and
            None in test mode.
        ratios (tuple): random select a ratio from tuple and crop image to
            (crop_size[0] * ratio) * (crop_size[1] * ratio).
            Only available in train mode.
        border (int): max distance from center select area to image border.
            Only available in train mode.
        mean (sequence): Mean values of 3 channels.
        std (sequence): Std values of 3 channels.
        to_rgb (bool): Whether to convert the image from BGR to RGB.
        test_mode (bool): whether involve random variables in transform.
            In train mode, crop_size is fixed, center coords and ratio is
            random selected from predefined lists. In test mode, crop_size
            is image's original shape, center coords and ratio is fixed.
        test_pad_mode (tuple): padding method and padding shape value, only
            available in test mode. Default is using 'logical_or' with
            127 as padding shape value.

            - 'logical_or': final_shape = input_shape | padding_shape_value
            - 'size_divisor': final_shape = int(
              ceil(input_shape / padding_shape_value) * padding_shape_value)
        test_pad_add_pix (int): Extra padding pixel in test mode. Default 0.
        bbox_clip_border (bool, optional): Whether clip the objects outside
            the border of the image. Defaults to True.
    """

    def __init__(self,
                 crop_size=None,
                 ratios=(0.9, 1.0, 1.1),
                 border=128,
                 mean=None,
                 std=None,
                 to_rgb=None,
                 test_mode=False,
                 test_pad_mode=('logical_or', 127),
                 test_pad_add_pix=0,
                 bbox_clip_border=True):
        if test_mode:
            assert crop_size is None, 'crop_size must be None in test mode'
            assert ratios is None, 'ratios must be None in test mode'
            assert border is None, 'border must be None in test mode'
            assert isinstance(test_pad_mode, (list, tuple))
            assert test_pad_mode[0] in ['logical_or', 'size_divisor']
        else:
            assert isinstance(crop_size, (list, tuple))
            assert crop_size[0] > 0 and crop_size[1] > 0, (
                'crop_size must > 0 in train mode')
            assert isinstance(ratios, (list, tuple))
            assert test_pad_mode is None, (
                'test_pad_mode must be None in train mode')

        self.crop_size = crop_size
        self.ratios = ratios
        self.border = border
        # We do not set default value to mean, std and to_rgb because these
        # hyper-parameters are easy to forget but could affect the performance.
        # Please use the same setting as Normalize for performance assurance.
        assert mean is not None and std is not None and to_rgb is not None
        self.to_rgb = to_rgb
        self.input_mean = mean
        self.input_std = std
        if to_rgb:
            self.mean = mean[::-1]
            self.std = std[::-1]
        else:
            self.mean = mean
            self.std = std
        self.test_mode = test_mode
        self.test_pad_mode = test_pad_mode
        self.test_pad_add_pix = test_pad_add_pix
        self.bbox_clip_border = bbox_clip_border

    def _get_border(self, border, size):
        """Get final border for the target size.

        This function generates a ``final_border`` according to image's shape.
        The area between ``final_border`` and ``size - final_border`` is the
        ``center range``. We randomly choose center from the ``center range``
        to avoid our random center is too close to original image's border.
        Also ``center range`` should be larger than 0.

        Args:
            border (int): The initial border, default is 128.
            size (int): The width or height of original image.
        Returns:
            int: The final border.
        """
        k = 2 * border / size
        i = pow(2, np.ceil(np.log2(np.ceil(k))) + (k == int(k)))
        return border // i

    def _filter_boxes(self, patch, boxes):
        """Check whether the center of each box is in the patch.

        Args:
            patch (list[int]): The cropped area, [left, top, right, bottom].
            boxes (numpy array, (N x 4)): Ground truth boxes.

        Returns:
            mask (numpy array, (N,)): Each box is inside or outside the patch.
        """
        center = (boxes[:, :2] + boxes[:, 2:]) / 2
        mask = (center[:, 0] > patch[0]) * (center[:, 1] > patch[1]) * (
            center[:, 0] < patch[2]) * (
                center[:, 1] < patch[3])
        return mask

    def _crop_image_and_paste(self, image, center, size):
        """Crop image with a given center and size, then paste the cropped
        image to a blank image with two centers align.

        This function is equivalent to generating a blank image with ``size``
        as its shape. Then cover it on the original image with two centers (
        the center of blank image and the random center of original image)
        aligned. The overlap area is paste from the original image and the
        outside area is filled with ``mean pixel``.

        Args:
            image (np array, H x W x C): Original image.
            center (list[int]): Target crop center coord.
            size (list[int]): Target crop size. [target_h, target_w]

        Returns:
            cropped_img (np array, target_h x target_w x C): Cropped image.
            border (np array, 4): The distance of four border of
                ``cropped_img`` to the original image area, [top, bottom,
                left, right]
            patch (list[int]): The cropped area, [left, top, right, bottom].
        """
        center_y, center_x = center
        target_h, target_w = size
        img_h, img_w, img_c = image.shape

        x0 = max(0, center_x - target_w // 2)
        x1 = min(center_x + target_w // 2, img_w)
        y0 = max(0, center_y - target_h // 2)
        y1 = min(center_y + target_h // 2, img_h)
        patch = np.array((int(x0), int(y0), int(x1), int(y1)))

        left, right = center_x - x0, x1 - center_x
        top, bottom = center_y - y0, y1 - center_y

        cropped_center_y, cropped_center_x = target_h // 2, target_w // 2
        cropped_img = np.zeros((target_h, target_w, img_c), dtype=image.dtype)
        for i in range(img_c):
            cropped_img[:, :, i] += self.mean[i]
        y_slice = slice(cropped_center_y - top, cropped_center_y + bottom)
        x_slice = slice(cropped_center_x - left, cropped_center_x + right)
        cropped_img[y_slice, x_slice, :] = image[y0:y1, x0:x1, :]

        border = np.array([
            cropped_center_y - top, cropped_center_y + bottom,
            cropped_center_x - left, cropped_center_x + right
        ],
                          dtype=np.float32)

        return cropped_img, border, patch

    def _train_aug(self, results):
        """Random crop and around padding the original image.

        Args:
            results (dict): Image infomations in the augment pipeline.

        Returns:
            results (dict): The updated dict.
        """
        img = results['img']
        h, w, c = img.shape
        boxes = results['gt_bboxes']
        while True:
            scale = random.choice(self.ratios)
            new_h = int(self.crop_size[0] * scale)
            new_w = int(self.crop_size[1] * scale)
            h_border = self._get_border(self.border, h)
            w_border = self._get_border(self.border, w)

            for i in range(50):
                center_x = random.randint(low=w_border, high=w - w_border)
                center_y = random.randint(low=h_border, high=h - h_border)

                cropped_img, border, patch = self._crop_image_and_paste(
                    img, [center_y, center_x], [new_h, new_w])

                mask = self._filter_boxes(patch, boxes)
                # if image do not have valid bbox, any crop patch is valid.
                if not mask.any() and len(boxes) > 0:
                    continue

                results['img'] = cropped_img
                results['img_shape'] = cropped_img.shape
                results['pad_shape'] = cropped_img.shape

                x0, y0, x1, y1 = patch

                left_w, top_h = center_x - x0, center_y - y0
                cropped_center_x, cropped_center_y = new_w // 2, new_h // 2

                # crop bboxes accordingly and clip to the image boundary
                for key in results.get('bbox_fields', []):
                    mask = self._filter_boxes(patch, results[key])
                    bboxes = results[key][mask]
                    bboxes[:, 0:4:2] += cropped_center_x - left_w - x0
                    bboxes[:, 1:4:2] += cropped_center_y - top_h - y0
                    if self.bbox_clip_border:
                        bboxes[:, 0:4:2] = np.clip(bboxes[:, 0:4:2], 0, new_w)
                        bboxes[:, 1:4:2] = np.clip(bboxes[:, 1:4:2], 0, new_h)
                    keep = (bboxes[:, 2] > bboxes[:, 0]) & (
                        bboxes[:, 3] > bboxes[:, 1])
                    bboxes = bboxes[keep]
                    results[key] = bboxes
                    if key in ['gt_bboxes']:
                        if 'gt_labels' in results:
                            labels = results['gt_labels'][mask]
                            labels = labels[keep]
                            results['gt_labels'] = labels
                        if 'gt_masks' in results:
                            raise NotImplementedError(
                                'RandomCenterCropPad only supports bbox.')

                # crop semantic seg
                for key in results.get('seg_fields', []):
                    raise NotImplementedError(
                        'RandomCenterCropPad only supports bbox.')
                return results

    def _test_aug(self, results):
        """Around padding the original image without cropping.

        The padding mode and value are from ``test_pad_mode``.

        Args:
            results (dict): Image infomations in the augment pipeline.

        Returns:
            results (dict): The updated dict.
        """
        img = results['img']
        h, w, c = img.shape
        results['img_shape'] = img.shape
        if self.test_pad_mode[0] in ['logical_or']:
            # self.test_pad_add_pix is only used for centernet
            target_h = (h | self.test_pad_mode[1]) + self.test_pad_add_pix
            target_w = (w | self.test_pad_mode[1]) + self.test_pad_add_pix
        elif self.test_pad_mode[0] in ['size_divisor']:
            divisor = self.test_pad_mode[1]
            target_h = int(np.ceil(h / divisor)) * divisor
            target_w = int(np.ceil(w / divisor)) * divisor
        else:
            raise NotImplementedError(
                'RandomCenterCropPad only support two testing pad mode:'
                'logical-or and size_divisor.')

        cropped_img, border, _ = self._crop_image_and_paste(
            img, [h // 2, w // 2], [target_h, target_w])
        results['img'] = cropped_img
        results['pad_shape'] = cropped_img.shape
        results['border'] = border
        return results

    def __call__(self, results):
        img = results['img']
        assert img.dtype == np.float32, (
            'RandomCenterCropPad needs the input image of dtype np.float32,'
            ' please set "to_float32=True" in "LoadImageFromFile" pipeline')
        h, w, c = img.shape
        assert c == len(self.mean)
        if self.test_mode:
            return self._test_aug(results)
        else:
            return self._train_aug(results)

    def __repr__(self):
        repr_str = self.__class__.__name__
        repr_str += f'(crop_size={self.crop_size}, '
        repr_str += f'ratios={self.ratios}, '
        repr_str += f'border={self.border}, '
        repr_str += f'mean={self.input_mean}, '
        repr_str += f'std={self.input_std}, '
        repr_str += f'to_rgb={self.to_rgb}, '
        repr_str += f'test_mode={self.test_mode}, '
        repr_str += f'test_pad_mode={self.test_pad_mode}, '
        repr_str += f'bbox_clip_border={self.bbox_clip_border})'
        return repr_str


@PIPELINES.register_module()
class CutOut:
    """CutOut operation.

    Randomly drop some regions of image used in
    `Cutout <https://arxiv.org/abs/1708.04552>`_.

    Args:
        n_holes (int | tuple[int, int]): Number of regions to be dropped.
            If it is given as a list, number of holes will be randomly
            selected from the closed interval [`n_holes[0]`, `n_holes[1]`].
        cutout_shape (tuple[int, int] | list[tuple[int, int]]): The candidate
            shape of dropped regions. It can be `tuple[int, int]` to use a
            fixed cutout shape, or `list[tuple[int, int]]` to randomly choose
            shape from the list.
        cutout_ratio (tuple[float, float] | list[tuple[float, float]]): The
            candidate ratio of dropped regions. It can be `tuple[float, float]`
            to use a fixed ratio or `list[tuple[float, float]]` to randomly
            choose ratio from the list. Please note that `cutout_shape`
            and `cutout_ratio` cannot be both given at the same time.
        fill_in (tuple[float, float, float] | tuple[int, int, int]): The value
            of pixel to fill in the dropped regions. Default: (0, 0, 0).
    """

    def __init__(self,
                 n_holes,
                 cutout_shape=None,
                 cutout_ratio=None,
                 fill_in=(0, 0, 0)):

        assert (cutout_shape is None) ^ (cutout_ratio is None), \
            'Either cutout_shape or cutout_ratio should be specified.'
        assert (isinstance(cutout_shape, (list, tuple))
                or isinstance(cutout_ratio, (list, tuple)))
        if isinstance(n_holes, tuple):
            assert len(n_holes) == 2 and 0 <= n_holes[0] < n_holes[1]
        else:
            n_holes = (n_holes, n_holes)
        self.n_holes = n_holes
        self.fill_in = fill_in
        self.with_ratio = cutout_ratio is not None
        self.candidates = cutout_ratio if self.with_ratio else cutout_shape
        if not isinstance(self.candidates, list):
            self.candidates = [self.candidates]

    def __call__(self, results):
        """Call function to drop some regions of image."""
        h, w, c = results['img'].shape
        n_holes = np.random.randint(self.n_holes[0], self.n_holes[1] + 1)
        for _ in range(n_holes):
            x1 = np.random.randint(0, w)
            y1 = np.random.randint(0, h)
            index = np.random.randint(0, len(self.candidates))
            if not self.with_ratio:
                cutout_w, cutout_h = self.candidates[index]
            else:
                cutout_w = int(self.candidates[index][0] * w)
                cutout_h = int(self.candidates[index][1] * h)

            x2 = np.clip(x1 + cutout_w, 0, w)
            y2 = np.clip(y1 + cutout_h, 0, h)
            results['img'][y1:y2, x1:x2, :] = self.fill_in

        return results

    def __repr__(self):
        repr_str = self.__class__.__name__
        repr_str += f'(n_holes={self.n_holes}, '
        repr_str += (f'cutout_ratio={self.candidates}, ' if self.with_ratio
                     else f'cutout_shape={self.candidates}, ')
        repr_str += f'fill_in={self.fill_in})'
        return repr_str


@PIPELINES.register_module()
class Mosaic:
    """Mosaic augmentation.

    Given 4 images, mosaic transform combines them into
    one output image. The output image is composed of the parts from each sub-
    image.

    .. code:: text

                        mosaic transform
                           center_x
                +------------------------------+
                |       pad        |  pad      |
                |      +-----------+           |
                |      |           |           |
                |      |  image1   |--------+  |
                |      |           |        |  |
                |      |           | image2 |  |
     center_y   |----+-------------+-----------|
                |    |   cropped   |           |
                |pad |   image3    |  image4   |
                |    |             |           |
                +----|-------------+-----------+
                     |             |
                     +-------------+

     The mosaic transform steps are as follows:

         1. Choose the mosaic center as the intersections of 4 images
         2. Get the left top image according to the index, and randomly
            sample another 3 images from the custom dataset.
         3. Sub image will be cropped if image is larger than mosaic patch

    Args:
        img_scale (Sequence[int]): Image size after mosaic pipeline of single
            image. The shape order should be (height, width).
            Default to (640, 640).
        center_ratio_range (Sequence[float]): Center ratio range of mosaic
            output. Default to (0.5, 1.5).
        min_bbox_size (int | float): The minimum pixel for filtering
            invalid bboxes after the mosaic pipeline. Default to 0.
        bbox_clip_border (bool, optional): Whether to clip the objects outside
            the border of the image. In some dataset like MOT17, the gt bboxes
            are allowed to cross the border of images. Therefore, we don't
            need to clip the gt bboxes in these cases. Defaults to True.
        skip_filter (bool): Whether to skip filtering rules. If it
            is True, the filter rule will not be applied, and the
            `min_bbox_size` is invalid. Default to True.
        pad_val (int): Pad value. Default to 114.
        prob (float): Probability of applying this transformation.
            Default to 1.0.
    """

    def __init__(self,
                 img_scale=(640, 640),
                 center_ratio_range=(0.5, 1.5),
                 min_bbox_size=0,
                 bbox_clip_border=True,
                 skip_filter=True,
                 pad_val=114,
                 prob=1.0):
        assert isinstance(img_scale, tuple)
        assert 0 <= prob <= 1.0, 'The probability should be in range [0,1]. '\
            f'got {prob}.'

        log_img_scale(img_scale, skip_square=True)
        self.img_scale = img_scale
        self.center_ratio_range = center_ratio_range
        self.min_bbox_size = min_bbox_size
        self.bbox_clip_border = bbox_clip_border
        self.skip_filter = skip_filter
        self.pad_val = pad_val
        self.prob = prob

    def __call__(self, results):
        """Call function to make a mosaic of image.

        Args:
            results (dict): Result dict.

        Returns:
            dict: Result dict with mosaic transformed.
        """

        if random.uniform(0, 1) > self.prob:
            return results

        results = self._mosaic_transform(results)
        return results

    def get_indexes(self, dataset):
        """Call function to collect indexes.

        Args:
            dataset (:obj:`MultiImageMixDataset`): The dataset.

        Returns:
            list: indexes.
        """

        indexes = [random.randint(0, len(dataset)) for _ in range(3)]
        return indexes

    def _mosaic_transform(self, results):
        """Mosaic transform function.

        Args:
            results (dict): Result dict.

        Returns:
            dict: Updated result dict.
        """

        assert 'mix_results' in results
        mosaic_labels = []
        mosaic_bboxes = []
        if len(results['img'].shape) == 3:
            mosaic_img = np.full(
                (int(self.img_scale[0] * 2), int(self.img_scale[1] * 2), 3),
                self.pad_val,
                dtype=results['img'].dtype)
        else:
            mosaic_img = np.full(
                (int(self.img_scale[0] * 2), int(self.img_scale[1] * 2)),
                self.pad_val,
                dtype=results['img'].dtype)

        # mosaic center x, y
        center_x = int(
            random.uniform(*self.center_ratio_range) * self.img_scale[1])
        center_y = int(
            random.uniform(*self.center_ratio_range) * self.img_scale[0])
        center_position = (center_x, center_y)

        loc_strs = ('top_left', 'top_right', 'bottom_left', 'bottom_right')
        for i, loc in enumerate(loc_strs):
            if loc == 'top_left':
                results_patch = copy.deepcopy(results)
            else:
                results_patch = copy.deepcopy(results['mix_results'][i - 1])

            img_i = results_patch['img']
            h_i, w_i = img_i.shape[:2]
            # keep_ratio resize
            scale_ratio_i = min(self.img_scale[0] / h_i,
                                self.img_scale[1] / w_i)
            img_i = mmcv.imresize(
                img_i, (int(w_i * scale_ratio_i), int(h_i * scale_ratio_i)))

            # compute the combine parameters
            paste_coord, crop_coord = self._mosaic_combine(
                loc, center_position, img_i.shape[:2][::-1])
            x1_p, y1_p, x2_p, y2_p = paste_coord
            x1_c, y1_c, x2_c, y2_c = crop_coord

            # crop and paste image
            mosaic_img[y1_p:y2_p, x1_p:x2_p] = img_i[y1_c:y2_c, x1_c:x2_c]

            # adjust coordinate
            gt_bboxes_i = results_patch['gt_bboxes']
            gt_labels_i = results_patch['gt_labels']

            if gt_bboxes_i.shape[0] > 0:
                padw = x1_p - x1_c
                padh = y1_p - y1_c
                gt_bboxes_i[:, 0::2] = \
                    scale_ratio_i * gt_bboxes_i[:, 0::2] + padw
                gt_bboxes_i[:, 1::2] = \
                    scale_ratio_i * gt_bboxes_i[:, 1::2] + padh

            mosaic_bboxes.append(gt_bboxes_i)
            mosaic_labels.append(gt_labels_i)

        if len(mosaic_labels) > 0:
            mosaic_bboxes = np.concatenate(mosaic_bboxes, 0)
            mosaic_labels = np.concatenate(mosaic_labels, 0)

            if self.bbox_clip_border:
                mosaic_bboxes[:, 0::2] = np.clip(mosaic_bboxes[:, 0::2], 0,
                                                 2 * self.img_scale[1])
                mosaic_bboxes[:, 1::2] = np.clip(mosaic_bboxes[:, 1::2], 0,
                                                 2 * self.img_scale[0])

            if not self.skip_filter:
                mosaic_bboxes, mosaic_labels = \
                    self._filter_box_candidates(mosaic_bboxes, mosaic_labels)

        # remove outside bboxes
        inside_inds = find_inside_bboxes(mosaic_bboxes, 2 * self.img_scale[0],
                                         2 * self.img_scale[1])
        mosaic_bboxes = mosaic_bboxes[inside_inds]
        mosaic_labels = mosaic_labels[inside_inds]

        results['img'] = mosaic_img
        results['img_shape'] = mosaic_img.shape
        results['gt_bboxes'] = mosaic_bboxes
        results['gt_labels'] = mosaic_labels

        return results

    def _mosaic_combine(self, loc, center_position_xy, img_shape_wh):
        """Calculate global coordinate of mosaic image and local coordinate of
        cropped sub-image.

        Args:
            loc (str): Index for the sub-image, loc in ('top_left',
              'top_right', 'bottom_left', 'bottom_right').
            center_position_xy (Sequence[float]): Mixing center for 4 images,
                (x, y).
            img_shape_wh (Sequence[int]): Width and height of sub-image

        Returns:
            tuple[tuple[float]]: Corresponding coordinate of pasting and
                cropping
                - paste_coord (tuple): paste corner coordinate in mosaic image.
                - crop_coord (tuple): crop corner coordinate in mosaic image.
        """
        assert loc in ('top_left', 'top_right', 'bottom_left', 'bottom_right')
        if loc == 'top_left':
            # index0 to top left part of image
            x1, y1, x2, y2 = max(center_position_xy[0] - img_shape_wh[0], 0), \
                             max(center_position_xy[1] - img_shape_wh[1], 0), \
                             center_position_xy[0], \
                             center_position_xy[1]
            crop_coord = img_shape_wh[0] - (x2 - x1), img_shape_wh[1] - (
                y2 - y1), img_shape_wh[0], img_shape_wh[1]

        elif loc == 'top_right':
            # index1 to top right part of image
            x1, y1, x2, y2 = center_position_xy[0], \
                             max(center_position_xy[1] - img_shape_wh[1], 0), \
                             min(center_position_xy[0] + img_shape_wh[0],
                                 self.img_scale[1] * 2), \
                             center_position_xy[1]
            crop_coord = 0, img_shape_wh[1] - (y2 - y1), min(
                img_shape_wh[0], x2 - x1), img_shape_wh[1]

        elif loc == 'bottom_left':
            # index2 to bottom left part of image
            x1, y1, x2, y2 = max(center_position_xy[0] - img_shape_wh[0], 0), \
                             center_position_xy[1], \
                             center_position_xy[0], \
                             min(self.img_scale[0] * 2, center_position_xy[1] +
                                 img_shape_wh[1])
            crop_coord = img_shape_wh[0] - (x2 - x1), 0, img_shape_wh[0], min(
                y2 - y1, img_shape_wh[1])

        else:
            # index3 to bottom right part of image
            x1, y1, x2, y2 = center_position_xy[0], \
                             center_position_xy[1], \
                             min(center_position_xy[0] + img_shape_wh[0],
                                 self.img_scale[1] * 2), \
                             min(self.img_scale[0] * 2, center_position_xy[1] +
                                 img_shape_wh[1])
            crop_coord = 0, 0, min(img_shape_wh[0],
                                   x2 - x1), min(y2 - y1, img_shape_wh[1])

        paste_coord = x1, y1, x2, y2
        return paste_coord, crop_coord

    def _filter_box_candidates(self, bboxes, labels):
        """Filter out bboxes too small after Mosaic."""
        bbox_w = bboxes[:, 2] - bboxes[:, 0]
        bbox_h = bboxes[:, 3] - bboxes[:, 1]
        valid_inds = (bbox_w > self.min_bbox_size) & \
                     (bbox_h > self.min_bbox_size)
        valid_inds = np.nonzero(valid_inds)[0]
        return bboxes[valid_inds], labels[valid_inds]

    def __repr__(self):
        repr_str = self.__class__.__name__
        repr_str += f'img_scale={self.img_scale}, '
        repr_str += f'center_ratio_range={self.center_ratio_range}, '
        repr_str += f'pad_val={self.pad_val}, '
        repr_str += f'min_bbox_size={self.min_bbox_size}, '
        repr_str += f'skip_filter={self.skip_filter})'
        return repr_str


@PIPELINES.register_module()
class MixUp:
    """MixUp data augmentation.

    .. code:: text

                         mixup transform
                +------------------------------+
                | mixup image   |              |
                |      +--------|--------+     |
                |      |        |        |     |
                |---------------+        |     |
                |      |                 |     |
                |      |      image      |     |
                |      |                 |     |
                |      |                 |     |
                |      |-----------------+     |
                |             pad              |
                +------------------------------+

     The mixup transform steps are as follows:

        1. Another random image is picked by dataset and embedded in
           the top left patch(after padding and resizing)
        2. The target of mixup transform is the weighted average of mixup
           image and origin image.

    Args:
        img_scale (Sequence[int]): Image output size after mixup pipeline.
            The shape order should be (height, width). Default: (640, 640).
        ratio_range (Sequence[float]): Scale ratio of mixup image.
            Default: (0.5, 1.5).
        flip_ratio (float): Horizontal flip ratio of mixup image.
            Default: 0.5.
        pad_val (int): Pad value. Default: 114.
        max_iters (int): The maximum number of iterations. If the number of
            iterations is greater than `max_iters`, but gt_bbox is still
            empty, then the iteration is terminated. Default: 15.
        min_bbox_size (float): Width and height threshold to filter bboxes.
            If the height or width of a box is smaller than this value, it
            will be removed. Default: 5.
        min_area_ratio (float): Threshold of area ratio between
            original bboxes and wrapped bboxes. If smaller than this value,
            the box will be removed. Default: 0.2.
        max_aspect_ratio (float): Aspect ratio of width and height
            threshold to filter bboxes. If max(h/w, w/h) larger than this
            value, the box will be removed. Default: 20.
        bbox_clip_border (bool, optional): Whether to clip the objects outside
            the border of the image. In some dataset like MOT17, the gt bboxes
            are allowed to cross the border of images. Therefore, we don't
            need to clip the gt bboxes in these cases. Defaults to True.
        skip_filter (bool): Whether to skip filtering rules. If it
            is True, the filter rule will not be applied, and the
            `min_bbox_size` and `min_area_ratio` and `max_aspect_ratio`
            is invalid. Default to True.
    """

    def __init__(self,
                 img_scale=(640, 640),
                 ratio_range=(0.5, 1.5),
                 flip_ratio=0.5,
                 pad_val=114,
                 max_iters=15,
                 min_bbox_size=5,
                 min_area_ratio=0.2,
                 max_aspect_ratio=20,
                 bbox_clip_border=True,
                 skip_filter=True):
        assert isinstance(img_scale, tuple)
        log_img_scale(img_scale, skip_square=True)
        self.dynamic_scale = img_scale
        self.ratio_range = ratio_range
        self.flip_ratio = flip_ratio
        self.pad_val = pad_val
        self.max_iters = max_iters
        self.min_bbox_size = min_bbox_size
        self.min_area_ratio = min_area_ratio
        self.max_aspect_ratio = max_aspect_ratio
        self.bbox_clip_border = bbox_clip_border
        self.skip_filter = skip_filter

    def __call__(self, results):
        """Call function to make a mixup of image.

        Args:
            results (dict): Result dict.

        Returns:
            dict: Result dict with mixup transformed.
        """

        results = self._mixup_transform(results)
        return results

    def get_indexes(self, dataset):
        """Call function to collect indexes.

        Args:
            dataset (:obj:`MultiImageMixDataset`): The dataset.

        Returns:
            list: indexes.
        """

        for i in range(self.max_iters):
            index = random.randint(0, len(dataset))
            gt_bboxes_i = dataset.get_ann_info(index)['bboxes']
            if len(gt_bboxes_i) != 0:
                break

        return index

    def _mixup_transform(self, results):
        """MixUp transform function.

        Args:
            results (dict): Result dict.

        Returns:
            dict: Updated result dict.
        """

        assert 'mix_results' in results
        assert len(
            results['mix_results']) == 1, 'MixUp only support 2 images now !'

        if results['mix_results'][0]['gt_bboxes'].shape[0] == 0:
            # empty bbox
            return results

        retrieve_results = results['mix_results'][0]
        retrieve_img = retrieve_results['img']

        jit_factor = random.uniform(*self.ratio_range)
        is_filp = random.uniform(0, 1) > self.flip_ratio

        if len(retrieve_img.shape) == 3:
            out_img = np.ones(
                (self.dynamic_scale[0], self.dynamic_scale[1], 3),
                dtype=retrieve_img.dtype) * self.pad_val
        else:
            out_img = np.ones(
                self.dynamic_scale, dtype=retrieve_img.dtype) * self.pad_val

        # 1. keep_ratio resize
        scale_ratio = min(self.dynamic_scale[0] / retrieve_img.shape[0],
                          self.dynamic_scale[1] / retrieve_img.shape[1])
        retrieve_img = mmcv.imresize(
            retrieve_img, (int(retrieve_img.shape[1] * scale_ratio),
                           int(retrieve_img.shape[0] * scale_ratio)))

        # 2. paste
        out_img[:retrieve_img.shape[0], :retrieve_img.shape[1]] = retrieve_img

        # 3. scale jit
        scale_ratio *= jit_factor
        out_img = mmcv.imresize(out_img, (int(out_img.shape[1] * jit_factor),
                                          int(out_img.shape[0] * jit_factor)))

        # 4. flip
        if is_filp:
            out_img = out_img[:, ::-1, :]

        # 5. random crop
        ori_img = results['img']
        origin_h, origin_w = out_img.shape[:2]
        target_h, target_w = ori_img.shape[:2]
        padded_img = np.zeros(
            (max(origin_h, target_h), max(origin_w,
                                          target_w), 3)).astype(np.uint8)
        padded_img[:origin_h, :origin_w] = out_img

        x_offset, y_offset = 0, 0
        if padded_img.shape[0] > target_h:
            y_offset = random.randint(0, padded_img.shape[0] - target_h)
        if padded_img.shape[1] > target_w:
            x_offset = random.randint(0, padded_img.shape[1] - target_w)
        padded_cropped_img = padded_img[y_offset:y_offset + target_h,
                                        x_offset:x_offset + target_w]

        # 6. adjust bbox
        retrieve_gt_bboxes = retrieve_results['gt_bboxes']
        retrieve_gt_bboxes[:, 0::2] = retrieve_gt_bboxes[:, 0::2] * scale_ratio
        retrieve_gt_bboxes[:, 1::2] = retrieve_gt_bboxes[:, 1::2] * scale_ratio
        if self.bbox_clip_border:
            retrieve_gt_bboxes[:, 0::2] = np.clip(retrieve_gt_bboxes[:, 0::2],
                                                  0, origin_w)
            retrieve_gt_bboxes[:, 1::2] = np.clip(retrieve_gt_bboxes[:, 1::2],
                                                  0, origin_h)

        if is_filp:
            retrieve_gt_bboxes[:, 0::2] = (
                origin_w - retrieve_gt_bboxes[:, 0::2][:, ::-1])

        # 7. filter
        cp_retrieve_gt_bboxes = retrieve_gt_bboxes.copy()
        cp_retrieve_gt_bboxes[:, 0::2] = \
            cp_retrieve_gt_bboxes[:, 0::2] - x_offset
        cp_retrieve_gt_bboxes[:, 1::2] = \
            cp_retrieve_gt_bboxes[:, 1::2] - y_offset
        if self.bbox_clip_border:
            cp_retrieve_gt_bboxes[:, 0::2] = np.clip(
                cp_retrieve_gt_bboxes[:, 0::2], 0, target_w)
            cp_retrieve_gt_bboxes[:, 1::2] = np.clip(
                cp_retrieve_gt_bboxes[:, 1::2], 0, target_h)

        # 8. mix up
        ori_img = ori_img.astype(np.float32)
        mixup_img = 0.5 * ori_img + 0.5 * padded_cropped_img.astype(np.float32)

        retrieve_gt_labels = retrieve_results['gt_labels']
        if not self.skip_filter:
            keep_list = self._filter_box_candidates(retrieve_gt_bboxes.T,
                                                    cp_retrieve_gt_bboxes.T)

            retrieve_gt_labels = retrieve_gt_labels[keep_list]
            cp_retrieve_gt_bboxes = cp_retrieve_gt_bboxes[keep_list]

        mixup_gt_bboxes = np.concatenate(
            (results['gt_bboxes'], cp_retrieve_gt_bboxes), axis=0)
        mixup_gt_labels = np.concatenate(
            (results['gt_labels'], retrieve_gt_labels), axis=0)

        # remove outside bbox
        inside_inds = find_inside_bboxes(mixup_gt_bboxes, target_h, target_w)
        mixup_gt_bboxes = mixup_gt_bboxes[inside_inds]
        mixup_gt_labels = mixup_gt_labels[inside_inds]

        results['img'] = mixup_img.astype(np.uint8)
        results['img_shape'] = mixup_img.shape
        results['gt_bboxes'] = mixup_gt_bboxes
        results['gt_labels'] = mixup_gt_labels

        return results

    def _filter_box_candidates(self, bbox1, bbox2):
        """Compute candidate boxes which include following 5 things:

        bbox1 before augment, bbox2 after augment, min_bbox_size (pixels),
        min_area_ratio, max_aspect_ratio.
        """

        w1, h1 = bbox1[2] - bbox1[0], bbox1[3] - bbox1[1]
        w2, h2 = bbox2[2] - bbox2[0], bbox2[3] - bbox2[1]
        ar = np.maximum(w2 / (h2 + 1e-16), h2 / (w2 + 1e-16))
        return ((w2 > self.min_bbox_size)
                & (h2 > self.min_bbox_size)
                & (w2 * h2 / (w1 * h1 + 1e-16) > self.min_area_ratio)
                & (ar < self.max_aspect_ratio))

    def __repr__(self):
        repr_str = self.__class__.__name__
        repr_str += f'dynamic_scale={self.dynamic_scale}, '
        repr_str += f'ratio_range={self.ratio_range}, '
        repr_str += f'flip_ratio={self.flip_ratio}, '
        repr_str += f'pad_val={self.pad_val}, '
        repr_str += f'max_iters={self.max_iters}, '
        repr_str += f'min_bbox_size={self.min_bbox_size}, '
        repr_str += f'min_area_ratio={self.min_area_ratio}, '
        repr_str += f'max_aspect_ratio={self.max_aspect_ratio}, '
        repr_str += f'skip_filter={self.skip_filter})'
        return repr_str


@PIPELINES.register_module()
class RandomAffine:
    """Random affine transform data augmentation.

    This operation randomly generates affine transform matrix which including
    rotation, translation, shear and scaling transforms.

    Args:
        max_rotate_degree (float): Maximum degrees of rotation transform.
            Default: 10.
        max_translate_ratio (float): Maximum ratio of translation.
            Default: 0.1.
        scaling_ratio_range (tuple[float]): Min and max ratio of
            scaling transform. Default: (0.5, 1.5).
        max_shear_degree (float): Maximum degrees of shear
            transform. Default: 2.
        border (tuple[int]): Distance from height and width sides of input
            image to adjust output shape. Only used in mosaic dataset.
            Default: (0, 0).
        border_val (tuple[int]): Border padding values of 3 channels.
            Default: (114, 114, 114).
        min_bbox_size (float): Width and height threshold to filter bboxes.
            If the height or width of a box is smaller than this value, it
            will be removed. Default: 2.
        min_area_ratio (float): Threshold of area ratio between
            original bboxes and wrapped bboxes. If smaller than this value,
            the box will be removed. Default: 0.2.
        max_aspect_ratio (float): Aspect ratio of width and height
            threshold to filter bboxes. If max(h/w, w/h) larger than this
            value, the box will be removed.
        bbox_clip_border (bool, optional): Whether to clip the objects outside
            the border of the image. In some dataset like MOT17, the gt bboxes
            are allowed to cross the border of images. Therefore, we don't
            need to clip the gt bboxes in these cases. Defaults to True.
        skip_filter (bool): Whether to skip filtering rules. If it
            is True, the filter rule will not be applied, and the
            `min_bbox_size` and `min_area_ratio` and `max_aspect_ratio`
            is invalid. Default to True.
    """

    def __init__(self,
                 max_rotate_degree=10.0,
                 max_translate_ratio=0.1,
                 scaling_ratio_range=(0.5, 1.5),
                 max_shear_degree=2.0,
                 border=(0, 0),
                 border_val=(114, 114, 114),
                 min_bbox_size=2,
                 min_area_ratio=0.2,
                 max_aspect_ratio=20,
                 bbox_clip_border=True,
                 skip_filter=True):
        assert 0 <= max_translate_ratio <= 1
        assert scaling_ratio_range[0] <= scaling_ratio_range[1]
        assert scaling_ratio_range[0] > 0
        self.max_rotate_degree = max_rotate_degree
        self.max_translate_ratio = max_translate_ratio
        self.scaling_ratio_range = scaling_ratio_range
        self.max_shear_degree = max_shear_degree
        self.border = border
        self.border_val = border_val
        self.min_bbox_size = min_bbox_size
        self.min_area_ratio = min_area_ratio
        self.max_aspect_ratio = max_aspect_ratio
        self.bbox_clip_border = bbox_clip_border
        self.skip_filter = skip_filter

    def __call__(self, results):
        img = results['img']
        height = img.shape[0] + self.border[0] * 2
        width = img.shape[1] + self.border[1] * 2

        # Rotation
        rotation_degree = random.uniform(-self.max_rotate_degree,
                                         self.max_rotate_degree)
        rotation_matrix = self._get_rotation_matrix(rotation_degree)

        # Scaling
        scaling_ratio = random.uniform(self.scaling_ratio_range[0],
                                       self.scaling_ratio_range[1])
        scaling_matrix = self._get_scaling_matrix(scaling_ratio)

        # Shear
        x_degree = random.uniform(-self.max_shear_degree,
                                  self.max_shear_degree)
        y_degree = random.uniform(-self.max_shear_degree,
                                  self.max_shear_degree)
        shear_matrix = self._get_shear_matrix(x_degree, y_degree)

        # Translation
        trans_x = random.uniform(-self.max_translate_ratio,
                                 self.max_translate_ratio) * width
        trans_y = random.uniform(-self.max_translate_ratio,
                                 self.max_translate_ratio) * height
        translate_matrix = self._get_translation_matrix(trans_x, trans_y)

        warp_matrix = (
            translate_matrix @ shear_matrix @ rotation_matrix @ scaling_matrix)

        img = cv2.warpPerspective(
            img,
            warp_matrix,
            dsize=(width, height),
            borderValue=self.border_val)
        results['img'] = img
        results['img_shape'] = img.shape

        for key in results.get('bbox_fields', []):
            bboxes = results[key]
            num_bboxes = len(bboxes)
            if num_bboxes:
                # homogeneous coordinates
                xs = bboxes[:, [0, 0, 2, 2]].reshape(num_bboxes * 4)
                ys = bboxes[:, [1, 3, 3, 1]].reshape(num_bboxes * 4)
                ones = np.ones_like(xs)
                points = np.vstack([xs, ys, ones])

                warp_points = warp_matrix @ points
                warp_points = warp_points[:2] / warp_points[2]
                xs = warp_points[0].reshape(num_bboxes, 4)
                ys = warp_points[1].reshape(num_bboxes, 4)

                warp_bboxes = np.vstack(
                    (xs.min(1), ys.min(1), xs.max(1), ys.max(1))).T

                if self.bbox_clip_border:
                    warp_bboxes[:, [0, 2]] = \
                        warp_bboxes[:, [0, 2]].clip(0, width)
                    warp_bboxes[:, [1, 3]] = \
                        warp_bboxes[:, [1, 3]].clip(0, height)

                # remove outside bbox
                valid_index = find_inside_bboxes(warp_bboxes, height, width)
                if not self.skip_filter:
                    # filter bboxes
                    filter_index = self.filter_gt_bboxes(
                        bboxes * scaling_ratio, warp_bboxes)
                    valid_index = valid_index & filter_index

                results[key] = warp_bboxes[valid_index]
                if key in ['gt_bboxes']:
                    if 'gt_labels' in results:
                        results['gt_labels'] = results['gt_labels'][
                            valid_index]

                if 'gt_masks' in results:
                    raise NotImplementedError(
                        'RandomAffine only supports bbox.')
        return results

    def filter_gt_bboxes(self, origin_bboxes, wrapped_bboxes):
        origin_w = origin_bboxes[:, 2] - origin_bboxes[:, 0]
        origin_h = origin_bboxes[:, 3] - origin_bboxes[:, 1]
        wrapped_w = wrapped_bboxes[:, 2] - wrapped_bboxes[:, 0]
        wrapped_h = wrapped_bboxes[:, 3] - wrapped_bboxes[:, 1]
        aspect_ratio = np.maximum(wrapped_w / (wrapped_h + 1e-16),
                                  wrapped_h / (wrapped_w + 1e-16))

        wh_valid_idx = (wrapped_w > self.min_bbox_size) & \
                       (wrapped_h > self.min_bbox_size)
        area_valid_idx = wrapped_w * wrapped_h / (origin_w * origin_h +
                                                  1e-16) > self.min_area_ratio
        aspect_ratio_valid_idx = aspect_ratio < self.max_aspect_ratio
        return wh_valid_idx & area_valid_idx & aspect_ratio_valid_idx

    def __repr__(self):
        repr_str = self.__class__.__name__
        repr_str += f'(max_rotate_degree={self.max_rotate_degree}, '
        repr_str += f'max_translate_ratio={self.max_translate_ratio}, '
        repr_str += f'scaling_ratio={self.scaling_ratio_range}, '
        repr_str += f'max_shear_degree={self.max_shear_degree}, '
        repr_str += f'border={self.border}, '
        repr_str += f'border_val={self.border_val}, '
        repr_str += f'min_bbox_size={self.min_bbox_size}, '
        repr_str += f'min_area_ratio={self.min_area_ratio}, '
        repr_str += f'max_aspect_ratio={self.max_aspect_ratio}, '
        repr_str += f'skip_filter={self.skip_filter})'
        return repr_str

    @staticmethod
    def _get_rotation_matrix(rotate_degrees):
        radian = math.radians(rotate_degrees)
        rotation_matrix = np.array(
            [[np.cos(radian), -np.sin(radian), 0.],
             [np.sin(radian), np.cos(radian), 0.], [0., 0., 1.]],
            dtype=np.float32)
        return rotation_matrix

    @staticmethod
    def _get_scaling_matrix(scale_ratio):
        scaling_matrix = np.array(
            [[scale_ratio, 0., 0.], [0., scale_ratio, 0.], [0., 0., 1.]],
            dtype=np.float32)
        return scaling_matrix

    @staticmethod
    def _get_share_matrix(scale_ratio):
        scaling_matrix = np.array(
            [[scale_ratio, 0., 0.], [0., scale_ratio, 0.], [0., 0., 1.]],
            dtype=np.float32)
        return scaling_matrix

    @staticmethod
    def _get_shear_matrix(x_shear_degrees, y_shear_degrees):
        x_radian = math.radians(x_shear_degrees)
        y_radian = math.radians(y_shear_degrees)
        shear_matrix = np.array([[1, np.tan(x_radian), 0.],
                                 [np.tan(y_radian), 1, 0.], [0., 0., 1.]],
                                dtype=np.float32)
        return shear_matrix

    @staticmethod
    def _get_translation_matrix(x, y):
        translation_matrix = np.array([[1, 0., x], [0., 1, y], [0., 0., 1.]],
                                      dtype=np.float32)
        return translation_matrix


@PIPELINES.register_module()
class YOLOXHSVRandomAug:
    """Apply HSV augmentation to image sequentially. It is referenced from
    https://github.com/Megvii-
    BaseDetection/YOLOX/blob/main/yolox/data/data_augment.py#L21.

    Args:
        hue_delta (int): delta of hue. Default: 5.
        saturation_delta (int): delta of saturation. Default: 30.
        value_delta (int): delat of value. Default: 30.
    """

    def __init__(self, hue_delta=5, saturation_delta=30, value_delta=30):
        self.hue_delta = hue_delta
        self.saturation_delta = saturation_delta
        self.value_delta = value_delta

    def __call__(self, results):
        img = results['img']
        hsv_gains = np.random.uniform(-1, 1, 3) * [
            self.hue_delta, self.saturation_delta, self.value_delta
        ]
        # random selection of h, s, v
        hsv_gains *= np.random.randint(0, 2, 3)
        # prevent overflow
        hsv_gains = hsv_gains.astype(np.int16)
        img_hsv = cv2.cvtColor(img, cv2.COLOR_BGR2HSV).astype(np.int16)

        img_hsv[..., 0] = (img_hsv[..., 0] + hsv_gains[0]) % 180
        img_hsv[..., 1] = np.clip(img_hsv[..., 1] + hsv_gains[1], 0, 255)
        img_hsv[..., 2] = np.clip(img_hsv[..., 2] + hsv_gains[2], 0, 255)
        cv2.cvtColor(img_hsv.astype(img.dtype), cv2.COLOR_HSV2BGR, dst=img)

        results['img'] = img
        return results

    def __repr__(self):
        repr_str = self.__class__.__name__
        repr_str += f'(hue_delta={self.hue_delta}, '
        repr_str += f'saturation_delta={self.saturation_delta}, '
        repr_str += f'value_delta={self.value_delta})'
        return repr_str


@PIPELINES.register_module()
<<<<<<< HEAD
class RandomSquareCrop:
    """Random crop the square patch of image.

    Random crop the square patch of image & bboxes with a size from
    crop_ratio_range or crop_choice of the short edge of image and keep
    the overlapped part of box if its center is within the cropped patch.

    Args:
        crop_ratio_range (list): a list of two elements (min, max)
        crop_choice (list): a list of crop ratio.
        max_try (int): max number of tries to keep box center in cropped image

    Note:
        The keys for bboxes, labels and masks should be paired. That is,
        `gt_bboxes` corresponds to `gt_labels` and `gt_masks`, and
        `gt_bboxes_ignore` to `gt_labels_ignore` and `gt_masks_ignore`.
    """

    def __init__(self, crop_ratio_range=None, crop_choice=None, max_try=250):

        self.crop_ratio_range = crop_ratio_range
        self.crop_choice = crop_choice
        self.max_try = max_try

        assert (self.crop_ratio_range is None) ^ (self.crop_choice is None)
        if self.crop_ratio_range is not None:
            self.crop_ratio_min, self.crop_ratio_max = self.crop_ratio_range

        self.bbox2label = {
            'gt_bboxes': 'gt_labels',
            'gt_bboxes_ignore': 'gt_labels_ignore'
        }
        self.bbox2mask = {
            'gt_bboxes': 'gt_masks',
            'gt_bboxes_ignore': 'gt_masks_ignore'
        }

    def __call__(self, results):
        """Call function to crop images and bounding boxes with minimum IoU
        constraint.

        Args:
            results (dict): Result dict from loading pipeline.

        Returns:
            dict: Result dict with images and bounding boxes cropped, \
                'img_shape' key is updated.
        """

        if 'img_fields' in results:
            assert results['img_fields'] == ['img'], \
                'Only single img_fields is allowed'
        img = results['img']
        assert 'bbox_fields' in results
        boxes = [results[key] for key in results['bbox_fields']]
        boxes = np.concatenate(boxes, 0)
        h, w, c = img.shape

        if self.crop_ratio_range is not None:
            scale = np.random.uniform(
                self.crop_ratio_min,
                self.crop_ratio_max,
            )
        else:
            assert self.crop_choice is not None
            scale = np.random.choice(self.crop_choice)

        for i in range(self.max_try):
            short_side = min(w, h)
            cw = int(scale * short_side)
            ch = cw
            left = random.uniform(0, w - cw)
            top = random.uniform(0, h - ch)

            patch = np.array(
                (int(left), int(top), int(left + cw), int(top + ch)))

            # center of boxes should inside the crop img
            # only adjust boxes and instance masks when the gt is not empty
            # adjust boxes
            def is_center_of_bboxes_in_patch(boxes, patch):
                center = (boxes[:, :2] + boxes[:, 2:]) / 2
                mask = ((center[:, 0] > patch[0]) * (center[:, 1] > patch[1]) *
                        (center[:, 0] < patch[2]) * (center[:, 1] < patch[3]))
                return mask

            mask = is_center_of_bboxes_in_patch(boxes, patch)
            if not mask.any() and not i == self.max_try - 1:
                continue
            for key in results.get('bbox_fields', []):
                boxes = results[key].copy()
                mask = is_center_of_bboxes_in_patch(boxes, patch)
                boxes = boxes[mask]
                boxes[:, 2:] = boxes[:, 2:].clip(max=patch[2:])
                boxes[:, :2] = boxes[:, :2].clip(min=patch[:2])
                boxes -= np.tile(patch[:2], 2)

                results[key] = boxes
                # labels
                label_key = self.bbox2label.get(key)
                if label_key in results:
                    results[label_key] = results[label_key][mask]

                # mask fields
                mask_key = self.bbox2mask.get(key)
                if mask_key in results:
                    ind = mask.nonzero(as_tuple=False)[0]
                    results[mask_key] = results[mask_key][ind].crop(patch)

            # adjust the img no matter whether the gt is empty before crop
            img = img[patch[1]:patch[3], patch[0]:patch[2]]
            results['img'] = img
            results['img_shape'] = img.shape

            # seg fields
            for key in results.get('seg_fields', []):
                results[key] = results[key][patch[1]:patch[3],
                                            patch[0]:patch[2]]
            return results

    def __repr__(self):
        repr_str = self.__class__.__name__
        repr_str += f'(crop_ratio_range={self.crop_ratio_range}, '
        repr_str += f'crop_choice={self.crop_choice}, '
        repr_str += f'max_try={self.max_try}) '
=======
class CopyPaste:
    """Simple Copy-Paste is a Strong Data Augmentation Method for Instance
    Segmentation The simple copy-paste transform steps are as follows:

    1. The destination image is already resized with aspect ratio kept,
       cropped and padded.
    2. Randomly select a source image, which is also already resized
       with aspect ratio kept, cropped and padded in a similar way
       as the destination image.
    3. Randomly select some objects from the source image.
    4. Paste these source objects to the destination image directly,
       due to the source and destination image have the same size.
    5. Update object masks of the destination image, for some origin objects
       may be occluded.
    6. Generate bboxes from the updated destination masks and
       filter some objects which are totally occluded, and adjust bboxes
       which are partly occluded.
    7. Append selected source bboxes, masks, and labels.

    Args:
        max_num_pasted (int): The maximum number of pasted objects.
            Default: 100.
        bbox_occluded_thr (int): The threshold of occluded bbox.
            Default: 10.
        mask_occluded_thr (int): The threshold of occluded mask.
            Default: 300.
        selected (bool): Whether select objects or not. If select is False,
            all objects of the source image will be pasted to the
            destination image.
            Default: True.
    """

    def __init__(
        self,
        max_num_pasted=100,
        bbox_occluded_thr=10,
        mask_occluded_thr=300,
        selected=True,
    ):
        self.max_num_pasted = max_num_pasted
        self.bbox_occluded_thr = bbox_occluded_thr
        self.mask_occluded_thr = mask_occluded_thr
        self.selected = selected

    def get_indexes(self, dataset):
        """Call function to collect indexes.s.

        Args:
            dataset (:obj:`MultiImageMixDataset`): The dataset.
        Returns:
            list: Indexes.
        """
        return random.randint(0, len(dataset))

    def __call__(self, results):
        """Call function to make a copy-paste of image.

        Args:
            results (dict): Result dict.
        Returns:
            dict: Result dict with copy-paste transformed.
        """

        assert 'mix_results' in results
        num_images = len(results['mix_results'])
        assert num_images == 1, \
            f'CopyPaste only supports processing 2 images, got {num_images}'
        if self.selected:
            selected_results = self._select_object(results['mix_results'][0])
        else:
            selected_results = results['mix_results'][0]
        return self._copy_paste(results, selected_results)

    def _select_object(self, results):
        """Select some objects from the source results."""
        bboxes = results['gt_bboxes']
        labels = results['gt_labels']
        masks = results['gt_masks']
        max_num_pasted = min(bboxes.shape[0] + 1, self.max_num_pasted)
        num_pasted = np.random.randint(0, max_num_pasted)
        selected_inds = np.random.choice(
            bboxes.shape[0], size=num_pasted, replace=False)

        selected_bboxes = bboxes[selected_inds]
        selected_labels = labels[selected_inds]
        selected_masks = masks[selected_inds]

        results['gt_bboxes'] = selected_bboxes
        results['gt_labels'] = selected_labels
        results['gt_masks'] = selected_masks
        return results

    def _copy_paste(self, dst_results, src_results):
        """CopyPaste transform function.

        Args:
            dst_results (dict): Result dict of the destination image.
            src_results (dict): Result dict of the source image.
        Returns:
            dict: Updated result dict.
        """
        dst_img = dst_results['img']
        dst_bboxes = dst_results['gt_bboxes']
        dst_labels = dst_results['gt_labels']
        dst_masks = dst_results['gt_masks']

        src_img = src_results['img']
        src_bboxes = src_results['gt_bboxes']
        src_labels = src_results['gt_labels']
        src_masks = src_results['gt_masks']

        if len(src_bboxes) == 0:
            return dst_results

        # update masks and generate bboxes from updated masks
        composed_mask = np.where(np.any(src_masks.masks, axis=0), 1, 0)
        updated_dst_masks = self.get_updated_masks(dst_masks, composed_mask)
        updated_dst_bboxes = updated_dst_masks.get_bboxes()
        assert len(updated_dst_bboxes) == len(updated_dst_masks)

        # filter totally occluded objects
        bboxes_inds = np.all(
            np.abs(
                (updated_dst_bboxes - dst_bboxes)) <= self.bbox_occluded_thr,
            axis=-1)
        masks_inds = updated_dst_masks.masks.sum(
            axis=(1, 2)) > self.mask_occluded_thr
        valid_inds = bboxes_inds | masks_inds

        # Paste source objects to destination image directly
        img = dst_img * (1 - composed_mask[..., np.newaxis]
                         ) + src_img * composed_mask[..., np.newaxis]
        bboxes = np.concatenate([updated_dst_bboxes[valid_inds], src_bboxes])
        labels = np.concatenate([dst_labels[valid_inds], src_labels])
        masks = np.concatenate(
            [updated_dst_masks.masks[valid_inds], src_masks.masks])

        dst_results['img'] = img
        dst_results['gt_bboxes'] = bboxes
        dst_results['gt_labels'] = labels
        dst_results['gt_masks'] = BitmapMasks(masks, masks.shape[1],
                                              masks.shape[2])

        return dst_results

    def get_updated_masks(self, masks, composed_mask):
        assert masks.masks.shape[-2:] == composed_mask.shape[-2:], \
            'Cannot compare two arrays of different size'
        masks.masks = np.where(composed_mask, 0, masks.masks)
        return masks

    def __repr__(self):
        repr_str = self.__class__.__name__
        repr_str += f'max_num_pasted={self.max_num_pasted}, '
        repr_str += f'bbox_occluded_thr={self.bbox_occluded_thr}, '
        repr_str += f'mask_occluded_thr={self.mask_occluded_thr}, '
        repr_str += f'selected={self.selected}, '
>>>>>>> 178b9fd4
        return repr_str<|MERGE_RESOLUTION|>--- conflicted
+++ resolved
@@ -2775,134 +2775,6 @@
         return repr_str
 
 
-@PIPELINES.register_module()
-<<<<<<< HEAD
-class RandomSquareCrop:
-    """Random crop the square patch of image.
-
-    Random crop the square patch of image & bboxes with a size from
-    crop_ratio_range or crop_choice of the short edge of image and keep
-    the overlapped part of box if its center is within the cropped patch.
-
-    Args:
-        crop_ratio_range (list): a list of two elements (min, max)
-        crop_choice (list): a list of crop ratio.
-        max_try (int): max number of tries to keep box center in cropped image
-
-    Note:
-        The keys for bboxes, labels and masks should be paired. That is,
-        `gt_bboxes` corresponds to `gt_labels` and `gt_masks`, and
-        `gt_bboxes_ignore` to `gt_labels_ignore` and `gt_masks_ignore`.
-    """
-
-    def __init__(self, crop_ratio_range=None, crop_choice=None, max_try=250):
-
-        self.crop_ratio_range = crop_ratio_range
-        self.crop_choice = crop_choice
-        self.max_try = max_try
-
-        assert (self.crop_ratio_range is None) ^ (self.crop_choice is None)
-        if self.crop_ratio_range is not None:
-            self.crop_ratio_min, self.crop_ratio_max = self.crop_ratio_range
-
-        self.bbox2label = {
-            'gt_bboxes': 'gt_labels',
-            'gt_bboxes_ignore': 'gt_labels_ignore'
-        }
-        self.bbox2mask = {
-            'gt_bboxes': 'gt_masks',
-            'gt_bboxes_ignore': 'gt_masks_ignore'
-        }
-
-    def __call__(self, results):
-        """Call function to crop images and bounding boxes with minimum IoU
-        constraint.
-
-        Args:
-            results (dict): Result dict from loading pipeline.
-
-        Returns:
-            dict: Result dict with images and bounding boxes cropped, \
-                'img_shape' key is updated.
-        """
-
-        if 'img_fields' in results:
-            assert results['img_fields'] == ['img'], \
-                'Only single img_fields is allowed'
-        img = results['img']
-        assert 'bbox_fields' in results
-        boxes = [results[key] for key in results['bbox_fields']]
-        boxes = np.concatenate(boxes, 0)
-        h, w, c = img.shape
-
-        if self.crop_ratio_range is not None:
-            scale = np.random.uniform(
-                self.crop_ratio_min,
-                self.crop_ratio_max,
-            )
-        else:
-            assert self.crop_choice is not None
-            scale = np.random.choice(self.crop_choice)
-
-        for i in range(self.max_try):
-            short_side = min(w, h)
-            cw = int(scale * short_side)
-            ch = cw
-            left = random.uniform(0, w - cw)
-            top = random.uniform(0, h - ch)
-
-            patch = np.array(
-                (int(left), int(top), int(left + cw), int(top + ch)))
-
-            # center of boxes should inside the crop img
-            # only adjust boxes and instance masks when the gt is not empty
-            # adjust boxes
-            def is_center_of_bboxes_in_patch(boxes, patch):
-                center = (boxes[:, :2] + boxes[:, 2:]) / 2
-                mask = ((center[:, 0] > patch[0]) * (center[:, 1] > patch[1]) *
-                        (center[:, 0] < patch[2]) * (center[:, 1] < patch[3]))
-                return mask
-
-            mask = is_center_of_bboxes_in_patch(boxes, patch)
-            if not mask.any() and not i == self.max_try - 1:
-                continue
-            for key in results.get('bbox_fields', []):
-                boxes = results[key].copy()
-                mask = is_center_of_bboxes_in_patch(boxes, patch)
-                boxes = boxes[mask]
-                boxes[:, 2:] = boxes[:, 2:].clip(max=patch[2:])
-                boxes[:, :2] = boxes[:, :2].clip(min=patch[:2])
-                boxes -= np.tile(patch[:2], 2)
-
-                results[key] = boxes
-                # labels
-                label_key = self.bbox2label.get(key)
-                if label_key in results:
-                    results[label_key] = results[label_key][mask]
-
-                # mask fields
-                mask_key = self.bbox2mask.get(key)
-                if mask_key in results:
-                    ind = mask.nonzero(as_tuple=False)[0]
-                    results[mask_key] = results[mask_key][ind].crop(patch)
-
-            # adjust the img no matter whether the gt is empty before crop
-            img = img[patch[1]:patch[3], patch[0]:patch[2]]
-            results['img'] = img
-            results['img_shape'] = img.shape
-
-            # seg fields
-            for key in results.get('seg_fields', []):
-                results[key] = results[key][patch[1]:patch[3],
-                                            patch[0]:patch[2]]
-            return results
-
-    def __repr__(self):
-        repr_str = self.__class__.__name__
-        repr_str += f'(crop_ratio_range={self.crop_ratio_range}, '
-        repr_str += f'crop_choice={self.crop_choice}, '
-        repr_str += f'max_try={self.max_try}) '
-=======
 class CopyPaste:
     """Simple Copy-Paste is a Strong Data Augmentation Method for Instance
     Segmentation The simple copy-paste transform steps are as follows:
@@ -3060,5 +2932,133 @@
         repr_str += f'bbox_occluded_thr={self.bbox_occluded_thr}, '
         repr_str += f'mask_occluded_thr={self.mask_occluded_thr}, '
         repr_str += f'selected={self.selected}, '
->>>>>>> 178b9fd4
+        return repr_str
+
+
+@PIPELINES.register_module()
+class RandomSquareCrop:
+    """Random crop the square patch of image.
+
+    Random crop the square patch of image & bboxes with a size from
+    crop_ratio_range or crop_choice of the short edge of image and keep
+    the overlapped part of box if its center is within the cropped patch.
+
+    Args:
+        crop_ratio_range (list): a list of two elements (min, max)
+        crop_choice (list): a list of crop ratio.
+        max_try (int): max number of tries to keep box center in cropped image
+
+    Note:
+        The keys for bboxes, labels and masks should be paired. That is,
+        `gt_bboxes` corresponds to `gt_labels` and `gt_masks`, and
+        `gt_bboxes_ignore` to `gt_labels_ignore` and `gt_masks_ignore`.
+    """
+
+    def __init__(self, crop_ratio_range=None, crop_choice=None, max_try=250):
+
+        self.crop_ratio_range = crop_ratio_range
+        self.crop_choice = crop_choice
+        self.max_try = max_try
+
+        assert (self.crop_ratio_range is None) ^ (self.crop_choice is None)
+        if self.crop_ratio_range is not None:
+            self.crop_ratio_min, self.crop_ratio_max = self.crop_ratio_range
+
+        self.bbox2label = {
+            'gt_bboxes': 'gt_labels',
+            'gt_bboxes_ignore': 'gt_labels_ignore'
+        }
+        self.bbox2mask = {
+            'gt_bboxes': 'gt_masks',
+            'gt_bboxes_ignore': 'gt_masks_ignore'
+        }
+
+    def __call__(self, results):
+        """Call function to crop images and bounding boxes with minimum IoU
+        constraint.
+
+        Args:
+            results (dict): Result dict from loading pipeline.
+
+        Returns:
+            dict: Result dict with images and bounding boxes cropped, \
+                'img_shape' key is updated.
+        """
+
+        if 'img_fields' in results:
+            assert results['img_fields'] == ['img'], \
+                'Only single img_fields is allowed'
+        img = results['img']
+        assert 'bbox_fields' in results
+        boxes = [results[key] for key in results['bbox_fields']]
+        boxes = np.concatenate(boxes, 0)
+        h, w, c = img.shape
+
+        if self.crop_ratio_range is not None:
+            scale = np.random.uniform(
+                self.crop_ratio_min,
+                self.crop_ratio_max,
+            )
+        else:
+            assert self.crop_choice is not None
+            scale = np.random.choice(self.crop_choice)
+
+        for i in range(self.max_try):
+            short_side = min(w, h)
+            cw = int(scale * short_side)
+            ch = cw
+            left = random.uniform(0, w - cw)
+            top = random.uniform(0, h - ch)
+
+            patch = np.array(
+                (int(left), int(top), int(left + cw), int(top + ch)))
+
+            # center of boxes should inside the crop img
+            # only adjust boxes and instance masks when the gt is not empty
+            # adjust boxes
+            def is_center_of_bboxes_in_patch(boxes, patch):
+                center = (boxes[:, :2] + boxes[:, 2:]) / 2
+                mask = ((center[:, 0] > patch[0]) * (center[:, 1] > patch[1]) *
+                        (center[:, 0] < patch[2]) * (center[:, 1] < patch[3]))
+                return mask
+
+            mask = is_center_of_bboxes_in_patch(boxes, patch)
+            if not mask.any() and not i == self.max_try - 1:
+                continue
+            for key in results.get('bbox_fields', []):
+                boxes = results[key].copy()
+                mask = is_center_of_bboxes_in_patch(boxes, patch)
+                boxes = boxes[mask]
+                boxes[:, 2:] = boxes[:, 2:].clip(max=patch[2:])
+                boxes[:, :2] = boxes[:, :2].clip(min=patch[:2])
+                boxes -= np.tile(patch[:2], 2)
+
+                results[key] = boxes
+                # labels
+                label_key = self.bbox2label.get(key)
+                if label_key in results:
+                    results[label_key] = results[label_key][mask]
+
+                # mask fields
+                mask_key = self.bbox2mask.get(key)
+                if mask_key in results:
+                    ind = mask.nonzero(as_tuple=False)[0]
+                    results[mask_key] = results[mask_key][ind].crop(patch)
+
+            # adjust the img no matter whether the gt is empty before crop
+            img = img[patch[1]:patch[3], patch[0]:patch[2]]
+            results['img'] = img
+            results['img_shape'] = img.shape
+
+            # seg fields
+            for key in results.get('seg_fields', []):
+                results[key] = results[key][patch[1]:patch[3],
+                                            patch[0]:patch[2]]
+            return results
+
+    def __repr__(self):
+        repr_str = self.__class__.__name__
+        repr_str += f'(crop_ratio_range={self.crop_ratio_range}, '
+        repr_str += f'crop_choice={self.crop_choice}, '
+        repr_str += f'max_try={self.max_try}) '
         return repr_str