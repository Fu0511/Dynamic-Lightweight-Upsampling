from .auto_augment import AutoAugment, Rotate, Shear
from .compose import Compose
from .formating import (Collect, DefaultFormatBundle, ImageToTensor,
                        ToDataContainer, ToTensor, Transpose, to_tensor)
from .img_augment import (BrightnessTransform, ColorTransform,
                          ContrastTransform, EqualizeTransform)
from .instaboost import InstaBoost
from .loading import (LoadAnnotations, LoadImageFromFile, LoadImageFromWebcam,
                      LoadMultiChannelImageFromFiles, LoadProposals)
from .test_time_aug import MultiScaleFlipAug
from .transforms import (Albu, CutOut, Expand, MinIoURandomCrop, Normalize,
                         Pad, PhotoMetricDistortion, RandomCenterCropPad,
                         RandomCrop, RandomFlip, Resize, SegRescale)

__all__ = [
    'Compose', 'to_tensor', 'ToTensor', 'ImageToTensor', 'ToDataContainer',
    'Transpose', 'Collect', 'DefaultFormatBundle', 'LoadAnnotations',
    'LoadImageFromFile', 'LoadImageFromWebcam',
    'LoadMultiChannelImageFromFiles', 'LoadProposals', 'MultiScaleFlipAug',
    'Resize', 'RandomFlip', 'Pad', 'RandomCrop', 'Normalize', 'SegRescale',
    'MinIoURandomCrop', 'Expand', 'PhotoMetricDistortion', 'Albu',
<<<<<<< HEAD
    'InstaBoost', 'RandomCenterCropPad', 'AutoAugment', 'CutOut',
    'ColorTransform', 'EqualizeTransform', 'BrightnessTransform',
    'ContrastTransform'
=======
    'InstaBoost', 'RandomCenterCropPad', 'AutoAugment', 'CutOut', 'Shear',
    'Rotate'
>>>>>>> 8e29b954
]<|MERGE_RESOLUTION|>--- conflicted
+++ resolved
@@ -19,12 +19,7 @@
     'LoadMultiChannelImageFromFiles', 'LoadProposals', 'MultiScaleFlipAug',
     'Resize', 'RandomFlip', 'Pad', 'RandomCrop', 'Normalize', 'SegRescale',
     'MinIoURandomCrop', 'Expand', 'PhotoMetricDistortion', 'Albu',
-<<<<<<< HEAD
-    'InstaBoost', 'RandomCenterCropPad', 'AutoAugment', 'CutOut',
-    'ColorTransform', 'EqualizeTransform', 'BrightnessTransform',
+    'InstaBoost', 'RandomCenterCropPad', 'AutoAugment', 'CutOut', 'Shear',
+    'Rotate', 'ColorTransform', 'EqualizeTransform', 'BrightnessTransform',
     'ContrastTransform'
-=======
-    'InstaBoost', 'RandomCenterCropPad', 'AutoAugment', 'CutOut', 'Shear',
-    'Rotate'
->>>>>>> 8e29b954
 ]