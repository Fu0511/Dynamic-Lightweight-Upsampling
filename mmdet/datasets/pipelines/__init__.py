--- conflicted
+++ resolved
@@ -6,13 +6,10 @@
 from .formatting import (Collect, DefaultFormatBundle, ImageToTensor,
                          ToDataContainer, ToTensor, Transpose, to_tensor)
 from .instaboost import InstaBoost
-<<<<<<< HEAD
-from .loading import (LoadAnnotations, LoadImageFromFile, LoadImageFromNdarray,
-=======
 from .loading import (FilterAnnotations, LoadAnnotations, LoadImageFromFile,
->>>>>>> 8b4edbde
-                      LoadImageFromWebcam, LoadMultiChannelImageFromFiles,
-                      LoadPanopticAnnotations, LoadProposals)
+                      LoadImageFromNdarray, LoadImageFromWebcam,
+                      LoadMultiChannelImageFromFiles, LoadPanopticAnnotations,
+                       LoadProposals)
 from .test_time_aug import MultiScaleFlipAug
 from .transforms import (Albu, CopyPaste, CutOut, Expand, MinIoURandomCrop,
                          MixUp, Mosaic, Normalize, Pad, PhotoMetricDistortion,
@@ -23,24 +20,13 @@
 __all__ = [
     'Compose', 'to_tensor', 'ToTensor', 'ImageToTensor', 'ToDataContainer',
     'Transpose', 'Collect', 'DefaultFormatBundle', 'LoadAnnotations',
-<<<<<<< HEAD
-    'LoadImageFromFile', 'LoadImageFromNdarray', 'LoadImageFromWebcam',
-    'LoadPanopticAnnotations', 'LoadMultiChannelImageFromFiles',
-    'LoadProposals', 'MultiScaleFlipAug', 'Resize', 'RandomFlip', 'Pad',
-    'RandomCrop', 'Normalize', 'SegRescale', 'MinIoURandomCrop', 'Expand',
-=======
     'LoadImageFromFile', 'LoadImageFromWebcam', 'LoadPanopticAnnotations',
     'LoadMultiChannelImageFromFiles', 'LoadProposals', 'FilterAnnotations',
     'MultiScaleFlipAug', 'Resize', 'RandomFlip', 'Pad', 'RandomCrop',
     'Normalize', 'SegRescale', 'MinIoURandomCrop', 'Expand',
->>>>>>> 8b4edbde
     'PhotoMetricDistortion', 'Albu', 'InstaBoost', 'RandomCenterCropPad',
     'AutoAugment', 'CutOut', 'Shear', 'Rotate', 'ColorTransform',
     'EqualizeTransform', 'BrightnessTransform', 'ContrastTransform',
     'Translate', 'RandomShift', 'Mosaic', 'MixUp', 'RandomAffine',
-<<<<<<< HEAD
-    'YOLOXHSVRandomAug'
-=======
-    'YOLOXHSVRandomAug', 'CopyPaste'
->>>>>>> 8b4edbde
+    'YOLOXHSVRandomAug', 'CopyPaste', LoadImageFromNdarray
 ]