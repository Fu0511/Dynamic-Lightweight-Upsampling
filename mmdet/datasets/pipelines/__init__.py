--- conflicted
+++ resolved
@@ -13,19 +13,10 @@
 
 __all__ = [
     'Compose', 'to_tensor', 'ToTensor', 'ImageToTensor', 'ToDataContainer',
-<<<<<<< HEAD
-    'Transpose', 'Collect', 'LoadAnnotations', 'LoadImageFromFile',
-    'LoadImageFromWebcam', 'LoadMultiChannelImageFromFiles', 'LoadProposals',
-    'MultiScaleFlipAug', 'Resize', 'RandomFlip', 'Pad', 'RandomCrop',
-    'Normalize', 'SegRescale', 'MinIoURandomCrop', 'Expand',
-    'PhotoMetricDistortion', 'Albu', 'InstaBoost', 'RandomCenterCropPad',
-    'AutoAugment', 'CutOut', 'Rotate'
-=======
     'Transpose', 'Collect', 'DefaultFormatBundle', 'LoadAnnotations',
     'LoadImageFromFile', 'LoadImageFromWebcam',
     'LoadMultiChannelImageFromFiles', 'LoadProposals', 'MultiScaleFlipAug',
     'Resize', 'RandomFlip', 'Pad', 'RandomCrop', 'Normalize', 'SegRescale',
     'MinIoURandomCrop', 'Expand', 'PhotoMetricDistortion', 'Albu',
-    'InstaBoost', 'RandomCenterCropPad', 'AutoAugment', 'CutOut'
->>>>>>> b4e21556
+    'InstaBoost', 'RandomCenterCropPad', 'AutoAugment', 'CutOut', 'Rotate'
 ]