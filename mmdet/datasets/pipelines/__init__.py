--- conflicted
+++ resolved
@@ -12,9 +12,6 @@
     'Transpose', 'Collect', 'LoadAnnotations', 'LoadImageFromFile',
     'LoadProposals', 'MultiScaleFlipAug', 'Resize', 'RandomFlip', 'Pad',
     'RandomCrop', 'Normalize', 'SegResizeFlipPadRescale', 'MinIoURandomCrop',
-<<<<<<< HEAD
-    'Expand', 'PhotoMetricDistortion', 'CtdetTrainTransforms', 'CtdetTestTransforms'
-=======
-    'Expand', 'PhotoMetricDistortion', 'Albu'
->>>>>>> d88ad8fc
+    'Expand', 'PhotoMetricDistortion', 'Albu', 'CtdetTrainTransforms',
+    'CtdetTestTransforms'
 ]