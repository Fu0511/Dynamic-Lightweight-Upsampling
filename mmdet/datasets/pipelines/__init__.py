--- conflicted
+++ resolved
@@ -8,15 +8,10 @@
 from .loading import (LoadAnnotations, LoadImageFromFile, LoadImageFromWebcam,
                       LoadMultiChannelImageFromFiles, LoadProposals)
 from .test_time_aug import MultiScaleFlipAug
-<<<<<<< HEAD
-from .transforms import (Albu, CutOut, Expand, MinIoURandomCrop, MixUp, Mosaic,
-                         Normalize, Pad, PhotoMetricDistortion,
-=======
 from .transforms import (Albu, CutOut, Expand, MinIoURandomCrop, Normalize,
                          Pad, PhotoMetricDistortion, RandomAffine,
->>>>>>> 4f90d805
                          RandomCenterCropPad, RandomCrop, RandomFlip,
-                         RandomShift, Resize, SegRescale)
+                         RandomShift, Resize, SegRescale, Mosaic, MixUp)
 
 __all__ = [
     'Compose', 'to_tensor', 'ToTensor', 'ImageToTensor', 'ToDataContainer',
@@ -27,9 +22,5 @@
     'MinIoURandomCrop', 'Expand', 'PhotoMetricDistortion', 'Albu',
     'InstaBoost', 'RandomCenterCropPad', 'AutoAugment', 'CutOut', 'Shear',
     'Rotate', 'ColorTransform', 'EqualizeTransform', 'BrightnessTransform',
-<<<<<<< HEAD
-    'ContrastTransform', 'Translate', 'RandomShift', 'Mosaic', 'MixUp'
-=======
-    'ContrastTransform', 'Translate', 'RandomShift', 'RandomAffine'
->>>>>>> 4f90d805
+    'ContrastTransform', 'Translate', 'RandomShift', 'Mosaic', 'MixUp', 'RandomAffine'
 ]