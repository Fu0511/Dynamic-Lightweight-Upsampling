from .compose import Compose
from .formating import (Collect, ImageToTensor, ToDataContainer, ToTensor,
                        Transpose, to_tensor)
from .instaboost import InstaBoost
from .loading import LoadAnnotations, LoadImageFromFile, LoadProposals
from .test_aug import MultiScaleFlipAug
from .transforms import (Albu, Expand, MinIoURandomCrop, Normalize, Pad,
                         PhotoMetricDistortion, RandomCrop, RandomFlip, Resize,
                         SegRescale)

__all__ = [
    'Compose', 'to_tensor', 'ToTensor', 'ImageToTensor', 'ToDataContainer',
    'Transpose', 'Collect', 'LoadAnnotations', 'LoadImageFromFile',
    'LoadProposals', 'MultiScaleFlipAug', 'Resize', 'RandomFlip', 'Pad',
<<<<<<< HEAD
    'RandomCrop', 'Normalize', 'SegResizeFlipPadRescale', 'MinIoURandomCrop',
    'Expand', 'PhotoMetricDistortion', 'Albu', 'InstaBoost'
=======
    'RandomCrop', 'Normalize', 'SegRescale', 'MinIoURandomCrop', 'Expand',
    'PhotoMetricDistortion', 'Albu'
>>>>>>> da6b1c82
]<|MERGE_RESOLUTION|>--- conflicted
+++ resolved
@@ -12,11 +12,7 @@
     'Compose', 'to_tensor', 'ToTensor', 'ImageToTensor', 'ToDataContainer',
     'Transpose', 'Collect', 'LoadAnnotations', 'LoadImageFromFile',
     'LoadProposals', 'MultiScaleFlipAug', 'Resize', 'RandomFlip', 'Pad',
-<<<<<<< HEAD
-    'RandomCrop', 'Normalize', 'SegResizeFlipPadRescale', 'MinIoURandomCrop',
-    'Expand', 'PhotoMetricDistortion', 'Albu', 'InstaBoost'
-=======
     'RandomCrop', 'Normalize', 'SegRescale', 'MinIoURandomCrop', 'Expand',
-    'PhotoMetricDistortion', 'Albu'
->>>>>>> da6b1c82
+    'PhotoMetricDistortion', 'Albu', 'InstaBoost'
+
 ]