# Copyright (c) OpenMMLab. All rights reserved.
from .auto_augment import (AutoAugment, BrightnessTransform, ColorTransform,
                           ContrastTransform, EqualizeTransform, Rotate, Shear,
                           Translate)
from .compose import Compose
from .formatting import (Collect, DefaultFormatBundle, ImageToTensor,
                         ToDataContainer, ToTensor, Transpose, to_tensor)
from .instaboost import InstaBoost
from .loading import (LoadAnnotations, LoadImageFromFile, LoadImageFromWebcam,
                      LoadMultiChannelImageFromFiles, LoadPanopticAnnotations,
                      LoadProposals)
from .test_time_aug import MultiScaleFlipAug
from .transforms import (Albu, CutOut, Expand, MinIoURandomCrop, MixUp, Mosaic,
                         Normalize, Pad, PhotoMetricDistortion, RandomAffine,
                         RandomCenterCropPad, RandomCrop, RandomFlip,
<<<<<<< HEAD
                         RandomShift, Resize, SegRescale, SimpleCopyPaste)
=======
                         RandomShift, Resize, SegRescale, YOLOXHSVRandomAug)
>>>>>>> 6e9f1579

__all__ = [
    'Compose', 'to_tensor', 'ToTensor', 'ImageToTensor', 'ToDataContainer',
    'Transpose', 'Collect', 'DefaultFormatBundle', 'LoadAnnotations',
    'LoadImageFromFile', 'LoadImageFromWebcam', 'LoadPanopticAnnotations',
    'LoadMultiChannelImageFromFiles', 'LoadProposals', 'MultiScaleFlipAug',
    'Resize', 'RandomFlip', 'Pad', 'RandomCrop', 'Normalize', 'SegRescale',
    'MinIoURandomCrop', 'Expand', 'PhotoMetricDistortion', 'Albu',
    'InstaBoost', 'RandomCenterCropPad', 'AutoAugment', 'CutOut', 'Shear',
    'Rotate', 'ColorTransform', 'EqualizeTransform', 'BrightnessTransform',
    'ContrastTransform', 'Translate', 'RandomShift', 'Mosaic', 'MixUp',
<<<<<<< HEAD
    'RandomAffine', 'SimpleCopyPaste'
=======
    'RandomAffine', 'YOLOXHSVRandomAug'
>>>>>>> 6e9f1579
]<|MERGE_RESOLUTION|>--- conflicted
+++ resolved
@@ -13,11 +13,7 @@
 from .transforms import (Albu, CutOut, Expand, MinIoURandomCrop, MixUp, Mosaic,
                          Normalize, Pad, PhotoMetricDistortion, RandomAffine,
                          RandomCenterCropPad, RandomCrop, RandomFlip,
-<<<<<<< HEAD
-                         RandomShift, Resize, SegRescale, SimpleCopyPaste)
-=======
                          RandomShift, Resize, SegRescale, YOLOXHSVRandomAug)
->>>>>>> 6e9f1579
 
 __all__ = [
     'Compose', 'to_tensor', 'ToTensor', 'ImageToTensor', 'ToDataContainer',
@@ -29,9 +25,5 @@
     'InstaBoost', 'RandomCenterCropPad', 'AutoAugment', 'CutOut', 'Shear',
     'Rotate', 'ColorTransform', 'EqualizeTransform', 'BrightnessTransform',
     'ContrastTransform', 'Translate', 'RandomShift', 'Mosaic', 'MixUp',
-<<<<<<< HEAD
-    'RandomAffine', 'SimpleCopyPaste'
-=======
     'RandomAffine', 'YOLOXHSVRandomAug'
->>>>>>> 6e9f1579
 ]