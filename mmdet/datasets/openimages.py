--- conflicted
+++ resolved
@@ -216,146 +216,10 @@
                             confidence=float(line[3])))
         return item_lists
 
-<<<<<<< HEAD
-        Returns:
-            dict: Annotation info of specified index.
-        """
-        img_id = self.data_infos[idx]['img_id']
-        bboxes = []
-        labels = []
-        bboxes_ignore = []
-        labels_ignore = []
-        is_occludeds = []
-        is_truncateds = []
-        is_group_ofs = []
-        is_depictions = []
-        is_insides = []
-        for obj in self.ann_infos[img_id]:
-            label = int(obj['label'])
-            bbox = [
-                float(obj['bbox'][0]),
-                float(obj['bbox'][1]),
-                float(obj['bbox'][2]),
-                float(obj['bbox'][3])
-            ]
-            bboxes.append(bbox)
-            labels.append(label)
-
-            # Other parameters
-            is_occludeds.append(obj['is_occluded'])
-            is_truncateds.append(obj['is_truncated'])
-            is_group_ofs.append(obj['is_group_of'])
-            is_depictions.append(obj['is_depiction'])
-            is_insides.append(obj['is_inside'])
-        if not bboxes:
-            bboxes = np.zeros((0, 4))
-            labels = np.zeros((0, ))
-        else:
-            bboxes = np.array(bboxes)
-            labels = np.array(labels)
-        if not bboxes_ignore:
-            bboxes_ignore = np.zeros((0, 4))
-            labels_ignore = np.zeros((0, ))
-        else:
-            bboxes_ignore = np.array(bboxes_ignore)
-            labels_ignore = np.array(labels_ignore)
-
-        assert len(is_group_ofs) == len(labels) == len(bboxes)
-        gt_is_group_ofs = np.array(is_group_ofs, dtype=bool)
-
-        # These parameters is not used yet.
-        is_occludeds = np.array(is_occludeds, dtype=bool)
-        is_truncateds = np.array(is_truncateds, dtype=bool)
-        is_depictions = np.array(is_depictions, dtype=bool)
-        is_insides = np.array(is_insides, dtype=bool)
-
-        ann = dict(
-            bboxes=bboxes.astype(np.float32),
-            labels=labels.astype(np.int64),
-            bboxes_ignore=bboxes_ignore.astype(np.float32),
-            labels_ignore=labels_ignore.astype(np.int64),
-            gt_is_group_ofs=gt_is_group_ofs,
-            is_occludeds=is_occludeds,
-            is_truncateds=is_truncateds,
-            is_depictions=is_depictions,
-            is_insides=is_insides)
-
-        return ann
-
-    def get_meta_from_file(self, meta_file=''):
-        """Get image metas from pkl file."""
-        metas = mmcv.load(
-            meta_file,
-            file_format='pkl',
-            file_client_args=self.file_client_args)
-        assert len(metas) == len(self)
-        for i in range(len(metas)):
-            file_name = osp.split(metas[i]['filename'])[-1]
-            img_info = self.data_infos[i].get('img_info', None)
-            if img_info is not None:
-                assert file_name == osp.split(img_info['filename'])[-1]
-            else:
-                assert file_name == self.data_infos[i]['filename']
-            hw = metas[i]['ori_shape'][:2]
-            self.test_img_shapes.append(hw)
-
-    def get_meta_from_pipeline(self, results):
-        """Get image metas from pipeline."""
-        self.temp_img_metas.extend(results['img_metas'])
-        if dist.is_available() and self.world_size > 1:
-            from mmdet.apis.test import collect_results_cpu
-
-            self.test_img_metas = collect_results_cpu(self.temp_img_metas,
-                                                      len(self))
-        else:
-            self.test_img_metas = self.temp_img_metas
-
-    def get_img_shape(self, metas):
-        """Set images original shape into data_infos."""
-        assert len(metas) == len(self)
-        for i in range(len(metas)):
-            file_name = osp.split(metas[i].data['ori_filename'])[-1]
-            img_info = self.data_infos[i].get('img_info', None)
-            if img_info is not None:
-                assert file_name == osp.split(img_info['filename'])[-1]
-            else:
-                assert file_name == self.data_infos[i]['filename']
-            hw = metas[i].data['ori_shape'][:2]
-            self.test_img_shapes.append(hw)
-
-    def prepare_test_img(self, idx):
-        """Get testing data after pipeline."""
-        img_info = self.data_infos[idx]
-        results = dict(img_info=img_info)
-        if self.proposals is not None:
-            results['proposals'] = self.proposals[idx]
-        self.pre_pipeline(results)
-        results = self.pipeline(results)
-        if self.get_metas and self.load_from_pipeline:
-            self.get_meta_from_pipeline(results)
-        return results
-
-    def _filter_imgs(self, min_size=32):
-        """Filter images too small."""
-        if self.filter_empty_gt:
-            warnings.warn('OpenImageDatasets does not support '
-                          'filtering empty gt images.')
-        valid_inds = [i for i in range(len(self))]
-        return valid_inds
-
-    def _set_group_flag(self):
-        """Set flag according to image aspect ratio."""
-        self.flag = np.zeros(len(self), dtype=np.uint8)
-        # TODO: set flag without width and height
-
-    def get_relation_matrix(self, hierarchy_file):
-        """Get hierarchy for classes.
-=======
     def _get_relation_matrix(self, hierarchy_file: str) -> np.ndarray:
         """Get the matrix of class hierarchy from the hierarchy file. Hierarchy
         for 600 classes can be found at https://storage.googleapis.com/openimag
         es/2018_04/bbox_labels_600_hierarchy_visualizer/circle.html.
->>>>>>> ecac3a77
 
         Args:
             hierarchy_file (str): File path to the hierarchy for classes.
@@ -413,43 +277,6 @@
                     for parent_index in parents:
                         if get_all_parents:
                             children.append(parent_index)
-<<<<<<< HEAD
-                        class_label_tree[children_index, parent_index] = 1
-
-                class_label_tree = self._convert_hierarchy_tree(
-                    node, class_label_tree, parents=children)
-
-        return class_label_tree
-
-    def add_supercategory_ann(self, annotations):
-        """Add parent classes of the corresponding class of the ground truth
-        bboxes."""
-        for i, ann in enumerate(annotations):
-            assert len(ann['labels']) == len(ann['bboxes']) == \
-                   len(ann['gt_is_group_ofs'])
-            gt_bboxes = []
-            gt_is_group_ofs = []
-            gt_labels = []
-            for j in range(len(ann['labels'])):
-                label = ann['labels'][j]
-                bbox = ann['bboxes'][j]
-                is_group = ann['gt_is_group_ofs'][j]
-                label = np.where(self.class_label_tree[label])[0]
-                if len(label) > 1:
-                    for k in range(len(label)):
-                        gt_bboxes.append(bbox)
-                        gt_is_group_ofs.append(is_group)
-                        gt_labels.append(label[k])
-                else:
-                    gt_bboxes.append(bbox)
-                    gt_is_group_ofs.append(is_group)
-                    gt_labels.append(label[0])
-            annotations[i] = dict(
-                bboxes=np.array(gt_bboxes).astype(np.float32),
-                labels=np.array(gt_labels).astype(np.int64),
-                bboxes_ignore=ann['bboxes_ignore'],
-                gt_is_group_ofs=np.array(gt_is_group_ofs).astype(bool))
-=======
                         relation_matrix[children_index, parent_index] = 1
                 relation_matrix = self._convert_hierarchy_tree(
                     node, relation_matrix, parents=children)
@@ -467,7 +294,6 @@
         if self.image_level_ann_file and not is_abs(self.image_level_ann_file):
             self.image_level_ann_file = osp.join(self.data_root,
                                                  self.image_level_ann_file)
->>>>>>> ecac3a77
 
 
 @DATASETS.register_module()
@@ -534,65 +360,6 @@
                         ignore_flag=0,
                         is_group_ofs=True if int(sp[5]) == 1 else False))
             i += img_gt_size
-<<<<<<< HEAD
-
-            gt_bboxes = np.array(bboxes, dtype=np.float32)
-            gt_labels = np.array(labels, dtype=np.int64)
-            gt_bboxes_ignore = np.zeros((0, 4), dtype=np.float32)
-            gt_is_group_ofs = np.array(is_group_ofs, dtype=bool)
-
-            img_info = dict(filename=filename)
-            ann_info = dict(
-                bboxes=gt_bboxes,
-                labels=gt_labels,
-                bboxes_ignore=gt_bboxes_ignore,
-                gt_is_group_ofs=gt_is_group_ofs)
-            ann_infos.append(dict(img_info=img_info, ann_info=ann_info))
-
-        return ann_infos
-
-    def prepare_train_img(self, idx):
-        """Get training data and annotations after pipeline."""
-        ann_info = self.data_infos[idx]
-        results = dict(
-            img_info=ann_info['img_info'],
-            ann_info=ann_info['ann_info'],
-        )
-        if self.proposals is not None:
-            results['proposals'] = self.proposals[idx]
-        self.pre_pipeline(results)
-        return self.pipeline(results)
-
-    def prepare_test_img(self, idx):
-        """Get testing data after pipeline."""
-        ann_info = self.data_infos[idx]
-        results = dict(img_info=ann_info['img_info'])
-        if self.proposals is not None:
-            results['proposals'] = self.proposals[idx]
-        self.pre_pipeline(results)
-
-        results = self.pipeline(results)
-        if self.get_metas and self.load_from_pipeline:
-            self.get_meta_from_pipeline(results)
-        return results
-
-    def get_relation_matrix(self, hierarchy_file):
-        """Get hierarchy for classes.
-
-        Args:
-            hierarchy_file (str): File path to the hierarchy for classes.
-
-        Returns:
-            ndarray: The matrix of the corresponding
-            relationship between the parent class and the child class,
-            of shape (class_num, class_num).
-        """
-        class_label_tree = np.load(hierarchy_file, allow_pickle=True)
-        return class_label_tree[1:, 1:]
-
-    def get_ann_info(self, idx):
-        """Get OpenImages annotation by index.
-=======
             data_list.append(
                 dict(
                     img_path=osp.join(self.data_prefix['img'], filename),
@@ -632,7 +399,6 @@
 
     def _parse_label_file(self, label_file: str) -> tuple:
         """Get classes name and index mapping from cls-label-description file.
->>>>>>> ecac3a77
 
         Args:
             label_file (str): File path of the label description file that
