--- conflicted
+++ resolved
@@ -39,9 +39,5 @@
                     width=width,
                     height=height))
 
-<<<<<<< HEAD
-        img_infos = self.get_img_by_cat(img_infos)
-        return img_infos
-=======
-        return data_infos
->>>>>>> 990412ea
+        data_infos = self.get_img_by_cat(data_infos)
+        return data_infos