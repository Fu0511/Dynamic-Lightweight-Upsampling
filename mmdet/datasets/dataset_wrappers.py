import bisect
import copy
import math
import random
from collections import defaultdict

import mmcv
import numpy as np
from mmcv.utils import print_log
from torch.utils.data.dataset import ConcatDataset as _ConcatDataset

from .builder import DATASETS
from .coco import CocoDataset
from .pipelines import Compose


@DATASETS.register_module()
class ConcatDataset(_ConcatDataset):
    """A wrapper of concatenated dataset.

    Same as :obj:`torch.utils.data.dataset.ConcatDataset`, but
    concat the group flag for image aspect ratio.

    Args:
        datasets (list[:obj:`Dataset`]): A list of datasets.
        separate_eval (bool): Whether to evaluate the results
            separately if it is used as validation dataset.
            Defaults to True.
    """

    def __init__(self, datasets, separate_eval=True):
        super(ConcatDataset, self).__init__(datasets)
        self.CLASSES = datasets[0].CLASSES
        self.separate_eval = separate_eval
        if not separate_eval:
            if any([isinstance(ds, CocoDataset) for ds in datasets]):
                raise NotImplementedError(
                    'Evaluating concatenated CocoDataset as a whole is not'
                    ' supported! Please set "separate_eval=True"')
            elif len(set([type(ds) for ds in datasets])) != 1:
                raise NotImplementedError(
                    'All the datasets should have same types')

        if hasattr(datasets[0], 'flag'):
            flags = []
            for i in range(0, len(datasets)):
                flags.append(datasets[i].flag)
            self.flag = np.concatenate(flags)

    def get_cat_ids(self, idx):
        """Get category ids of concatenated dataset by index.

        Args:
            idx (int): Index of data.

        Returns:
            list[int]: All categories in the image of specified index.
        """

        if idx < 0:
            if -idx > len(self):
                raise ValueError(
                    'absolute value of index should not exceed dataset length')
            idx = len(self) + idx
        dataset_idx = bisect.bisect_right(self.cumulative_sizes, idx)
        if dataset_idx == 0:
            sample_idx = idx
        else:
            sample_idx = idx - self.cumulative_sizes[dataset_idx - 1]
        return self.datasets[dataset_idx].get_cat_ids(sample_idx)

    def evaluate(self, results, logger=None, **kwargs):
        """Evaluate the results.

        Args:
            results (list[list | tuple]): Testing results of the dataset.
            logger (logging.Logger | str | None): Logger used for printing
                related information during evaluation. Default: None.

        Returns:
            dict[str: float]: AP results of the total dataset or each separate
            dataset if `self.separate_eval=True`.
        """
        assert len(results) == self.cumulative_sizes[-1], \
            ('Dataset and results have different sizes: '
             f'{self.cumulative_sizes[-1]} v.s. {len(results)}')

        # Check whether all the datasets support evaluation
        for dataset in self.datasets:
            assert hasattr(dataset, 'evaluate'), \
                f'{type(dataset)} does not implement evaluate function'

        if self.separate_eval:
            dataset_idx = -1
            total_eval_results = dict()
            for size, dataset in zip(self.cumulative_sizes, self.datasets):
                start_idx = 0 if dataset_idx == -1 else \
                    self.cumulative_sizes[dataset_idx]
                end_idx = self.cumulative_sizes[dataset_idx + 1]

                results_per_dataset = results[start_idx:end_idx]
                print_log(
                    f'\nEvaluateing {dataset.ann_file} with '
                    f'{len(results_per_dataset)} images now',
                    logger=logger)

                eval_results_per_dataset = dataset.evaluate(
                    results_per_dataset, logger=logger, **kwargs)
                dataset_idx += 1
                for k, v in eval_results_per_dataset.items():
                    total_eval_results.update({f'{dataset_idx}_{k}': v})

            return total_eval_results
        elif any([isinstance(ds, CocoDataset) for ds in self.datasets]):
            raise NotImplementedError(
                'Evaluating concatenated CocoDataset as a whole is not'
                ' supported! Please set "separate_eval=True"')
        elif len(set([type(ds) for ds in self.datasets])) != 1:
            raise NotImplementedError(
                'All the datasets should have same types')
        else:
            original_data_infos = self.datasets[0].data_infos
            self.datasets[0].data_infos = sum(
                [dataset.data_infos for dataset in self.datasets], [])
            eval_results = self.datasets[0].evaluate(
                results, logger=logger, **kwargs)
            self.datasets[0].data_infos = original_data_infos
            return eval_results


@DATASETS.register_module()
class RepeatDataset:
    """A wrapper of repeated dataset.

    The length of repeated dataset will be `times` larger than the original
    dataset. This is useful when the data loading time is long but the dataset
    is small. Using RepeatDataset can reduce the data loading time between
    epochs.

    Args:
        dataset (:obj:`Dataset`): The dataset to be repeated.
        times (int): Repeat times.
    """

    def __init__(self, dataset, times):
        self.dataset = dataset
        self.times = times
        self.CLASSES = dataset.CLASSES
        if hasattr(self.dataset, 'flag'):
            self.flag = np.tile(self.dataset.flag, times)

        self._ori_len = len(self.dataset)

    def __getitem__(self, idx):
        return self.dataset[idx % self._ori_len]

    def get_cat_ids(self, idx):
        """Get category ids of repeat dataset by index.

        Args:
            idx (int): Index of data.

        Returns:
            list[int]: All categories in the image of specified index.
        """

        return self.dataset.get_cat_ids(idx % self._ori_len)

    def __len__(self):
        """Length after repetition."""
        return self.times * self._ori_len


# Modified from https://github.com/facebookresearch/detectron2/blob/41d475b75a230221e21d9cac5d69655e3415e3a4/detectron2/data/samplers/distributed_sampler.py#L57 # noqa
@DATASETS.register_module()
class ClassBalancedDataset:
    """A wrapper of repeated dataset with repeat factor.

    Suitable for training on class imbalanced datasets like LVIS. Following
    the sampling strategy in the `paper <https://arxiv.org/abs/1908.03195>`_,
    in each epoch, an image may appear multiple times based on its
    "repeat factor".
    The repeat factor for an image is a function of the frequency the rarest
    category labeled in that image. The "frequency of category c" in [0, 1]
    is defined by the fraction of images in the training set (without repeats)
    in which category c appears.
    The dataset needs to instantiate :func:`self.get_cat_ids` to support
    ClassBalancedDataset.

    The repeat factor is computed as followed.

    1. For each category c, compute the fraction # of images
       that contain it: :math:`f(c)`
    2. For each category c, compute the category-level repeat factor:
       :math:`r(c) = max(1, sqrt(t/f(c)))`
    3. For each image I, compute the image-level repeat factor:
       :math:`r(I) = max_{c in I} r(c)`

    Args:
        dataset (:obj:`CustomDataset`): The dataset to be repeated.
        oversample_thr (float): frequency threshold below which data is
            repeated. For categories with ``f_c >= oversample_thr``, there is
            no oversampling. For categories with ``f_c < oversample_thr``, the
            degree of oversampling following the square-root inverse frequency
            heuristic above.
        filter_empty_gt (bool, optional): If set true, images without bounding
            boxes will not be oversampled. Otherwise, they will be categorized
            as the pure background class and involved into the oversampling.
            Default: True.
    """

    def __init__(self, dataset, oversample_thr, filter_empty_gt=True):
        self.dataset = dataset
        self.oversample_thr = oversample_thr
        self.filter_empty_gt = filter_empty_gt
        self.CLASSES = dataset.CLASSES

        repeat_factors = self._get_repeat_factors(dataset, oversample_thr)
        repeat_indices = []
        for dataset_idx, repeat_factor in enumerate(repeat_factors):
            repeat_indices.extend([dataset_idx] * math.ceil(repeat_factor))
        self.repeat_indices = repeat_indices

        flags = []
        if hasattr(self.dataset, 'flag'):
            for flag, repeat_factor in zip(self.dataset.flag, repeat_factors):
                flags.extend([flag] * int(math.ceil(repeat_factor)))
            assert len(flags) == len(repeat_indices)
        self.flag = np.asarray(flags, dtype=np.uint8)

    def _get_repeat_factors(self, dataset, repeat_thr):
        """Get repeat factor for each images in the dataset.

        Args:
            dataset (:obj:`CustomDataset`): The dataset
            repeat_thr (float): The threshold of frequency. If an image
                contains the categories whose frequency below the threshold,
                it would be repeated.

        Returns:
            list[float]: The repeat factors for each images in the dataset.
        """

        # 1. For each category c, compute the fraction # of images
        #   that contain it: f(c)
        category_freq = defaultdict(int)
        num_images = len(dataset)
        for idx in range(num_images):
            cat_ids = set(self.dataset.get_cat_ids(idx))
            if len(cat_ids) == 0 and not self.filter_empty_gt:
                cat_ids = set([len(self.CLASSES)])
            for cat_id in cat_ids:
                category_freq[cat_id] += 1
        for k, v in category_freq.items():
            category_freq[k] = v / num_images

        # 2. For each category c, compute the category-level repeat factor:
        #    r(c) = max(1, sqrt(t/f(c)))
        category_repeat = {
            cat_id: max(1.0, math.sqrt(repeat_thr / cat_freq))
            for cat_id, cat_freq in category_freq.items()
        }

        # 3. For each image I, compute the image-level repeat factor:
        #    r(I) = max_{c in I} r(c)
        repeat_factors = []
        for idx in range(num_images):
            cat_ids = set(self.dataset.get_cat_ids(idx))
            if len(cat_ids) == 0 and not self.filter_empty_gt:
                cat_ids = set([len(self.CLASSES)])
            repeat_factor = 1
            if len(cat_ids) > 0:
                repeat_factor = max(
                    {category_repeat[cat_id]
                     for cat_id in cat_ids})
            repeat_factors.append(repeat_factor)

        return repeat_factors

    def __getitem__(self, idx):
        ori_index = self.repeat_indices[idx]
        return self.dataset[ori_index]

    def __len__(self):
        """Length after repetition."""
        return len(self.repeat_indices)


def filter_box_candidates(box1, box2, wh_thr=2, ar_thr=20, area_thr=0.2):
    # Compute candidate boxes which include follwing 5 things:
    # box1 before augment, box2 after augment, wh_thr (pixels), aspect_ratio_thr, area_ratio
    w1, h1 = box1[2] - box1[0], box1[3] - box1[1]
    w2, h2 = box2[2] - box2[0], box2[3] - box2[1]
    ar = np.maximum(w2 / (h2 + 1e-16), h2 / (w2 + 1e-16))  # aspect ratio
    return ((w2 > wh_thr)
            & (h2 > wh_thr)
            & (w2 * h2 / (w1 * h1 + 1e-16) > area_thr)
            & (ar < ar_thr))


@DATASETS.register_module()
class MosaicMixUpDataset:
<<<<<<< HEAD
    """MosaicMixUp dataset used in YOLOX

                        mosaic transform
                          center_x
                ______________________________
               \          pad     \  pad     \
               \       ___________\          \
               \      \           \          \
               \      \  image1   \________  \
               \      \           \        \ \
               \      \           \ image2 \ \
   center_y    \------------------\----------\
               \    \  cropped    \          \
               \pad \   image3    \  image4  \
               \____\________________________\
                    \             \
                    \_____________\
    Args:
        dataset (CunstomDataset): Child of CunstomDataset which can get image and annotations by index.
        mosaic_pipeline (pipeline): Augmentations after mosaic
        pipeline (pipeline): Augmentations after mosaic and mixup.
        img_scale (Sequence[int]): image size after mosaic pipeline
        enable_mosaic (bool): enable/disable mosiac aug, controlled by yolox process hook
        mosaic_scale (Sequence[float]): center range of mosaic output
        enable_mixup (bool): enable/disable mixup aug, controlled by yolox process hook
        mixup_scale (Sequence[float]): image scale factor of mixup
        pad_value (int): pad value

    """
=======

>>>>>>> b062651a
    def __init__(self,
                 dataset,
                 mosaic_pipeline=None,
                 mixup_pipeline=None,
                 pipeline=None,
                 img_scale=(640, 640),
                 enable_mosaic=True,
                 mosaic_scale=(0.5, 1.5),
                 enable_mixup=True,
                 mixup_scale=(0.5, 1.5),
                 pad_value=114):
        self.dataset = dataset
        self.CLASSES = dataset.CLASSES
        if hasattr(self.dataset, 'flag'):
            self.flag = dataset.flag
        self.mosaic_pipeline = Compose(
            mosaic_pipeline) if mosaic_pipeline is not None else None
        self.mixup_pipeline = Compose(
            mixup_pipeline) if mixup_pipeline is not None else None
        self.pipeline = Compose(pipeline) if pipeline is not None else None
        self.enable_mosaic = enable_mosaic
        self.mosaic_scale = mosaic_scale
        self.enable_mixup = enable_mixup
        self.mixup_scale = mixup_scale
        self.mixup_flip_ratio = 0.5
        self.pad_value = pad_value
        self.img_scale = img_scale  # h,w
        self.dynamic_scale = img_scale
        self.num_sample = len(dataset)

    def __len__(self):
        return self.num_sample

    def __getitem__(self, idx):
        results = self.dataset[idx]
        if self.enable_mosaic:
            results = self.mosiac(results)
            results = self.mosaic_pipeline(results)
        if self.enable_mixup and results['gt_bboxes'].shape[0] > 0:
            results = self.mixup(results)
        # dynamic resize
        results['scale'] = self.dynamic_scale
        results = self.pipeline(results)
        return results

    def mosiac(self, results):
        mosaic_labels = []
        mosaic_bboxes = []
        mosaic_img = np.full((self.img_scale[0] * 2, self.img_scale[1] * 2, 3),
                             self.pad_value,
                             dtype=np.uint8)

        # mosaic center x, y
        center_x = int(random.uniform(*self.mosaic_scale) * self.img_scale[0])
        center_y = int(random.uniform(*self.mosaic_scale) * self.img_scale[1])
        center_position = (center_x, center_y)

        indices = [random.randint(0, self.num_sample - 1) for _ in range(3)]

        for i, loc in enumerate(
            ('top_left', 'top_right', 'bottom_left', 'bottom_right')):
            if loc == 'top_left':
                results = copy.deepcopy(results)
            else:
                results = copy.deepcopy(self.dataset[indices[i - 1]])

            img_i = results['img']
            h_i, w_i = img_i.shape[:2]
            # keep_ratio resize
            scale_ratio_i = min(self.img_scale[0] / h_i,
                                self.img_scale[1] / w_i)
            img_i = mmcv.imresize(
                img_i, (int(w_i * scale_ratio_i), int(h_i * scale_ratio_i)))

            # compute the combine parameters
            paste_coord, crop_coord = self._mosiac_combine(
                loc, center_position, img_i.shape[:2][::-1])
            x1_p, y1_p, x2_p, y2_p = paste_coord
            x1_c, y1_c, x2_c, y2_c = crop_coord

            # crop and paste image
            mosaic_img[y1_p:y2_p, x1_p:x2_p] = img_i[y1_c:y2_c, x1_c:x2_c]

            # adjust coordinate
            gt_bboxes_i = results['gt_bboxes']
            gt_labels_i = results['gt_labels']

            if gt_bboxes_i.shape[0] > 0:
                padw = x1_p - x1_c
                padh = y1_p - y1_c
                gt_bboxes_i[:,
                            0::2] = scale_ratio_i * gt_bboxes_i[:, 0::2] + padw
                gt_bboxes_i[:,
                            1::2] = scale_ratio_i * gt_bboxes_i[:, 1::2] + padh

            mosaic_bboxes.append(gt_bboxes_i)
            mosaic_labels.append(gt_labels_i)

        if len(mosaic_labels) > 0:
            mosaic_bboxes = np.concatenate(mosaic_bboxes, 0)
            mosaic_bboxes[:, 0::2] = np.clip(mosaic_bboxes[:, 0::2], 0,
                                             2 * self.img_scale[1])
            mosaic_bboxes[:, 1::2] = np.clip(mosaic_bboxes[:, 1::2], 0,
                                             2 * self.img_scale[0])
            mosaic_labels = np.concatenate(mosaic_labels, 0)

        results['img'] = mosaic_img.astype(np.float32)
        results['img_shape'] = mosaic_img.shape
        results['ori_shape'] = mosaic_img.shape
        results['gt_bboxes'] = mosaic_bboxes
        results['gt_labels'] = mosaic_labels

        return results

    def _mosiac_combine(self, loc, center_position_xy, img_shape_wh):
        assert loc in ('top_left', 'top_right', 'bottom_left', 'bottom_right')
        if loc == 'top_left':
            # index0 to top left part of image
            x1, y1, x2, y2 = max(center_position_xy[0] - img_shape_wh[0], 0), max(
                center_position_xy[1] - img_shape_wh[1], 0), \
                             center_position_xy[0], \
                             center_position_xy[1]
            crop_coord = img_shape_wh[0] - (x2 - x1), img_shape_wh[1] - (
                y2 - y1), img_shape_wh[0], img_shape_wh[1]

        elif loc == 'top_right':
            # index1 to top right part of image
            x1, y1, x2, y2 = center_position_xy[0], max(center_position_xy[1] - img_shape_wh[1], 0), min(
                center_position_xy[0] + img_shape_wh[0],
                self.img_scale[1] * 2), \
                             center_position_xy[1]
            crop_coord = 0, img_shape_wh[1] - (y2 - y1), min(
                img_shape_wh[0], x2 - x1), img_shape_wh[1]

        elif loc == 'bottom_left':
            # index2 to bottom left part of image
            x1, y1, x2, y2 = max(
                center_position_xy[0] - img_shape_wh[0],
                0), center_position_xy[1], center_position_xy[0], min(
                    self.img_scale[0] * 2,
                    center_position_xy[1] + img_shape_wh[1])
            crop_coord = img_shape_wh[0] - (x2 - x1), 0, img_shape_wh[0], min(
                y2 - y1, img_shape_wh[1])

        else:
            # index3 to bottom right part of image
            x1, y1, x2, y2 = center_position_xy[0], center_position_xy[1], min(
                center_position_xy[0] + img_shape_wh[0],
                self.img_scale[0] * 2), min(
                    self.img_scale[1] * 2,
                    center_position_xy[1] + img_shape_wh[1])
            crop_coord = 0, 0, min(img_shape_wh[0],
                                   x2 - x1), min(y2 - y1, img_shape_wh[1])

        paste_coord = x1, y1, x2, y2
        return paste_coord, crop_coord

    def mixup(self, results):
        results = copy.deepcopy(results)

        jit_factor = random.uniform(*self.mixup_scale)
        is_filp = random.uniform(0, 1) > self.mixup_flip_ratio

        # 0. retrieve data
        gt_bboxes_i = []
        for i in range(15):
            index = random.randint(0, self.num_sample - 1)
            gt_bboxes_i = self.dataset.get_ann_info(index)['bboxes']
            if len(gt_bboxes_i) != 0:
                break

        if len(gt_bboxes_i) == 0:
            return results

        retrieve_results = copy.deepcopy(self.dataset[index])
        retrieve_img = retrieve_results['img']

        if len(retrieve_img.shape) == 3:
            out_img = np.ones((self.dynamic_scale[0], self.dynamic_scale[1],
                               3)) * self.pad_value
        else:
            out_img = np.ones(self.dynamic_scale) * self.pad_value

        # 1. keep_ratio resize
        scale_ratio = min(self.dynamic_scale[0] / retrieve_img.shape[0],
                          self.dynamic_scale[1] / retrieve_img.shape[1])
        retrieve_img = mmcv.imresize(
            retrieve_img, (int(retrieve_img.shape[1] * scale_ratio),
                           int(retrieve_img.shape[0] * scale_ratio)))

        # 2. paste
        out_img[:retrieve_img.shape[0], :retrieve_img.shape[1]] = retrieve_img

        # 3. scale jit
        scale_ratio *= jit_factor
        out_img = mmcv.imresize(out_img, (int(out_img.shape[1] * jit_factor),
                                          int(out_img.shape[0] * jit_factor)))

        # 4. flip
        if is_filp:
            out_img = out_img[:, ::-1, :]

        # 5. random crop
        origin_img = results['img']
        origin_h, origin_w = out_img.shape[:2]
        target_h, target_w = origin_img.shape[:2]
        padded_img = np.zeros(
            (max(origin_h, target_h), max(origin_w,
                                          target_w), 3)).astype(np.uint8)
        padded_img[:origin_h, :origin_w] = out_img

        x_offset, y_offset = 0, 0
        if padded_img.shape[0] > target_h:
            y_offset = random.randint(0, padded_img.shape[0] - target_h - 1)
        if padded_img.shape[1] > target_w:
            x_offset = random.randint(0, padded_img.shape[1] - target_w - 1)
        padded_cropped_img = padded_img[y_offset:y_offset + target_h,
                                        x_offset:x_offset + target_w]

        # 6. adjust bbox
        retrieve_gt_bboxes = retrieve_results['gt_bboxes']
        retrieve_gt_bboxes[:, 0::2] = np.clip(
            retrieve_gt_bboxes[:, 0::2] * scale_ratio, 0, origin_w)
        retrieve_gt_bboxes[:, 1::2] = np.clip(
            retrieve_gt_bboxes[:, 1::2] * scale_ratio, 0, origin_h)

        if is_filp:
            retrieve_gt_bboxes[:, 0::2] = (
                origin_w - retrieve_gt_bboxes[:, 0::2][:, ::-1])

        # 7. filter
        cp_retrieve_gt_bboxes = retrieve_gt_bboxes.copy()
        cp_retrieve_gt_bboxes[:, 0::2] = np.clip(
            cp_retrieve_gt_bboxes[:, 0::2] - x_offset, 0, target_w)
        cp_retrieve_gt_bboxes[:, 1::2] = np.clip(
            cp_retrieve_gt_bboxes[:, 1::2] - y_offset, 0, target_h)
        keep_list = filter_box_candidates(cp_retrieve_gt_bboxes.T,
                                          retrieve_gt_bboxes.T, 5)

        # 8. mix up
        if keep_list.sum() >= 1.0:
            origin_img = origin_img.astype(np.float32)
            mixup_img = 0.5 * origin_img + 0.5 * padded_cropped_img.astype(
                np.float32)

            retrieve_gt_labels = retrieve_results['gt_labels'][keep_list]
            retrieve_gt_bboxes = cp_retrieve_gt_bboxes[keep_list]
            mixup_gt_bboxes = np.concatenate(
                (results['gt_bboxes'], retrieve_gt_bboxes), axis=0)
            mixup_gt_labels = np.concatenate(
                (results['gt_labels'], retrieve_gt_labels), axis=0)

            results['img'] = mixup_img
            results['gt_bboxes'] = mixup_gt_bboxes
            results['gt_labels'] = mixup_gt_labels

        return results<|MERGE_RESOLUTION|>--- conflicted
+++ resolved
@@ -300,39 +300,7 @@
 
 @DATASETS.register_module()
 class MosaicMixUpDataset:
-<<<<<<< HEAD
-    """MosaicMixUp dataset used in YOLOX
-
-                        mosaic transform
-                          center_x
-                ______________________________
-               \          pad     \  pad     \
-               \       ___________\          \
-               \      \           \          \
-               \      \  image1   \________  \
-               \      \           \        \ \
-               \      \           \ image2 \ \
-   center_y    \------------------\----------\
-               \    \  cropped    \          \
-               \pad \   image3    \  image4  \
-               \____\________________________\
-                    \             \
-                    \_____________\
-    Args:
-        dataset (CunstomDataset): Child of CunstomDataset which can get image and annotations by index.
-        mosaic_pipeline (pipeline): Augmentations after mosaic
-        pipeline (pipeline): Augmentations after mosaic and mixup.
-        img_scale (Sequence[int]): image size after mosaic pipeline
-        enable_mosaic (bool): enable/disable mosiac aug, controlled by yolox process hook
-        mosaic_scale (Sequence[float]): center range of mosaic output
-        enable_mixup (bool): enable/disable mixup aug, controlled by yolox process hook
-        mixup_scale (Sequence[float]): image scale factor of mixup
-        pad_value (int): pad value
-
-    """
-=======
-
->>>>>>> b062651a
+
     def __init__(self,
                  dataset,
                  mosaic_pipeline=None,
