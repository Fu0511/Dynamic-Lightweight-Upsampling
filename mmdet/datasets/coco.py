--- conflicted
+++ resolved
@@ -33,15 +33,11 @@
 
     def load_annotations(self, ann_file):
         self.coco = COCO(ann_file)
-<<<<<<< HEAD
         # send class_names into the getCatIds function
         # in case we only need to train on several classes
         self.cat_ids = self.coco.getCatIds(catNms=self.CLASSES)
 
-        self.cat2label = {
-            cat_id: i + 1
-            for i, cat_id in enumerate(self.cat_ids)
-        }
+        self.cat2label = {cat_id: i for i, cat_id in enumerate(self.cat_ids)}
         # send cat ids to the get img id
         # in case we only need to train on several classes
         if self.custom_classes:
@@ -49,13 +45,7 @@
         else:
             self.img_ids = self.coco.getImgIds()
 
-        img_infos = []
-=======
-        self.cat_ids = self.coco.getCatIds()
-        self.cat2label = {cat_id: i for i, cat_id in enumerate(self.cat_ids)}
-        self.img_ids = self.coco.getImgIds()
         data_infos = []
->>>>>>> 990412ea
         for i in self.img_ids:
             info = self.coco.loadImgs([i])[0]
             info['filename'] = info['file_name']
@@ -122,14 +112,7 @@
             x1, y1, w, h = ann['bbox']
             if ann['area'] <= 0 or w < 1 or h < 1:
                 continue
-<<<<<<< HEAD
-            if ann['category_id'] not in self.cat_ids:
-                # skip ann when only train on several cats
-                continue
-            bbox = [x1, y1, x1 + w - 1, y1 + h - 1]
-=======
             bbox = [x1, y1, x1 + w, y1 + h]
->>>>>>> 990412ea
             if ann.get('iscrowd', False):
                 gt_bboxes_ignore.append(bbox)
             else:
