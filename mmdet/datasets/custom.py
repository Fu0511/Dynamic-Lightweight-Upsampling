--- conflicted
+++ resolved
@@ -1,9 +1,6 @@
 import os.path as osp
-<<<<<<< HEAD
+import warnings
 from collections import OrderedDict
-=======
-import warnings
->>>>>>> 01f1d42d
 
 import mmcv
 import numpy as np
