--- conflicted
+++ resolved
@@ -1,10 +1,6 @@
 # Copyright (c) OpenMMLab. All rights reserved.
 
-<<<<<<< HEAD
-__version__ = '2.15.1'
-=======
 __version__ = '2.16.0'
->>>>>>> 30f5f873
 short_version = __version__
 
 
