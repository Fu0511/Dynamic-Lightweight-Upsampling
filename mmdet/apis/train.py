from __future__ import division

from collections import OrderedDict

import torch
from mmcv.parallel import MMDataParallel, MMDistributedDataParallel
from mmcv.runner import Runner, DistSamplerSeedHook

<<<<<<< HEAD
from mmdet.core import (DistOptimizerHook, Fp16PrepareHook, Fp16OptimizerHook,
                        DistEvalmAPHook, CocoDistEvalRecallHook,
                        CocoDistEvalmAPHook)
=======
from mmdet import datasets
from mmdet.core import (DistOptimizerHook, DistEvalmAPHook,
                        CocoDistEvalRecallHook, CocoDistEvalmAPHook)
>>>>>>> 921e433e
from mmdet.datasets import build_dataloader
from mmdet.models import RPN
from .env import get_root_logger


def parse_losses(losses):
    log_vars = OrderedDict()
    for loss_name, loss_value in losses.items():
        if isinstance(loss_value, torch.Tensor):
            log_vars[loss_name] = loss_value.mean()
        elif isinstance(loss_value, list):
            log_vars[loss_name] = sum(_loss.mean() for _loss in loss_value)
        else:
            raise TypeError(
                '{} is not a tensor or list of tensors'.format(loss_name))

    loss = sum(_value for _key, _value in log_vars.items() if 'loss' in _key)

    log_vars['loss'] = loss
    for name in log_vars:
        log_vars[name] = log_vars[name].item()

    return loss, log_vars


def batch_processor(model, data, train_mode):
    losses = model(**data)
    loss, log_vars = parse_losses(losses)

    outputs = dict(
        loss=loss, log_vars=log_vars, num_samples=len(data['img'].data))

    return outputs


def train_detector(model,
                   dataset,
                   cfg,
                   distributed=False,
                   validate=False,
                   logger=None):
    if logger is None:
        logger = get_root_logger(cfg.log_level)

    # start training
    if distributed:
        _dist_train(model, dataset, cfg, validate=validate)
    else:
        _non_dist_train(model, dataset, cfg, validate=validate)


def _dist_train(model, dataset, cfg, validate=False):
    # prepare data loaders
    data_loaders = [
        build_dataloader(
            dataset,
            cfg.data.imgs_per_gpu,
            cfg.data.workers_per_gpu,
            dist=True)
    ]
    # put model on gpus
    model = MMDistributedDataParallel(model.cuda())

    # fp16 setting
    fp16_cfg = cfg.get('fp16', None)
    if fp16_cfg is not None:
        fp16_prepare_hook = Fp16PrepareHook(cfg.optimizer)
        optimizer_config = Fp16OptimizerHook(**cfg.optimizer_config,
                                             **fp16_cfg)
        cfg.optimizer = None
    else:
        optimizer_config = DistOptimizerHook(**cfg.optimizer_config)

    # build runner
    runner = Runner(model, batch_processor, cfg.optimizer, cfg.work_dir,
                    cfg.log_level)
    # register hooks
    if fp16_cfg is not None:
        runner.register_hook(fp16_prepare_hook)
    runner.register_training_hooks(cfg.lr_config, optimizer_config,
                                   cfg.checkpoint_config, cfg.log_config)
    runner.register_hook(DistSamplerSeedHook())
    # register eval hooks
    if validate:
        val_dataset_cfg = cfg.data.val
        if isinstance(model.module, RPN):
            # TODO: implement recall hooks for other datasets
            runner.register_hook(CocoDistEvalRecallHook(val_dataset_cfg))
        else:
            dataset_type = getattr(datasets, val_dataset_cfg.type)
            if issubclass(dataset_type, datasets.CocoDataset):
                runner.register_hook(CocoDistEvalmAPHook(val_dataset_cfg))
            else:
                runner.register_hook(DistEvalmAPHook(val_dataset_cfg))

    if cfg.resume_from:
        runner.resume(cfg.resume_from)
    elif cfg.load_from:
        runner.load_checkpoint(cfg.load_from)
    runner.run(data_loaders, cfg.workflow, cfg.total_epochs)


def _non_dist_train(model, dataset, cfg, validate=False):
    # prepare data loaders
    data_loaders = [
        build_dataloader(
            dataset,
            cfg.data.imgs_per_gpu,
            cfg.data.workers_per_gpu,
            cfg.gpus,
            dist=False)
    ]
    # put model on gpus
    model = MMDataParallel(model, device_ids=range(cfg.gpus)).cuda()

    # fp16 setting
    fp16_cfg = cfg.get('fp16', None)
    if fp16_cfg is not None:
        fp16_prepare_hook = Fp16PrepareHook(cfg.optimizer)
        optimizer_config = Fp16OptimizerHook(
            **cfg.optimizer_config, **fp16_cfg, distributed=False)
        cfg.optimizer = None
    else:
        optimizer_config = cfg.optimizer_config

    # build runner
    runner = Runner(model, batch_processor, cfg.optimizer, cfg.work_dir,
                    cfg.log_level)
    if fp16_cfg is not None:
        runner.register_hook(fp16_prepare_hook)
    runner.register_training_hooks(cfg.lr_config, optimizer_config,
                                   cfg.checkpoint_config, cfg.log_config)

    if cfg.resume_from:
        runner.resume(cfg.resume_from)
    elif cfg.load_from:
        runner.load_checkpoint(cfg.load_from)
    runner.run(data_loaders, cfg.workflow, cfg.total_epochs)<|MERGE_RESOLUTION|>--- conflicted
+++ resolved
@@ -3,18 +3,13 @@
 from collections import OrderedDict
 
 import torch
+from mmcv.runner import Runner, DistSamplerSeedHook
 from mmcv.parallel import MMDataParallel, MMDistributedDataParallel
-from mmcv.runner import Runner, DistSamplerSeedHook
 
-<<<<<<< HEAD
-from mmdet.core import (DistOptimizerHook, Fp16PrepareHook, Fp16OptimizerHook,
-                        DistEvalmAPHook, CocoDistEvalRecallHook,
-                        CocoDistEvalmAPHook)
-=======
 from mmdet import datasets
 from mmdet.core import (DistOptimizerHook, DistEvalmAPHook,
-                        CocoDistEvalRecallHook, CocoDistEvalmAPHook)
->>>>>>> 921e433e
+                        CocoDistEvalRecallHook, CocoDistEvalmAPHook,
+                        Fp16PrepareHook, Fp16OptimizerHook)
 from mmdet.datasets import build_dataloader
 from mmdet.models import RPN
 from .env import get_root_logger
