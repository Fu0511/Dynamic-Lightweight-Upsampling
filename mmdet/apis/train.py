--- conflicted
+++ resolved
@@ -4,17 +4,12 @@
 from collections import OrderedDict
 
 import torch
-<<<<<<< HEAD
-=======
 from mmcv.runner import Runner, DistSamplerSeedHook, obj_from_dict
->>>>>>> c52cdd62
 from mmcv.parallel import MMDataParallel, MMDistributedDataParallel
-from mmcv.runner import Runner, DistSamplerSeedHook
 
 from mmdet import datasets
 from mmdet.core import (DistOptimizerHook, DistEvalmAPHook,
-                        CocoDistEvalRecallHook, CocoDistEvalmAPHook,
-                        caffe2_initialize)
+                        CocoDistEvalRecallHook, CocoDistEvalmAPHook)
 from mmdet.datasets import build_dataloader
 from mmdet.models import RPN
 from .env import get_root_logger
@@ -44,9 +39,8 @@
     losses = model(**data)
     loss, log_vars = parse_losses(losses)
 
-    outputs = dict(loss=loss,
-                   log_vars=log_vars,
-                   num_samples=len(data['img'].data))
+    outputs = dict(
+        loss=loss, log_vars=log_vars, num_samples=len(data['img'].data))
 
     return outputs
 
@@ -140,22 +134,16 @@
 def _dist_train(model, dataset, cfg, validate=False):
     # prepare data loaders
     data_loaders = [
-        build_dataloader(dataset,
-                         cfg.data.imgs_per_gpu,
-                         cfg.data.workers_per_gpu,
-                         dist=True)
+        build_dataloader(
+            dataset,
+            cfg.data.imgs_per_gpu,
+            cfg.data.workers_per_gpu,
+            dist=True)
     ]
     # put model on gpus
     model = MMDistributedDataParallel(model.cuda())
     # build runner
-<<<<<<< HEAD
-    if cfg.get('caffe2_initialize', False):
-        optimizer = caffe2_initialize(model, cfg.optimizer)
-    else:
-        optimizer = cfg.optimizer
-=======
     optimizer = build_optimizer(model, cfg.optimizer)
->>>>>>> c52cdd62
     runner = Runner(model, batch_processor, optimizer, cfg.work_dir,
                     cfg.log_level)
     # register hooks
@@ -186,23 +174,17 @@
 def _non_dist_train(model, dataset, cfg, validate=False):
     # prepare data loaders
     data_loaders = [
-        build_dataloader(dataset,
-                         cfg.data.imgs_per_gpu,
-                         cfg.data.workers_per_gpu,
-                         cfg.gpus,
-                         dist=False)
+        build_dataloader(
+            dataset,
+            cfg.data.imgs_per_gpu,
+            cfg.data.workers_per_gpu,
+            cfg.gpus,
+            dist=False)
     ]
     # put model on gpus
     model = MMDataParallel(model, device_ids=range(cfg.gpus)).cuda()
     # build runner
-<<<<<<< HEAD
-    if cfg.get('caffe2_initialize', False):
-        optimizer = caffe2_initialize(model, cfg.optimizer)
-    else:
-        optimizer = cfg.optimizer
-=======
     optimizer = build_optimizer(model, cfg.optimizer)
->>>>>>> c52cdd62
     runner = Runner(model, batch_processor, optimizer, cfg.work_dir,
                     cfg.log_level)
     runner.register_training_hooks(cfg.lr_config, cfg.optimizer_config,
