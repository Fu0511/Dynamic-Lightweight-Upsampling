--- conflicted
+++ resolved
@@ -5,12 +5,8 @@
 import torch
 import torch.distributed as dist
 from mmcv.parallel import MMDataParallel, MMDistributedDataParallel
-<<<<<<< HEAD
-from mmcv.runner import DistSamplerSeedHook, Runner, LoggerHook
-=======
 from mmcv.runner import (DistSamplerSeedHook, OptimizerHook, Runner,
-                         build_optimizer)
->>>>>>> 99a31d25
+                         build_optimizer, LoggerHook)
 
 from mmdet.core import DistEvalHook, EvalHook, Fp16OptimizerHook
 from mmdet.datasets import build_dataloader, build_dataset
@@ -189,8 +185,6 @@
         eval_hook = DistEvalHook if distributed else EvalHook
         runner.register_hook(eval_hook(val_dataloader, **eval_cfg))
 
-    add_logging_on_first_and_last_iter(runner)
-
     if cfg.resume_from:
         runner.resume(cfg.resume_from)
     elif cfg.load_from:
