import os.path as osp
import pickle
import shutil
import tempfile
import time

import mmcv
import torch
import torch.distributed as dist
from mmcv.image import tensor2imgs
from mmcv.runner import get_dist_info

from mmdet.core import encode_mask_results
<<<<<<< HEAD
from mmdet.core.results.results import DetectionResults
=======
from mmdet.core.results.results import Results
>>>>>>> 709003f1


def single_gpu_test(model,
                    data_loader,
                    show=False,
                    out_dir=None,
                    show_score_thr=0.3):
    model.eval()
    results = []
    dataset = data_loader.dataset
    prog_bar = mmcv.ProgressBar(len(dataset))
    for i, data in enumerate(data_loader):
        with torch.no_grad():

            # Currently only SOLO will return :obj:`DetectionResults`
            # but in the future, the outputs of all the models would
            # be unified as :obj:`DetectionResults`
            result = model(return_loss=False, rescale=True, **data)

<<<<<<< HEAD
        # Avoid CUDA OOM, Currently only used in SOLO
        if isinstance(result[0], DetectionResults):
            result = [item.cpu() for item in result]
=======
        # Currently only SOLO will run this branch, reorganize
        # predictions into the the format agreed with the
        # :func:`evaluate` of `obj:`dataset`
        if isinstance(results[0], Results):
            format_results = []
            for item in results:
                format_item = item.format_results()
                if 'mask_results' in format_item:
                    format_results.append((format_item['bbox_results'],
                                           format_item['mask_results']))
                else:
                    format_results.append(format_item['bbox_results'])
            results = format_results
>>>>>>> 709003f1

        batch_size = len(result)
        if show or out_dir:
            if batch_size == 1 and isinstance(data['img'][0], torch.Tensor):
                img_tensor = data['img'][0]
            else:
                img_tensor = data['img'][0].data[0]
            img_metas = data['img_metas'][0].data[0]
            imgs = tensor2imgs(img_tensor, **img_metas[0]['img_norm_cfg'])
            assert len(imgs) == len(img_metas)

            for i, (img, img_meta) in enumerate(zip(imgs, img_metas)):
                h, w, _ = img_meta['img_shape']
                img_show = img[:h, :w, :]

                ori_h, ori_w = img_meta['ori_shape'][:-1]
                img_show = mmcv.imresize(img_show, (ori_w, ori_h))

                if out_dir:
                    out_file = osp.join(out_dir, img_meta['ori_filename'])
                else:
                    out_file = None

                model.module.show_result(
                    img_show,
                    result[i],
                    show=show,
                    out_file=out_file,
                    score_thr=show_score_thr)

        # encode mask results
        if isinstance(result[0], tuple):
            result = [(bbox_results, encode_mask_results(mask_results))
                      for bbox_results, mask_results in result]

        results.extend(result)

        for _ in range(batch_size):
            prog_bar.update()

<<<<<<< HEAD
    # Currently only SOLO will run this branch,
    if isinstance(results[0], DetectionResults):
        format_results = []
        for item in results:
            format_item = item.format_results()
            if 'mask_results' in format_item:
                format_results.append(
                    (format_item['bbox_results'], format_item['mask_results']))
            else:
                format_results.append(format_item['bbox_results'])
        results = format_results

=======
>>>>>>> 709003f1
    return results


def multi_gpu_test(model, data_loader, tmpdir=None, gpu_collect=False):
    """Test model with multiple gpus.

    This method tests model with multiple gpus and collects the results
    under two different modes: gpu and cpu modes. By setting 'gpu_collect=True'
    it encodes results to gpu tensors and use gpu communication for results
    collection. On cpu mode it saves the results on different gpus to 'tmpdir'
    and collects them by the rank 0 worker.

    Args:
        model (nn.Module): Model to be tested.
        data_loader (nn.Dataloader): Pytorch data loader.
        tmpdir (str): Path of directory to save the temporary results from
            different gpus under cpu mode.
        gpu_collect (bool): Option to use either gpu or cpu to collect results.

    Returns:
        list: The prediction results.
    """
    model.eval()
    results = []
    dataset = data_loader.dataset
    rank, world_size = get_dist_info()
    if rank == 0:
        prog_bar = mmcv.ProgressBar(len(dataset))
    time.sleep(2)  # This line can prevent deadlock problem in some cases.
    for i, data in enumerate(data_loader):
        with torch.no_grad():

<<<<<<< HEAD
            # Currently only solo will return :obj:`DetectionResults`
            # but in the future, the outputs of all the models would
            # be unified as :obj:`DetectionResults`
            result = model(return_loss=False, rescale=True, **data)

            # Avoid CUDA OOM
            if isinstance(result[0], DetectionResults):
                result = [item.cpu() for item in result]
=======
            result = model(return_loss=False, rescale=True, **data)

            # Currently only SOLO will run this branch, reorganize
            # predictions into the the format agreed with the
            # :func:`evaluate` of `obj:`dataset`
            if isinstance(results[0], Results):
                format_results = []
                for item in results:
                    format_item = item.format_results()
                    if 'mask_results' in format_item:
                        format_results.append((format_item['bbox_results'],
                                               format_item['mask_results']))
                    else:
                        format_results.append(format_item['bbox_results'])
                results = format_results
>>>>>>> 709003f1

            # encode mask results
            elif isinstance(result[0], tuple):
                result = [(bbox_results, encode_mask_results(mask_results))
                          for bbox_results, mask_results in result]
        results.extend(result)

        if rank == 0:
            batch_size = len(result)
            for _ in range(batch_size * world_size):
                prog_bar.update()

    # Currently only SOLO will run this branch,
    if isinstance(results[0], DetectionResults):
        format_results = []
        for item in results:
            format_item = item.format_results()
            if 'mask_results' in format_item:
                format_results.append(
                    (format_item['bbox_results'], format_item['mask_results']))
            else:
                format_results.append(format_item['bbox_results'])
        results = format_results

    # collect results from all ranks
    if gpu_collect:
        results = collect_results_gpu(results, len(dataset))
    else:
        results = collect_results_cpu(results, len(dataset), tmpdir)
    return results


def collect_results_cpu(result_part, size, tmpdir=None):
    rank, world_size = get_dist_info()
    # create a tmp dir if it is not specified
    if tmpdir is None:
        MAX_LEN = 512
        # 32 is whitespace
        dir_tensor = torch.full((MAX_LEN, ),
                                32,
                                dtype=torch.uint8,
                                device='cuda')
        if rank == 0:
            mmcv.mkdir_or_exist('.dist_test')
            tmpdir = tempfile.mkdtemp(dir='.dist_test')
            tmpdir = torch.tensor(
                bytearray(tmpdir.encode()), dtype=torch.uint8, device='cuda')
            dir_tensor[:len(tmpdir)] = tmpdir
        dist.broadcast(dir_tensor, 0)
        tmpdir = dir_tensor.cpu().numpy().tobytes().decode().rstrip()
    else:
        mmcv.mkdir_or_exist(tmpdir)
    # dump the part result to the dir
    mmcv.dump(result_part, osp.join(tmpdir, f'part_{rank}.pkl'))
    dist.barrier()
    # collect all parts
    if rank != 0:
        return None
    else:
        # load results of all parts from tmp dir
        part_list = []
        for i in range(world_size):
            part_file = osp.join(tmpdir, f'part_{i}.pkl')
            part_list.append(mmcv.load(part_file))
        # sort the results
        ordered_results = []
        for res in zip(*part_list):
            ordered_results.extend(list(res))
        # the dataloader may pad some samples
        ordered_results = ordered_results[:size]
        # remove tmp dir
        shutil.rmtree(tmpdir)
        return ordered_results


def collect_results_gpu(result_part, size):
    rank, world_size = get_dist_info()
    # dump result part to tensor with pickle
    part_tensor = torch.tensor(
        bytearray(pickle.dumps(result_part)), dtype=torch.uint8, device='cuda')
    # gather all result part tensor shape
    shape_tensor = torch.tensor(part_tensor.shape, device='cuda')
    shape_list = [shape_tensor.clone() for _ in range(world_size)]
    dist.all_gather(shape_list, shape_tensor)
    # padding result part tensor to max length
    shape_max = torch.tensor(shape_list).max()
    part_send = torch.zeros(shape_max, dtype=torch.uint8, device='cuda')
    part_send[:shape_tensor[0]] = part_tensor
    part_recv_list = [
        part_tensor.new_zeros(shape_max) for _ in range(world_size)
    ]
    # gather all result part
    dist.all_gather(part_recv_list, part_send)

    if rank == 0:
        part_list = []
        for recv, shape in zip(part_recv_list, shape_list):
            part_list.append(
                pickle.loads(recv[:shape[0]].cpu().numpy().tobytes()))
        # sort the results
        ordered_results = []
        for res in zip(*part_list):
            ordered_results.extend(list(res))
        # the dataloader may pad some samples
        ordered_results = ordered_results[:size]
        return ordered_results<|MERGE_RESOLUTION|>--- conflicted
+++ resolved
@@ -11,11 +11,7 @@
 from mmcv.runner import get_dist_info
 
 from mmdet.core import encode_mask_results
-<<<<<<< HEAD
-from mmdet.core.results.results import DetectionResults
-=======
 from mmdet.core.results.results import Results
->>>>>>> 709003f1
 
 
 def single_gpu_test(model,
@@ -29,17 +25,8 @@
     prog_bar = mmcv.ProgressBar(len(dataset))
     for i, data in enumerate(data_loader):
         with torch.no_grad():
-
-            # Currently only SOLO will return :obj:`DetectionResults`
-            # but in the future, the outputs of all the models would
-            # be unified as :obj:`DetectionResults`
             result = model(return_loss=False, rescale=True, **data)
 
-<<<<<<< HEAD
-        # Avoid CUDA OOM, Currently only used in SOLO
-        if isinstance(result[0], DetectionResults):
-            result = [item.cpu() for item in result]
-=======
         # Currently only SOLO will run this branch, reorganize
         # predictions into the the format agreed with the
         # :func:`evaluate` of `obj:`dataset`
@@ -53,7 +40,6 @@
                 else:
                     format_results.append(format_item['bbox_results'])
             results = format_results
->>>>>>> 709003f1
 
         batch_size = len(result)
         if show or out_dir:
@@ -94,21 +80,6 @@
         for _ in range(batch_size):
             prog_bar.update()
 
-<<<<<<< HEAD
-    # Currently only SOLO will run this branch,
-    if isinstance(results[0], DetectionResults):
-        format_results = []
-        for item in results:
-            format_item = item.format_results()
-            if 'mask_results' in format_item:
-                format_results.append(
-                    (format_item['bbox_results'], format_item['mask_results']))
-            else:
-                format_results.append(format_item['bbox_results'])
-        results = format_results
-
-=======
->>>>>>> 709003f1
     return results
 
 
@@ -141,16 +112,6 @@
     for i, data in enumerate(data_loader):
         with torch.no_grad():
 
-<<<<<<< HEAD
-            # Currently only solo will return :obj:`DetectionResults`
-            # but in the future, the outputs of all the models would
-            # be unified as :obj:`DetectionResults`
-            result = model(return_loss=False, rescale=True, **data)
-
-            # Avoid CUDA OOM
-            if isinstance(result[0], DetectionResults):
-                result = [item.cpu() for item in result]
-=======
             result = model(return_loss=False, rescale=True, **data)
 
             # Currently only SOLO will run this branch, reorganize
@@ -166,7 +127,6 @@
                     else:
                         format_results.append(format_item['bbox_results'])
                 results = format_results
->>>>>>> 709003f1
 
             # encode mask results
             elif isinstance(result[0], tuple):
@@ -178,18 +138,6 @@
             batch_size = len(result)
             for _ in range(batch_size * world_size):
                 prog_bar.update()
-
-    # Currently only SOLO will run this branch,
-    if isinstance(results[0], DetectionResults):
-        format_results = []
-        for item in results:
-            format_item = item.format_results()
-            if 'mask_results' in format_item:
-                format_results.append(
-                    (format_item['bbox_results'], format_item['mask_results']))
-            else:
-                format_results.append(format_item['bbox_results'])
-        results = format_results
 
     # collect results from all ranks
     if gpu_collect:
