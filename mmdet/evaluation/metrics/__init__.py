# Copyright (c) OpenMMLab. All rights reserved.
from .cityscapes_metric import CityScapesMetric
from .coco_metric import CocoMetric
<<<<<<< HEAD
from .coco_metric_old import CocoMetricOld
=======
from .coco_occluded_metric import CocoOccludedSeparatedMetric
>>>>>>> 95d4fc4d
from .coco_panoptic_metric import CocoPanopticMetric
from .crowdhuman_metric import CrowdHumanMetric
from .dump_det_results import DumpDetResults
from .dump_proposals_metric import DumpProposals
from .lvis_metric import LVISMetric
from .openimages_metric import OpenImagesMetric
from .proposal_recall_metric import ProposalRecallMetric
from .voc_metric import VOCMetric

__all__ = [
    'CityScapesMetric', 'CocoMetric', 'CocoPanopticMetric', 'OpenImagesMetric',
<<<<<<< HEAD
    'VOCMetric', 'LVISMetric', 'CrowdHumanMetric', 'CocoMetricOld',
    'ProposalRecallMetric'
=======
    'VOCMetric', 'LVISMetric', 'CrowdHumanMetric', 'DumpProposals',
    'CocoOccludedSeparatedMetric', 'DumpDetResults'
>>>>>>> 95d4fc4d
]<|MERGE_RESOLUTION|>--- conflicted
+++ resolved
@@ -1,11 +1,7 @@
 # Copyright (c) OpenMMLab. All rights reserved.
 from .cityscapes_metric import CityScapesMetric
 from .coco_metric import CocoMetric
-<<<<<<< HEAD
-from .coco_metric_old import CocoMetricOld
-=======
 from .coco_occluded_metric import CocoOccludedSeparatedMetric
->>>>>>> 95d4fc4d
 from .coco_panoptic_metric import CocoPanopticMetric
 from .crowdhuman_metric import CrowdHumanMetric
 from .dump_det_results import DumpDetResults
@@ -17,11 +13,6 @@
 
 __all__ = [
     'CityScapesMetric', 'CocoMetric', 'CocoPanopticMetric', 'OpenImagesMetric',
-<<<<<<< HEAD
-    'VOCMetric', 'LVISMetric', 'CrowdHumanMetric', 'CocoMetricOld',
-    'ProposalRecallMetric'
-=======
     'VOCMetric', 'LVISMetric', 'CrowdHumanMetric', 'DumpProposals',
-    'CocoOccludedSeparatedMetric', 'DumpDetResults'
->>>>>>> 95d4fc4d
+    'CocoOccludedSeparatedMetric', 'DumpDetResults', 'ProposalRecallMetric'
 ]