--- conflicted
+++ resolved
@@ -119,11 +119,8 @@
             self._coco_api = None
             self.categories = None
 
-<<<<<<< HEAD
-=======
         self.file_client = FileClient(**file_client_args)
 
->>>>>>> 174ab2d2
     def __del__(self) -> None:
         """Clean up."""
         if self.tmp_dir is not None:
