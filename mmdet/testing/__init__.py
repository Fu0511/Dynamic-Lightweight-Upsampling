# Copyright (c) OpenMMLab. All rights reserved.
from ._fast_stop_training_hook import FastStopTrainingHook  # noqa: F401,F403
from ._utils import (demo_mm_inputs, demo_mm_proposals,
<<<<<<< HEAD
                     demo_mm_sampling_results, get_detector_cfg,
                     get_roi_head_cfg, random_boxes, replace_to_ceph)
=======
                     demo_mm_sampling_results, demo_track_inputs,
                     get_detector_cfg, get_roi_head_cfg, replace_to_ceph)
>>>>>>> 52c5afbe

__all__ = [
    'demo_mm_inputs', 'get_detector_cfg', 'get_roi_head_cfg',
    'demo_mm_proposals', 'demo_mm_sampling_results', 'replace_to_ceph',
<<<<<<< HEAD
    'random_boxes'
=======
    'demo_track_inputs', 'VideoDataSampleFeeder'
>>>>>>> 52c5afbe
]<|MERGE_RESOLUTION|>--- conflicted
+++ resolved
@@ -1,20 +1,12 @@
 # Copyright (c) OpenMMLab. All rights reserved.
 from ._fast_stop_training_hook import FastStopTrainingHook  # noqa: F401,F403
 from ._utils import (demo_mm_inputs, demo_mm_proposals,
-<<<<<<< HEAD
-                     demo_mm_sampling_results, get_detector_cfg,
-                     get_roi_head_cfg, random_boxes, replace_to_ceph)
-=======
                      demo_mm_sampling_results, demo_track_inputs,
-                     get_detector_cfg, get_roi_head_cfg, replace_to_ceph)
->>>>>>> 52c5afbe
+                     get_detector_cfg, get_roi_head_cfg, random_boxes,
+                     replace_to_ceph)
 
 __all__ = [
     'demo_mm_inputs', 'get_detector_cfg', 'get_roi_head_cfg',
     'demo_mm_proposals', 'demo_mm_sampling_results', 'replace_to_ceph',
-<<<<<<< HEAD
-    'random_boxes'
-=======
-    'demo_track_inputs', 'VideoDataSampleFeeder'
->>>>>>> 52c5afbe
+    'random_boxes', 'demo_track_inputs', 'VideoDataSampleFeeder'
 ]