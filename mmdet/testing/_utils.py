# Copyright (c) OpenMMLab. All rights reserved.
import copy
from os.path import dirname, exists, join

import numpy as np
import torch
from mmengine.data import BaseDataElement as PixelData
from mmengine.data import InstanceData

<<<<<<< HEAD
from mmdet.core import DetDataSample
from mmdet.registry import TASK_UTILS
from mmdet.utils import replace_cfg_vals
=======
from ..registry import TASK_UTILS
from ..structures import DetDataSample
>>>>>>> fa5ae261


def _get_config_directory():
    """Find the predefined detector config directory."""
    try:
        # Assume we are running in the source mmdetection repo
        repo_dpath = dirname(dirname(dirname(__file__)))
    except NameError:
        # For IPython development when this __file__ is not defined
        import mmdet
        repo_dpath = dirname(dirname(mmdet.__file__))
    config_dpath = join(repo_dpath, 'configs')
    if not exists(config_dpath):
        raise Exception('Cannot find config path')
    return config_dpath


def _get_config_module(fname):
    """Load a configuration as a python module."""
    from mmengine import Config
    config_dpath = _get_config_directory()
    config_fpath = join(config_dpath, fname)
    config_mod = Config.fromfile(config_fpath)
    return config_mod


def get_detector_cfg(fname):
    """Grab configs necessary to create a detector.

    These are deep copied to allow for safe modification of parameters without
    influencing other tests.
    """
    config = _get_config_module(fname)
    config = replace_cfg_vals(config)
    model = copy.deepcopy(config.model)
    return model


def get_roi_head_cfg(fname):
    """Grab configs necessary to create a roi_head.

    These are deep copied to allow for safe modification of parameters without
    influencing other tests.
    """
    config = _get_config_module(fname)
    model = copy.deepcopy(config.model)

    roi_head = model.roi_head
    train_cfg = None if model.train_cfg is None else model.train_cfg.rcnn
    test_cfg = None if model.test_cfg is None else model.test_cfg.rcnn
    roi_head.update(dict(train_cfg=train_cfg, test_cfg=test_cfg))
    return roi_head


def _rand_bboxes(rng, num_boxes, w, h):
    cx, cy, bw, bh = rng.rand(num_boxes, 4).T

    tl_x = ((cx * w) - (w * bw / 2)).clip(0, w)
    tl_y = ((cy * h) - (h * bh / 2)).clip(0, h)
    br_x = ((cx * w) + (w * bw / 2)).clip(0, w)
    br_y = ((cy * h) + (h * bh / 2)).clip(0, h)

    bboxes = np.vstack([tl_x, tl_y, br_x, br_y]).T
    return bboxes


def _rand_masks(rng, num_boxes, bboxes, img_w, img_h):
    from mmdet.structures.mask import BitmapMasks
    masks = np.zeros((num_boxes, img_h, img_w))
    for i, bbox in enumerate(bboxes):
        bbox = bbox.astype(np.int32)
        mask = (rng.rand(1, bbox[3] - bbox[1], bbox[2] - bbox[0]) >
                0.3).astype(np.int)
        masks[i:i + 1, bbox[1]:bbox[3], bbox[0]:bbox[2]] = mask
    return BitmapMasks(masks, height=img_h, width=img_w)


def demo_mm_inputs(batch_size=2,
                   image_shapes=(3, 128, 128),
                   num_items=None,
                   num_classes=10,
                   sem_seg_output_strides=1,
                   with_mask=False,
                   with_semantic=False):
    """Create a superset of inputs needed to run test or train batches.

    Args:
        batch_size (int): batch size. Defaults to 2.
        image_shapes (List[tuple], Optional): image shape.
            Defaults to (3, 128, 128)
        num_items (None | List[int]): specifies the number
            of boxes in each batch item. Default to None.
        num_classes (int): number of different labels a
            box might have. Defaults to 10.
        with_mask (bool): Whether to return mask annotation.
            Defaults to False.
        with_semantic (bool): whether to return semantic.
            Defaults to False.
    """
    rng = np.random.RandomState(0)

    if isinstance(image_shapes, list):
        assert len(image_shapes) == batch_size
    else:
        image_shapes = [image_shapes] * batch_size

    if isinstance(num_items, list):
        assert len(num_items) == batch_size

    packed_inputs = []
    for idx in range(batch_size):
        image_shape = image_shapes[idx]
        c, h, w = image_shape

        image = rng.randint(0, 255, size=image_shape, dtype=np.uint8)

        mm_inputs = dict()
        mm_inputs['inputs'] = torch.from_numpy(image)

        img_meta = {
            'img_id': idx,
            'img_shape': image_shape[1:],
            'ori_shape': image_shape[1:],
            'filename': '<demo>.png',
            'scale_factor': np.array([1.1, 1.2]),
            'flip': False,
            'flip_direction': None,
            'border': [1, 1, 1, 1]  # Only used by CenterNet
        }

        data_sample = DetDataSample()
        data_sample.set_metainfo(img_meta)

        # gt_instances
        gt_instances = InstanceData()
        if num_items is None:
            num_boxes = rng.randint(1, 10)
        else:
            num_boxes = num_items[idx]

        bboxes = _rand_bboxes(rng, num_boxes, w, h)
        labels = rng.randint(1, num_classes, size=num_boxes)
        gt_instances.bboxes = torch.FloatTensor(bboxes)
        gt_instances.labels = torch.LongTensor(labels)

        if with_mask:
            masks = _rand_masks(rng, num_boxes, bboxes, w, h)
            gt_instances.masks = masks

        # TODO: waiting for ci to be fixed
        # masks = np.random.randint(0, 2, (len(bboxes), h, w), dtype=np.uint8)
        # gt_instances.mask = BitmapMasks(masks, h, w)

        data_sample.gt_instances = gt_instances

        # ignore_instances
        ignore_instances = InstanceData()
        bboxes = _rand_bboxes(rng, num_boxes, w, h)
        ignore_instances.bboxes = torch.FloatTensor(bboxes)
        data_sample.ignored_instances = ignore_instances

        # gt_sem_seg
        if with_semantic:
            # assume gt_semantic_seg using scale 1/8 of the img
            gt_semantic_seg = torch.from_numpy(
                np.random.randint(
                    0,
                    num_classes, (1, h // sem_seg_output_strides,
                                  w // sem_seg_output_strides),
                    dtype=np.uint8))
            gt_sem_seg_data = dict(sem_seg=gt_semantic_seg)
            data_sample.gt_sem_seg = PixelData(**gt_sem_seg_data)

        mm_inputs['data_sample'] = data_sample

        # TODO: gt_ignore

        packed_inputs.append(mm_inputs)
    return packed_inputs


def demo_mm_proposals(image_shapes, num_proposals, device='cpu'):
    """Create a list of fake porposals.

    Args:
        image_shapes (list[tuple[int]]): Batch image shapes.
        num_proposals (int): The number of fake proposals.
    """
    rng = np.random.RandomState(0)

    results = []
    for img_shape in image_shapes:
        result = InstanceData()
        w, h = img_shape[1:]
        proposals = _rand_bboxes(rng, num_proposals, w, h)
        result.bboxes = torch.from_numpy(proposals).float()
        result.scores = torch.from_numpy(rng.rand(num_proposals)).float()
        result.labels = torch.zeros(num_proposals).long()
        results.append(result.to(device))
    return results


def demo_mm_sampling_results(proposals_list,
                             batch_gt_instances,
                             batch_gt_instances_ignore=None,
                             assigner_cfg=None,
                             sampler_cfg=None,
                             feats=None):
    """Create sample results that can be passed to BBoxHead.get_targets."""
    assert len(proposals_list) == len(batch_gt_instances)
    if batch_gt_instances_ignore is None:
        batch_gt_instances_ignore = [None for _ in batch_gt_instances]
    else:
        assert len(batch_gt_instances_ignore) == len(batch_gt_instances)

    default_assigner_cfg = dict(
        type='MaxIoUAssigner',
        pos_iou_thr=0.5,
        neg_iou_thr=0.5,
        min_pos_iou=0.5,
        ignore_iof_thr=-1)
    assigner_cfg = assigner_cfg if assigner_cfg is not None \
        else default_assigner_cfg
    default_sampler_cfg = dict(
        type='RandomSampler',
        num=512,
        pos_fraction=0.25,
        neg_pos_ub=-1,
        add_gt_as_proposals=True)
    sampler_cfg = sampler_cfg if sampler_cfg is not None \
        else default_sampler_cfg
    bbox_assigner = TASK_UTILS.build(assigner_cfg)
    bbox_sampler = TASK_UTILS.build(sampler_cfg)

    sampling_results = []
    for i in range(len(batch_gt_instances)):
        if feats is not None:
            feats = [lvl_feat[i][None] for lvl_feat in feats]
        # rename proposals.bboxes to proposals.priors
        proposals = proposals_list[i]
        proposals.priors = proposals.pop('bboxes')

        assign_result = bbox_assigner.assign(proposals, batch_gt_instances[i],
                                             batch_gt_instances_ignore[i])
        sampling_result = bbox_sampler.sample(
            assign_result, proposals, batch_gt_instances[i], feats=feats)
        sampling_results.append(sampling_result)

    return sampling_results<|MERGE_RESOLUTION|>--- conflicted
+++ resolved
@@ -7,14 +7,9 @@
 from mmengine.data import BaseDataElement as PixelData
 from mmengine.data import InstanceData
 
-<<<<<<< HEAD
-from mmdet.core import DetDataSample
-from mmdet.registry import TASK_UTILS
 from mmdet.utils import replace_cfg_vals
-=======
 from ..registry import TASK_UTILS
 from ..structures import DetDataSample
->>>>>>> fa5ae261
 
 
 def _get_config_directory():
