name: build

on: [push, pull_request]

jobs:
  lint:
    runs-on: ubuntu-latest
    steps:
      - uses: actions/checkout@v2
      - name: Set up Python 3.7
        uses: actions/setup-python@v2
        with:
          python-version: 3.7
      - name: Install pre-commit hook
        run: |
          pip install pre-commit
          pre-commit install
      - name: Linting
        run: pre-commit run --all-files
      - name: Check docstring coverage
        run: |
          pip install interrogate
          interrogate -v --ignore-init-method --ignore-module --ignore-nested-functions --ignore-regex "__repr__" --fail-under 80 mmdet

  build_cpu:
    runs-on: ubuntu-18.04
    strategy:
      matrix:
        python-version: [3.7]
        torch: [1.3.1, 1.5.1, 1.6.0, 1.7.0, 1.8.0, 1.9.0]
        include:
          - torch: 1.3.1
            torchvision: 0.4.2
            mmcv: "latest+torch1.3.0+cpu"
          - torch: 1.5.1
            torchvision: 0.6.1
            mmcv: "latest+torch1.5.0+cpu"
          - torch: 1.6.0
            torchvision: 0.7.0
            mmcv: "latest+torch1.6.0+cpu"
          - torch: 1.7.0
            torchvision: 0.8.1
            mmcv: "latest+torch1.7.0+cpu"
          - torch: 1.8.0
            torchvision: 0.9.0
            mmcv: "latest+torch1.8.0+cpu"
          - torch: 1.9.0
            torchvision: 0.10.0
            mmcv: "latest+torch1.9.0+cpu"
    steps:
      - uses: actions/checkout@v2
      - name: Set up Python ${{ matrix.python-version }}
        uses: actions/setup-python@v2
        with:
          python-version: ${{ matrix.python-version }}
      - name: Install Pillow
        run: pip install Pillow==6.2.2
        if: ${{matrix.torchvision == '0.4.2'}}
      - name: Install PyTorch
        run: pip install torch==${{matrix.torch}}+cpu torchvision==${{matrix.torchvision}}+cpu -f https://download.pytorch.org/whl/torch_stable.html
      - name: Install MMCV
        run: |
          pip install mmcv-full -f https://download.openmmlab.com/mmcv/dist/cpu/torch${{matrix.torch}}/index.html
          python -c 'import mmcv; print(mmcv.__version__)'
      - name: Install unittest dependencies
        run: |
          pip install -r requirements/tests.txt -r requirements/optional.txt
<<<<<<< HEAD
=======
          pip install albumentations>=0.3.2 --no-binary imgaug,albumentations
>>>>>>> 30f5f873
          pip install git+https://github.com/cocodataset/panopticapi.git
      - name: Build and install
        run: rm -rf .eggs && pip install -e .
      - name: Run unittests and generate coverage report
        run: |
          coverage run --branch --source mmdet -m pytest tests/
          coverage xml
          coverage report -m

  build_cuda101:
    runs-on: ubuntu-18.04
    container:
      image: pytorch/pytorch:1.6.0-cuda10.1-cudnn7-devel

    strategy:
      matrix:
        python-version: [3.7]
        torch:
          [
            1.3.1,
            1.5.1+cu101,
            1.6.0+cu101,
            1.7.0+cu101,
            1.8.0+cu101,
          ]
        include:
          - torch: 1.3.1
            torch_version: torch1.3.1
            torchvision: 0.4.2
            mmcv_link: "torch1.3.0"
          - torch: 1.5.1+cu101
            torch_version: torch1.5.1
            torchvision: 0.6.1+cu101
            mmcv_link: "torch1.5.0"
          - torch: 1.6.0+cu101
            torch_version: torch1.6.0
            torchvision: 0.7.0+cu101
            mmcv_link: "torch1.6.0"
          - torch: 1.7.0+cu101
            torch_version: torch1.7.0
            torchvision: 0.8.1+cu101
            mmcv_link: "torch1.7.0"
          - torch: 1.8.0+cu101
            torch_version: torch1.8.0
            torchvision: 0.9.0+cu101
            mmcv_link: "torch1.8.0"

    steps:
      - uses: actions/checkout@v2
      - name: Set up Python ${{ matrix.python-version }}
        uses: actions/setup-python@v2
        with:
          python-version: ${{ matrix.python-version }}
      - name: Install system dependencies
        run: |
          apt-get update && apt-get install -y ffmpeg libsm6 libxext6 git ninja-build libglib2.0-0 libsm6 libxrender-dev libxext6 python${{matrix.python-version}}-dev
          apt-get clean
          rm -rf /var/lib/apt/lists/*
      - name: Install Pillow
        run: python -m pip install Pillow==6.2.2
        if: ${{matrix.torchvision < 0.5}}
      - name: Install PyTorch
        run: python -m pip install torch==${{matrix.torch}} torchvision==${{matrix.torchvision}} -f https://download.pytorch.org/whl/torch_stable.html
      - name: Install dependencies for compiling onnx when python=3.9
        run: python -m pip install protobuf && apt-get install libprotobuf-dev protobuf-compiler
        if: ${{matrix.python-version == '3.9'}}
      - name: Install mmdet dependencies
        run: |
<<<<<<< HEAD
          pip install mmcv-full -f https://download.openmmlab.com/mmcv/dist/cu101/${{matrix.torch_version}}/index.html
          pip install -r requirements.txt
          pip install git+https://github.com/cocodataset/panopticapi.git
=======
          python -V
          python -m pip install mmcv-full -f https://download.openmmlab.com/mmcv/dist/cu101/${{matrix.mmcv_link}}/index.html
          python -m pip install pycocotools
          python -m pip install -r requirements/tests.txt -r requirements/optional.txt
          python -m pip install albumentations>=0.3.2 --no-binary imgaug,albumentations
          python -m pip install git+https://github.com/cocodataset/panopticapi.git
>>>>>>> 30f5f873
          python -c 'import mmcv; print(mmcv.__version__)'
      - name: Build and install
        run: |
          rm -rf .eggs
          python setup.py check -m -s
          TORCH_CUDA_ARCH_LIST=7.0 pip install .
      - name: Run unittests and generate coverage report
        run: |
          coverage run --branch --source mmdet -m pytest tests/
          coverage xml
          coverage report -m
      - name: Upload coverage to Codecov
        uses: codecov/codecov-action@v1.0.10
        with:
          file: ./coverage.xml
          flags: unittests
          env_vars: OS,PYTHON
          name: codecov-umbrella
          fail_ci_if_error: false

  build_cuda102:
    runs-on: ubuntu-18.04
    container:
      image: pytorch/pytorch:1.9.0-cuda10.2-cudnn7-devel

    strategy:
      matrix:
        python-version: [3.6, 3.7, 3.8, 3.9-dev]
        torch: [1.9.0+cu102]
        include:
          - torch: 1.9.0+cu102
            torch_version: torch1.9.0
            torchvision: 0.10.0+cu102
            mmcv_link: "torch1.9.0"

    steps:
      - uses: actions/checkout@v2
      - name: Set up Python ${{ matrix.python-version }}
        uses: actions/setup-python@v2
        with:
          python-version: ${{ matrix.python-version }}
      - name: Install python-dev
        run: apt-get update && apt-get install -y python${{matrix.python-version}}-dev
        if: ${{matrix.python-version != '3.9-dev'}}
      - name: Install system dependencies
        run: |
          apt-get update && apt-get install -y ffmpeg libsm6 libxext6 git ninja-build libglib2.0-0 libsm6 libxrender-dev libxext6
          apt-get clean
          rm -rf /var/lib/apt/lists/*
      - name: Install Pillow
        run: python -m pip install Pillow==6.2.2
        if: ${{matrix.torchvision < 0.5}}
      - name: Install PyTorch
        run: python -m pip install torch==${{matrix.torch}} torchvision==${{matrix.torchvision}} -f https://download.pytorch.org/whl/torch_stable.html
      - name: Install dependencies for compiling onnx when python=3.9
        run: python -m pip install protobuf && apt-get update && apt-get -y install libprotobuf-dev protobuf-compiler cmake
        if: ${{matrix.python-version == '3.9-dev'}}
      - name: Install mmdet dependencies
        run: |
          python -V
          python -m pip install mmcv-full -f https://download.openmmlab.com/mmcv/dist/cu102/${{matrix.mmcv_link}}/index.html
          python -m pip install pycocotools
          python -m pip install -r requirements/tests.txt -r requirements/optional.txt
          python -m pip install albumentations>=0.3.2 --no-binary imgaug,albumentations
          python -m pip install git+https://github.com/cocodataset/panopticapi.git
          python -c 'import mmcv; print(mmcv.__version__)'
      - name: Build and install
        run: |
          rm -rf .eggs
          python setup.py check -m -s
          TORCH_CUDA_ARCH_LIST=7.0 pip install .
      - name: Run unittests and generate coverage report
        run: |
          coverage run --branch --source mmdet -m pytest tests/
          coverage xml
          coverage report -m
      - name: Upload coverage to Codecov
        uses: codecov/codecov-action@v2
        with:
          files: ./coverage.xml
          flags: unittests
          env_vars: OS,PYTHON
          name: codecov-umbrella
          fail_ci_if_error: false<|MERGE_RESOLUTION|>--- conflicted
+++ resolved
@@ -65,10 +65,7 @@
       - name: Install unittest dependencies
         run: |
           pip install -r requirements/tests.txt -r requirements/optional.txt
-<<<<<<< HEAD
-=======
           pip install albumentations>=0.3.2 --no-binary imgaug,albumentations
->>>>>>> 30f5f873
           pip install git+https://github.com/cocodataset/panopticapi.git
       - name: Build and install
         run: rm -rf .eggs && pip install -e .
@@ -137,18 +134,12 @@
         if: ${{matrix.python-version == '3.9'}}
       - name: Install mmdet dependencies
         run: |
-<<<<<<< HEAD
-          pip install mmcv-full -f https://download.openmmlab.com/mmcv/dist/cu101/${{matrix.torch_version}}/index.html
-          pip install -r requirements.txt
-          pip install git+https://github.com/cocodataset/panopticapi.git
-=======
           python -V
           python -m pip install mmcv-full -f https://download.openmmlab.com/mmcv/dist/cu101/${{matrix.mmcv_link}}/index.html
           python -m pip install pycocotools
           python -m pip install -r requirements/tests.txt -r requirements/optional.txt
           python -m pip install albumentations>=0.3.2 --no-binary imgaug,albumentations
           python -m pip install git+https://github.com/cocodataset/panopticapi.git
->>>>>>> 30f5f873
           python -c 'import mmcv; print(mmcv.__version__)'
       - name: Build and install
         run: |
